<!doctype html>
<html>
<head>
  <meta charset='utf-8' />
<<<<<<< HEAD
  <title>blockstack 19.0.0-alpha.5 | Documentation</title>
=======
  <title>blockstack 19.0.0 | Documentation</title>
  <meta name='viewport' content='width=device-width,initial-scale=1'>
  <link href='assets/bass.css' type='text/css' rel='stylesheet' />
  <link href='assets/style.css' type='text/css' rel='stylesheet' />
  <link href='assets/github.css' type='text/css' rel='stylesheet' />
  <link href='assets/split.css' type='text/css' rel='stylesheet' />
>>>>>>> 959242a5
  <meta name='description' content='The Blockstack Javascript library for authentication, identity, and storage.'>
  <meta name='viewport' content='width=device-width,initial-scale=1'>
  <link href='assets/bass.css' rel='stylesheet' />
  <link href='assets/style.css' rel='stylesheet' />
  <link href='assets/github.css' rel='stylesheet' />
  <link href='assets/split.css' rel='stylesheet' />
</head>
<body class='documentation m0'>
    <div class='flex'>
      <div id='split-left' class='overflow-auto fs0 height-viewport-100'>
        <div class='py1 px2'>
          <h3 class='mb0 no-anchor'>blockstack</h3>
          <div class='mb1'><code>19.0.0</code></div>
          <input
            placeholder='Filter'
            id='filter-input'
            class='col12 block input'
            type='text' />
          <div id='toc'>
            <ul class='list-reset h5 py1-ul'>
              
                
                <li><a
                  href='#authentication'
                  class="h5 bold black caps">
                  Authentication
                  
                </a>
                
                </li>
              
                
                <li><a
                  href='#appconfig'
                  class=" toggle-sibling">
                  AppConfig
                  <span class='icon'>▸</span>
                </a>
                
                <div class='toggle-target display-none'>
                  
                  
                    <ul class='list-reset py1-ul pl1'>
                      <li class='h5'><span>Instance members</span></li>
                      
                      <li><a
                        href='#appconfigappdomain'
                        class='regular pre-open'>
                        #appDomain
                      </a></li>
                      
                      <li><a
                        href='#appconfigscopes'
                        class='regular pre-open'>
                        #scopes
                      </a></li>
                      
                      <li><a
                        href='#appconfigredirectpath'
                        class='regular pre-open'>
                        #redirectPath
                      </a></li>
                      
                      <li><a
                        href='#appconfigmanifestpath'
                        class='regular pre-open'>
                        #manifestPath
                      </a></li>
                      
                      <li><a
                        href='#appconfigcorenode'
                        class='regular pre-open'>
                        #coreNode
                      </a></li>
                      
                      <li><a
                        href='#appconfigauthenticatorurl'
                        class='regular pre-open'>
                        #authenticatorURL
                      </a></li>
                      
                      <li><a
                        href='#appconfigredirecturi'
                        class='regular pre-open'>
                        #redirectURI
                      </a></li>
                      
                      <li><a
                        href='#appconfigmanifesturi'
                        class='regular pre-open'>
                        #manifestURI
                      </a></li>
                      
                    </ul>
                  
                  
                  
                </div>
                
                </li>
              
                
                <li><a
                  href='#usersession'
                  class=" toggle-sibling">
                  UserSession
                  <span class='icon'>▸</span>
                </a>
                
                <div class='toggle-target display-none'>
                  
                  
                    <ul class='list-reset py1-ul pl1'>
                      <li class='h5'><span>Instance members</span></li>
                      
                      <li><a
                        href='#usersessionredirecttosignin'
                        class='regular pre-open'>
                        #redirectToSignIn
                      </a></li>
                      
                      <li><a
                        href='#usersessionredirecttosigninwithauthrequest'
                        class='regular pre-open'>
                        #redirectToSignInWithAuthRequest
                      </a></li>
                      
                      <li><a
                        href='#usersessiongenerateandstoretransitkey'
                        class='regular pre-open'>
                        #generateAndStoreTransitKey
                      </a></li>
                      
                      <li><a
                        href='#usersessiongetauthresponsetoken'
                        class='regular pre-open'>
                        #getAuthResponseToken
                      </a></li>
                      
                      <li><a
                        href='#usersessionissigninpending'
                        class='regular pre-open'>
                        #isSignInPending
                      </a></li>
                      
                      <li><a
                        href='#usersessionisusersignedin'
                        class='regular pre-open'>
                        #isUserSignedIn
                      </a></li>
                      
                      <li><a
                        href='#usersessionhandlependingsignin'
                        class='regular pre-open'>
                        #handlePendingSignIn
                      </a></li>
                      
                      <li><a
                        href='#usersessionloaduserdata'
                        class='regular pre-open'>
                        #loadUserData
                      </a></li>
                      
                      <li><a
                        href='#usersessionsignuserout'
                        class='regular pre-open'>
                        #signUserOut
                      </a></li>
                      
                      <li><a
                        href='#usersessionencryptcontent'
                        class='regular pre-open'>
                        #encryptContent
                      </a></li>
                      
                      <li><a
                        href='#usersessiondecryptcontent'
                        class='regular pre-open'>
                        #decryptContent
                      </a></li>
                      
                      <li><a
                        href='#usersessionputfile'
                        class='regular pre-open'>
                        #putFile
                      </a></li>
                      
                      <li><a
                        href='#usersessiongetfile'
                        class='regular pre-open'>
                        #getFile
                      </a></li>
                      
                      <li><a
                        href='#usersessionlistfiles'
                        class='regular pre-open'>
                        #listFiles
                      </a></li>
                      
                    </ul>
                  
                  
                  
                </div>
                
                </li>
              
                
                <li><a
                  href='#sessiondatastore'
                  class="">
                  SessionDataStore
                  
                </a>
                
                </li>
              
                
                <li><a
                  href='#instancedatastore'
                  class="">
                  InstanceDataStore
                  
                </a>
                
                </li>
              
                
                <li><a
                  href='#localstoragestore'
                  class="">
                  LocalStorageStore
                  
                </a>
                
                </li>
              
                
                <li><a
                  href='#isusersignedin'
                  class="">
                  isUserSignedIn
                  
                </a>
                
                </li>
              
                
                <li><a
                  href='#redirecttosignin'
                  class="">
                  redirectToSignIn
                  
                </a>
                
                </li>
              
                
                <li><a
                  href='#redirecttosigninwithauthrequest'
                  class="">
                  redirectToSignInWithAuthRequest
                  
                </a>
                
                </li>
              
                
                <li><a
                  href='#makeauthrequest'
                  class="">
                  makeAuthRequest
                  
                </a>
                
                </li>
              
                
                <li><a
                  href='#issigninpending'
                  class="">
                  isSignInPending
                  
                </a>
                
                </li>
              
                
                <li><a
                  href='#handlependingsignin'
                  class="">
                  handlePendingSignIn
                  
                </a>
                
                </li>
              
                
                <li><a
                  href='#loaduserdata'
                  class="">
                  loadUserData
                  
                </a>
                
                </li>
              
                
                <li><a
                  href='#signuserout'
                  class="">
                  signUserOut
                  
                </a>
                
                </li>
              
                
                <li><a
                  href='#profiles'
                  class="h5 bold black caps">
                  Profiles
                  
                </a>
                
                </li>
              
                
                <li><a
                  href='#extractprofile'
                  class="">
                  extractProfile
                  
                </a>
                
                </li>
              
                
                <li><a
                  href='#wrapprofiletoken'
                  class="">
                  wrapProfileToken
                  
                </a>
                
                </li>
              
                
                <li><a
                  href='#signprofiletoken'
                  class="">
                  signProfileToken
                  
                </a>
                
                </li>
              
                
                <li><a
                  href='#verifyprofiletoken'
                  class="">
                  verifyProfileToken
                  
                </a>
                
                </li>
              
                
                <li><a
                  href='#validateproofs'
                  class="">
                  validateProofs
                  
                </a>
                
                </li>
              
                
                <li><a
                  href='#lookupprofile'
                  class="">
                  lookupProfile
                  
                </a>
                
                </li>
              
                
                <li><a
                  href='#storage'
                  class="h5 bold black caps">
                  Storage
                  
                </a>
                
                </li>
              
                
                <li><a
                  href='#getappbucketurl'
                  class="">
                  getAppBucketUrl
                  
                </a>
                
                </li>
              
                
                <li><a
                  href='#getuserappfileurl'
                  class="">
                  getUserAppFileUrl
                  
                </a>
                
                </li>
              
                
                <li><a
                  href='#getfile'
                  class="">
                  getFile
                  
                </a>
                
                </li>
              
                
                <li><a
                  href='#putfile'
                  class="">
                  putFile
                  
                </a>
                
                </li>
              
                
                <li><a
                  href='#encryptcontent'
                  class="">
                  encryptContent
                  
                </a>
                
                </li>
              
                
                <li><a
                  href='#decryptcontent'
                  class="">
                  decryptContent
                  
                </a>
                
                </li>
              
                
                <li><a
                  href='#listfiles'
                  class="">
                  listFiles
                  
                </a>
                
                </li>
              
                
                <li><a
                  href='#getauthresponsetoken'
                  class="">
                  getAuthResponseToken
                  
                </a>
                
                </li>
              
                
                <li><a
                  href='#detectprotocollaunch'
                  class="">
                  detectProtocolLaunch
                  
                </a>
                
                </li>
              
                
                <li><a
                  href='#getnameprice'
                  class="">
                  getNamePrice
                  
                </a>
                
                </li>
              
                
                <li><a
                  href='#getnamespaceprice'
                  class="">
                  getNamespacePrice
                  
                </a>
                
                </li>
              
                
                <li><a
                  href='#getgraceperiod'
                  class="">
                  getGracePeriod
                  
                </a>
                
                </li>
              
                
                <li><a
                  href='#getnamesowned'
                  class="">
                  getNamesOwned
                  
                </a>
                
                </li>
              
                
                <li><a
                  href='#getnamespaceburnaddress'
                  class="">
                  getNamespaceBurnAddress
                  
                </a>
                
                </li>
              
                
                <li><a
                  href='#getnameinfo'
                  class="">
                  getNameInfo
                  
                </a>
                
                </li>
              
                
                <li><a
                  href='#getnamespaceinfo'
                  class="">
                  getNamespaceInfo
                  
                </a>
                
                </li>
              
                
                <li><a
                  href='#getzonefile'
                  class="">
                  getZonefile
                  
                </a>
                
                </li>
              
                
                <li><a
                  href='#getaccountstatus'
                  class="">
                  getAccountStatus
                  
                </a>
                
                </li>
              
                
                <li><a
                  href='#getaccounthistorypage'
                  class="">
                  getAccountHistoryPage
                  
                </a>
                
                </li>
              
                
                <li><a
                  href='#getaccountat'
                  class="">
                  getAccountAt
                  
                </a>
                
                </li>
              
                
                <li><a
                  href='#getaccounttokens'
                  class="">
                  getAccountTokens
                  
                </a>
                
                </li>
              
                
                <li><a
                  href='#getaccountbalance'
                  class="">
                  getAccountBalance
                  
                </a>
                
                </li>
              
            </ul>
          </div>
          <div class='mt1 h6 quiet'>
            <a href='https://documentation.js.org/reading-documentation.html'>Need help reading this?</a>
          </div>
        </div>
      </div>
      <div id='split-right' class='relative overflow-auto height-viewport-100'>
        
          
            <div class='keyline-top-not py2'>
  <section class='py2 clearfix'>

    <h2 id='authentication' class='mt0'>
      Authentication
    </h2>

    
      <p>Blockstack Authentication provides single sign on and authentication without third parties or remote servers. Blockstack Authentication is a bearer token-based authentication system. From an app user's perspective, it functions similar to legacy third-party authentication techniques that they're familiar with. For an app developer, the flow is a bit different from the typical client-server flow of centralized sign in services (e.g., OAuth). Rather, with Blockstack, the authentication flow happens entirely client-side.</p>
<h2>Quickstart</h2>
<p>1) Install <code>blockstack.js</code>:</p>
<pre class='hljs'>npm install blockstack --save</pre>
<p>2) Import Blockstack into your project</p>
<pre class='hljs'><span class="hljs-keyword">import</span> * <span class="hljs-keyword">as</span> blockstack <span class="hljs-keyword">from</span> <span class="hljs-string">'blockstack'</span></pre>
<p>3) Wire up a sign in button</p>
<pre class='hljs'><span class="hljs-built_in">document</span>.getElementById(<span class="hljs-string">'signin-button'</span>).addEventListener(<span class="hljs-string">'click'</span>, <span class="hljs-function"><span class="hljs-keyword">function</span>(<span class="hljs-params"></span>) </span>{
  blockstack.redirectToSignIn()
})</pre>
<p>4) Wire up a sign out button</p>
<pre class='hljs'><span class="hljs-built_in">document</span>.getElementById(<span class="hljs-string">'signout-button'</span>).addEventListener(<span class="hljs-string">'click'</span>, <span class="hljs-function"><span class="hljs-keyword">function</span>(<span class="hljs-params"></span>) </span>{
  blockstack.signUserOut(<span class="hljs-built_in">window</span>.location.origin)
})</pre>
<p>5) Include the logic to (a) load user data (b) handle the auth response</p>
<pre class='hljs'><span class="hljs-function"><span class="hljs-keyword">function</span> <span class="hljs-title">showProfile</span>(<span class="hljs-params">profile</span>) </span>{
  <span class="hljs-keyword">var</span> person = <span class="hljs-keyword">new</span> blockstack.Person(profile)
  <span class="hljs-built_in">document</span>.getElementById(<span class="hljs-string">'heading-name'</span>).innerHTML = person.name()
  <span class="hljs-built_in">document</span>.getElementById(<span class="hljs-string">'avatar-image'</span>).setAttribute(<span class="hljs-string">'src'</span>, person.avatarUrl())
  <span class="hljs-built_in">document</span>.getElementById(<span class="hljs-string">'section-1'</span>).style.display = <span class="hljs-string">'none'</span>
  <span class="hljs-built_in">document</span>.getElementById(<span class="hljs-string">'section-2'</span>).style.display = <span class="hljs-string">'block'</span>
}

<span class="hljs-keyword">if</span> (blockstack.isUserSignedIn()) {
  <span class="hljs-keyword">const</span> userData = blockstack.loadUserData()
  showProfile(userData.profile)
} <span class="hljs-keyword">else</span> <span class="hljs-keyword">if</span> (blockstack.isSignInPending()) {
  blockstack.handlePendingSignIn()
  .then(<span class="hljs-function"><span class="hljs-params">userData</span> =&gt;</span> {
    showProfile(userData.profile)
  })
}</pre>
<p>6) Create a <code>manifest.json</code> file</p>
<pre class='hljs'>{
  <span class="hljs-attr">"name"</span>: <span class="hljs-string">"Hello, Blockstack"</span>,
  <span class="hljs-attr">"start_url"</span>: <span class="hljs-string">"localhost:5000"</span>,
  <span class="hljs-attr">"description"</span>: <span class="hljs-string">"A simple demo of Blockstack Auth"</span>,
  <span class="hljs-attr">"icons"</span>: [{
    <span class="hljs-attr">"src"</span>: <span class="hljs-string">"https://helloblockstack.com/icon-192x192.png"</span>,
    <span class="hljs-attr">"sizes"</span>: <span class="hljs-string">"192x192"</span>,
    <span class="hljs-attr">"type"</span>: <span class="hljs-string">"image/png"</span>
  }]
}</pre>
<p>Make sure your <code>manifest.json</code> file has appropriate CORS headers so that it can
be fetched via an http <code>GET</code> from any origin.</p>
<p>7) Serve your application</p>
<h2>User flow</h2>
<p>What follows is a walk through of the experience of a user, Alice, signing in to your app with Blockstack.</p>
<p>First, Alice clicks the "Sign in with Blockstack" button on your app. She is redirected to her copy of the Blockstack Browser. The Blockstack Browser shows Alice an approval dialog with information about your app including:</p>
<ul>
<li>The origin your app was served from</li>
<li>Your app's name</li>
<li>Your app's logo</li>
<li>The types of permissions and data your app is requesting</li>
</ul>
<p>Alice can choose to authenticate as one of her Blockstack IDs by selecting the ID and clicking the Approve button.</p>
<p>When she clicks approve, she's redirected back to your app. Your app gets cryptographic proof that she is who she claims to be, access to a dedicated bucket in her Gaia storage hub for your app to read and write its own data along with public information she's stored in her profile.</p>
<h2>Manifest file</h2>
<p>Blockstack apps have a manifest file based on the <a href="https://w3c.github.io/manifest/">W3C web app manifest specification</a>. The Blockstack Browser retrieves the manifest file from the app during the authentication process and displays some of the information in it such as the app name and icon to the user. The location of the app manifest file is specific in the authentication request token and <em>MUST</em> be on the same origin as the app requesting authentication.</p>
<p>Below is an example of a manifest file:</p>
<pre><code>{
  "name": "Todo App",
  "start_url": "http://blockstack-todos.appartisan.com",
  "description": "A simple todo app build on blockstack",
  "icons": [{
    "src": "http://blockstack-todos.appartisan.com/logo.png",
    "sizes": "400x400",
    "type": "image/png"
  }]
}
</code></pre>
<p>The manifest file <em>MUST</em> have <a href="https://en.wikipedia.org/wiki/Cross-origin_resource_sharing">Cross-origin resource sharing (CORS) headers</a> that allow the manifest file to be fetched from any arbitrary source. This usually means returning:</p>
<pre><code>Access-Control-Allow-Origin: *
</code></pre>
<h2>Key pairs</h2>
<p>Blockstack Authentication makes extensive use of public key cryptography. As mentioned above, we use ECDSA with the secp256k1 curve. What follows is a description of the various public-private key pairs used in the authentication process including how they're generated, where they're used and to whom the private key is disclosed.</p>
<h3>Transit private key</h3>
<p>The transit private is an ephemeral key that is used to encrypt secrets that need to be passed from the Blockstack Browser to the app during the authentication process. It is randomly generated by the app at the beginning of the authentication response. The public key that corresponds to the transit private key is stored in a single element array in the <code>public_keys</code> key of the authentication request token. The Blockstack Browser encrypts secret data such as the app private key using this public key and sends it back to the app when the user signs in to the app. The transit private key signs the app authentication request.</p>
<h3>Blockstack ID Identity address private key</h3>
<p>The identity address private key is derived from the user's keychain phrase and is the private key of the Blockstack ID that the user chooses to use to sign in to the app. It is a secret owned by the user and never leaves the user's instance of the Blockstack browser. This private key signs the authentication response token for an app to indicate that the user approves sign in to that app.</p>
<h3>App private key</h3>
<p>The app private key is an app-specific private key that is generated from the user's identity address private key using the <code>domain_name</code> as input. It is deterministic in that for a given Blockstack ID and <code>domain_name</code>, the same private key will be generated each time. The app private key is securely shared with the app on each authentication, encrypted by the Blockstack browser with the transit public key.</p>
<p>The app private key serves three functions.</p>
<ul>
<li>It is used to create the credentials that give an app access to the gaia hub storage bucket for that specific app.</li>
<li>It is used in the end-to-end encryption of files stored for the app on the user's gaia hub.</li>
<li>It serves as a cryptographic secret that apps can use to perform other cryptographic functions.</li>
</ul>
<h2>Scopes</h2>
<p>Scopes define the information and permissions an app requests from the
user during authentication. Requested scopes may be any of the following:</p>
<ul>
<li>
<p><code>store_write</code> - read and write data to the user's Gaia hub in an app-specific storage bucket</p>
</li>
<li>
<p><code>publish_data</code> - publish data so that other users of the app can discover and interact with the user</p>
</li>
<li>
<p><code>email</code> - requests the user's email if available</p>
<p> If no <code>scopes</code> array is provided to the <code>redirectToSignIn</code> or
<code>makeAuthRequest</code> functions, the default is to request <code>['store_write']</code>.</p>
</li>
</ul>
<h2>Authentication tokens</h2>
<p>The app and the Blockstack Browser communicate during the authentication flow by passing back and forth two tokens:</p>
<p>The requesting application sends the Blockstack Browser an authRequest token.
Once a user approves a sign in, the Blockstack Browser responds to the application with an authResponse token.</p>
<p>These tokens are <a href="https://jwt.io/">JSON Web Tokens</a>, and they are passed via URL query strings.</p>
<h3>JSON Web Token signatures</h3>
<p>Blockstack's authentication tokens are based on the <a href="https://tools.ietf.org/html/rfc7519">RFC 7519 OAuth JSON Web Token (JWT)</a> with additional support for the secp256k1 curve used by bitcoin and many other cryptocurrencies.</p>
<p>This signature algorithm is indicated by specifying <code>ES256K</code> in the token's <code>alg</code> key, specifying that the JWT signature uses ECDSA with the secp256k1 curve. We provide both <a href="https://github.com/blockstack/jsontokens-js">JavaScript</a> and <a href="https://github.com/blockstack/ruby-jwt-blockstack/tree/ruby-jwt-blockstack">Ruby</a> JWT libraries with support for this signing algorithm.</p>
<h3>Authentication request payload schema</h3>
<pre class='hljs'><span class="hljs-keyword">const</span> requestPayload = {
    jti, <span class="hljs-comment">// UUID</span>
    iat, <span class="hljs-comment">// JWT creation time in seconds</span>
    exp, <span class="hljs-comment">// JWT expiration time in seconds</span>
    iss, <span class="hljs-comment">// legacy decentralized identifier generated from transit key</span>
    public_keys, <span class="hljs-comment">// single entry array with public key of transit key</span>
    domain_name, <span class="hljs-comment">// app origin</span>
    manifest_uri, <span class="hljs-comment">// url to manifest file - must be hosted on app origin</span>
    redirect_uri, <span class="hljs-comment">// url to which browser redirects user on auth approval - must be hosted on app origin</span>
    version, <span class="hljs-comment">// version tuple</span>
    do_not_include_profile, <span class="hljs-comment">// a boolean flag asking browser to send profile url instead of profile object</span>
    supports_hub_url, <span class="hljs-comment">// a boolean flag indicating gaia hub support</span>
    scopes <span class="hljs-comment">// an array of string values indicating scopes requested by the app</span>
  }</pre>
<h3>Authentication response payload schema</h3>
<pre class='hljs'>    <span class="hljs-keyword">const</span> responsePayload = {
    jti, <span class="hljs-comment">// UUID</span>
    iat, <span class="hljs-comment">// JWT creation time in seconds</span>
    exp, <span class="hljs-comment">// JWT expiration time in seconds</span>
    iss, <span class="hljs-comment">// legacy decentralized identifier (string prefix + identity address) - this uniquely identifies the user</span>
    private_key, <span class="hljs-comment">// encrypted private key payload</span>
    public_keys, <span class="hljs-comment">// single entry array with public key</span>
    profile, <span class="hljs-comment">// profile object or null if passed by profile_url</span>
    username, <span class="hljs-comment">// blockstack id username (if any)</span>
    core_token, <span class="hljs-comment">// encrypted core token payload</span>
    email, <span class="hljs-comment">// email if email scope is requested &amp; email available</span>
    profile_url, <span class="hljs-comment">// url to signed profile token</span>
    hubUrl, <span class="hljs-comment">// url pointing to user's gaia hub</span>
    version <span class="hljs-comment">// version tuple</span>
  }</pre>
<h2><code>blockstack:</code> custom protocol handler</h2>
<p>The <code>blockstack:</code> custom protocol handler is how Blockstack apps send their authentication requests to the Blockstack Browser. When the Blockstack Browser is installed on a user's computer, it registers itself as the handler for the <code>blockstack:</code> customer protocol.</p>
<p>When an application calls <a href="http://blockstack.github.io/blockstack.js/index.html#redirecttosignin"><code>redirectToSignIn</code></a> or <a href="http://blockstack.github.io/blockstack.js/index.html#redirecttosigninwithauthrequest"><code>redirectToSignInWithAuthRequest</code></a>, blockstack.js checks if a blockstack: protocol handler is installed and, if so, redirects the user to <code>blockstack:&#x3C;authRequestToken></code>. This passes the authentication request token from the app to the Blockstack Browser, which will in turn validate the request and display an authentication dialog.</p>
<h2>Adding Blockstack Authentication to your app</h2>
<p>The way you can add Blockstack Authentication to you app depends on whether your app is a modern decentralized Blockstack App where code runs client-side without trusted servers or a legacy client-server app where a server is trusted.</p>
<h3>Authentication in Client-side apps</h3>
<p>This method is appropriate for decentralized client-side apps where the user's zone of trust - the parts of the app that the user is trusting - begins and ends with the code running on their own computer. In apps like these, any code the app interacts with that's not on their own computer such as external servers does not need to know who she is.</p>
<p><a href="https://github.com/blockstack/blockstack.js">Blockstack.js</a> provides API methods that help you to implement Blockstack Authentication in your client-side app.</p>
<h4>Standard flow</h4>
<p>The preferred way to implement authentication in these apps is to use the standard flow. This flow hides much of the process behind a few easy function calls and makes it very fast to get up and running.</p>
<p>In this process you'll use these four functions:</p>
<ul>
<li><code>redirectToSignIn</code></li>
<li><code>isSignInPending</code></li>
<li><code>handlePendingSignIn</code></li>
<li><code>loadUserData</code></li>
</ul>
<h5>Starting the sign in process</h5>
<p>When your app wants to start the sign in process, typically when the user clicks a "Sign in with Blockstack" button, your app will call the <a href="http://blockstack.github.io/blockstack.js/index.html#redirecttosignin"><code>redirectToSignIn</code></a> method of <a href="https://github.com/blockstack/blockstack.js">blockstack.js</a>.</p>
<p>This creates an ephemeral transit key, stores it in the web browser's <code>localStorage</code>, uses it to create an authentication request token and finally redirects the user to the Blockstack browser to approve the sign in request.</p>
<h5>Handling an authentication response</h5>
<p>When a user approves a sign in request, the Blockstack Browser will return the signed authentication response token to the <code>redirectURI</code> specified in <code>redirectToSignIn</code>.</p>
<p>To check for the presence of this token, your app should call <code>isSignInPending</code>. If this returns <code>true</code>, the app should then call <code>handlePendingSignIn</code>. This decodes the token, returns the signed-in-user's data, and simultaneously storing it to <code>localStorage</code> so that it can be retrieved later with <code>loadUserData</code>.</p>
<pre class='hljs'><span class="hljs-keyword">import</span> * <span class="hljs-keyword">as</span> blockstack <span class="hljs-keyword">from</span> <span class="hljs-string">'blockstack'</span>

<span class="hljs-keyword">if</span> (blockstack.isSignInPending()) {
    blockstack.handlePendingSignIn()
    .then(<span class="hljs-function"><span class="hljs-params">userData</span> =&gt;</span> {
        <span class="hljs-keyword">const</span> profile = userData.profile
    })
}</pre>
<h4>Manual flow</h4>
<p>Alternatively, you can manually generate your own transit private key and/or authentication request token. This gives you more control over the experience.</p>
<p>For example, you could use the following code to generate an authentication request on <code>https://alice.example.com</code> or <code>https://bob.example.com</code> for an app running on origin <code>https://example.com</code>.</p>
<pre class='hljs'><span class="hljs-keyword">const</span> transitPrivateKey = generateAndStoreTransitKey()
<span class="hljs-keyword">const</span> redirectURI = <span class="hljs-string">'https://example.com/authLandingPage'</span>
<span class="hljs-keyword">const</span> manifestURI = <span class="hljs-string">'https://example.com/manifest.json'</span>
<span class="hljs-keyword">const</span> scopes = [<span class="hljs-string">'scope_write'</span>, <span class="hljs-string">'publish_data'</span>]
<span class="hljs-keyword">const</span> appDomain = <span class="hljs-string">'https://example.com'</span>

<span class="hljs-keyword">const</span> authRequest = makeAuthRequest(transitPrivateKey, redirectURI, manifestURI, scopes, appDomain)

redirectToSignInWithAuthRequest(authRequest)</pre>
<h3>Authentication in client-server apps</h3>
<p><em>Note: Client-server authentication requires using a library written in the language of your server app. There are private methods in blockstack.js that can be accomplish this on node.js server apps, but they are not currently part of our public, supported API.</em></p>
<p>Using Blockstack Authentication in client-server apps is very similar to client-side apps. You generate the authentication request using the same code in the client as described above.</p>
<p>The main difference is that you need to verify the authentication response token on the server after the user approves sign in to your app.</p>
<p>For an example of how verification can be done server side, take a look at the <a href="https://github.com/blockstack/blockstack-ruby#to-verify-an-auth-response">blockstack-ruby</a> library.</p>

    
  </section>
</div>
          
        
          
          <section class='p2 mb2 clearfix bg-white minishadow'>

  
  <div class='clearfix'>
    
    <h3 class='fl m0' id='appconfig'>
      AppConfig
    </h3>
    
    
  </div>
  

  <p>Configuration data for the current app.</p>
<p>On browser platforms, creating an instance of this
class without any arguments will use
<code>window.location.origin</code> as the app domain.
On non-browser platforms, you need to
specify an app domain as the first argument.</p>

    <div class='pre p1 fill-light mt0'>new AppConfig(scopes: <a href="https://developer.mozilla.org/docs/Web/JavaScript/Reference/Global_Objects/Array">Array</a>&#x3C;<a href="https://developer.mozilla.org/docs/Web/JavaScript/Reference/Global_Objects/String">string</a>>, appDomain: <a href="https://developer.mozilla.org/docs/Web/JavaScript/Reference/Global_Objects/String">string</a>, redirectPath: <a href="https://developer.mozilla.org/docs/Web/JavaScript/Reference/Global_Objects/String">string</a>, manifestPath: <a href="https://developer.mozilla.org/docs/Web/JavaScript/Reference/Global_Objects/String">string</a>, coreNode: <a href="https://developer.mozilla.org/docs/Web/JavaScript/Reference/Global_Objects/String">string</a>, authenticatorURL: <a href="https://developer.mozilla.org/docs/Web/JavaScript/Reference/Global_Objects/String">string</a>)</div>
  
    <p>
      Type:
      <a href="#appconfig">AppConfig</a>
    </p>
  
  

  
  
  
  
  
  

  
    <div class='py1 quiet mt1 prose-big'>Parameters</div>
    <div class='prose'>
      
        <div class='space-bottom0'>
          <div>
            <span class='code bold'>scopes</span> <code class='quiet'>(<a href="https://developer.mozilla.org/docs/Web/JavaScript/Reference/Global_Objects/Array">Array</a>&#x3C;<a href="https://developer.mozilla.org/docs/Web/JavaScript/Reference/Global_Objects/String">string</a>>
            = <code>DEFAULT_SCOPE.slice()</code>)</code>
	    permissions this app is requesting

          </div>
          
        </div>
      
        <div class='space-bottom0'>
          <div>
            <span class='code bold'>appDomain</span> <code class='quiet'>(<a href="https://developer.mozilla.org/docs/Web/JavaScript/Reference/Global_Objects/String">string</a>
            = <code>window.location.origin</code>)</code>
	    the app domain

          </div>
          
        </div>
      
        <div class='space-bottom0'>
          <div>
            <span class='code bold'>redirectPath</span> <code class='quiet'>(<a href="https://developer.mozilla.org/docs/Web/JavaScript/Reference/Global_Objects/String">string</a>
            = <code>&#39;&#39;</code>)</code>
	    path on app domain to redirect users to after authentication

          </div>
          
        </div>
      
        <div class='space-bottom0'>
          <div>
            <span class='code bold'>manifestPath</span> <code class='quiet'>(<a href="https://developer.mozilla.org/docs/Web/JavaScript/Reference/Global_Objects/String">string</a>
            = <code>&#39;/manifest.json&#39;</code>)</code>
	    path relative to app domain of app's manifest file

          </div>
          
        </div>
      
        <div class='space-bottom0'>
          <div>
            <span class='code bold'>coreNode</span> <code class='quiet'>(<a href="https://developer.mozilla.org/docs/Web/JavaScript/Reference/Global_Objects/String">string</a>
            = <code>null</code>)</code>
	    override the default or user selected core node

          </div>
          
        </div>
      
        <div class='space-bottom0'>
          <div>
            <span class='code bold'>authenticatorURL</span> <code class='quiet'>(<a href="https://developer.mozilla.org/docs/Web/JavaScript/Reference/Global_Objects/String">string</a>
            = <code>DEFAULT_BLOCKSTACK_HOST</code>)</code>
	    the web-based fall back authenticator

          </div>
          
        </div>
      
    </div>
  

  

  

  

  

  

  
    <div class='py1 quiet mt1 prose-big'>Instance Members</div>
    <div class="clearfix">
  
    <div class='border-bottom' id='appconfigappdomain'>
      <div class="clearfix small pointer toggle-sibling">
        <div class="py1 contain">
            <a class='icon pin-right py1 dark-link caret-right'>▸</a>
            <span class='code strong strong truncate'>appDomain</span>
        </div>
      </div>
      <div class="clearfix display-none toggle-target">
        <section class='p2 mb2 clearfix bg-white minishadow'>

  

  <p>Blockstack apps are uniquely identified by their app domain.</p>

    <div class='pre p1 fill-light mt0'>appDomain</div>
  
    <p>
      Type:
      <a href="https://developer.mozilla.org/docs/Web/JavaScript/Reference/Global_Objects/String">string</a>
    </p>
  
  

  
  
  
  
  
  

  

  

  

  

  

  

  

  

  
</section>

      </div>
    </div>
  
    <div class='border-bottom' id='appconfigscopes'>
      <div class="clearfix small pointer toggle-sibling">
        <div class="py1 contain">
            <a class='icon pin-right py1 dark-link caret-right'>▸</a>
            <span class='code strong strong truncate'>scopes</span>
        </div>
      </div>
      <div class="clearfix display-none toggle-target">
        <section class='p2 mb2 clearfix bg-white minishadow'>

  

  <p>An array of string representing permissions requested by the app.</p>

    <div class='pre p1 fill-light mt0'>scopes</div>
  
    <p>
      Type:
      <a href="https://developer.mozilla.org/docs/Web/JavaScript/Reference/Global_Objects/Array">Array</a>&#x3C;<a href="https://developer.mozilla.org/docs/Web/JavaScript/Reference/Global_Objects/String">string</a>>
    </p>
  
  

  
  
  
  
  
  

  

  

  

  

  

  

  

  

  
</section>

      </div>
    </div>
  
    <div class='border-bottom' id='appconfigredirectpath'>
      <div class="clearfix small pointer toggle-sibling">
        <div class="py1 contain">
            <a class='icon pin-right py1 dark-link caret-right'>▸</a>
            <span class='code strong strong truncate'>redirectPath</span>
        </div>
      </div>
      <div class="clearfix display-none toggle-target">
        <section class='p2 mb2 clearfix bg-white minishadow'>

  

  <p>Path on app domain to redirect users to after authentication. The
authentication response token will be postpended in a query.</p>

    <div class='pre p1 fill-light mt0'>redirectPath</div>
  
    <p>
      Type:
      <a href="https://developer.mozilla.org/docs/Web/JavaScript/Reference/Global_Objects/String">string</a>
    </p>
  
  

  
  
  
  
  
  

  

  

  

  

  

  

  

  

  
</section>

      </div>
    </div>
  
    <div class='border-bottom' id='appconfigmanifestpath'>
      <div class="clearfix small pointer toggle-sibling">
        <div class="py1 contain">
            <a class='icon pin-right py1 dark-link caret-right'>▸</a>
            <span class='code strong strong truncate'>manifestPath</span>
        </div>
      </div>
      <div class="clearfix display-none toggle-target">
        <section class='p2 mb2 clearfix bg-white minishadow'>

  

  <p>Path relative to app domain of app's manifest file.</p>
<p>This file needs to have CORS headers set so that it can be fetched
from any origin. Typically this means return the header <code>Access-Control-Allow-Origin: *</code>.</p>

    <div class='pre p1 fill-light mt0'>manifestPath</div>
  
    <p>
      Type:
      <a href="https://developer.mozilla.org/docs/Web/JavaScript/Reference/Global_Objects/String">string</a>
    </p>
  
  

  
  
  
  
  
  

  

  

  

  

  

  

  

  

  
</section>

      </div>
    </div>
  
    <div class='border-bottom' id='appconfigcorenode'>
      <div class="clearfix small pointer toggle-sibling">
        <div class="py1 contain">
            <a class='icon pin-right py1 dark-link caret-right'>▸</a>
            <span class='code strong strong truncate'>coreNode</span>
        </div>
      </div>
      <div class="clearfix display-none toggle-target">
        <section class='p2 mb2 clearfix bg-white minishadow'>

  

  <p>The URL of Blockstack core node to use for this app. If this is
<code>null</code>, the core node specified by the user or default core node
will be used.</p>

    <div class='pre p1 fill-light mt0'>coreNode</div>
  
    <p>
      Type:
      <a href="https://developer.mozilla.org/docs/Web/JavaScript/Reference/Global_Objects/String">string</a>
    </p>
  
  

  
  
  
  
  
  

  

  

  

  

  

  

  

  

  
</section>

      </div>
    </div>
  
    <div class='border-bottom' id='appconfigauthenticatorurl'>
      <div class="clearfix small pointer toggle-sibling">
        <div class="py1 contain">
            <a class='icon pin-right py1 dark-link caret-right'>▸</a>
            <span class='code strong strong truncate'>authenticatorURL</span>
        </div>
      </div>
      <div class="clearfix display-none toggle-target">
        <section class='p2 mb2 clearfix bg-white minishadow'>

  

  <p>The URL of a web-based Blockstack Authenticator to use in the event
the user doesn't have Blockstack installed on their machine. If this
is not specified, the current default in this library will be used.</p>

    <div class='pre p1 fill-light mt0'>authenticatorURL</div>
  
    <p>
      Type:
      <a href="https://developer.mozilla.org/docs/Web/JavaScript/Reference/Global_Objects/String">string</a>
    </p>
  
  

  
  
  
  
  
  

  

  

  

  

  

  

  

  

  
</section>

      </div>
    </div>
  
    <div class='border-bottom' id='appconfigredirecturi'>
      <div class="clearfix small pointer toggle-sibling">
        <div class="py1 contain">
            <a class='icon pin-right py1 dark-link caret-right'>▸</a>
            <span class='code strong strong truncate'>redirectURI()</span>
        </div>
      </div>
      <div class="clearfix display-none toggle-target">
        <section class='p2 mb2 clearfix bg-white minishadow'>

  

  <p>The location to which the authenticator should
redirect the user.</p>

    <div class='pre p1 fill-light mt0'>redirectURI(): <a href="https://developer.mozilla.org/docs/Web/JavaScript/Reference/Global_Objects/String">string</a></div>
  
  

  
  
  
  
  
  

  

  

  
    
      <div class='py1 quiet mt1 prose-big'>Returns</div>
      <code><a href="https://developer.mozilla.org/docs/Web/JavaScript/Reference/Global_Objects/String">string</a></code>:
        URI

      
    
  

  

  

  

  

  

  
</section>

      </div>
    </div>
  
    <div class='border-bottom' id='appconfigmanifesturi'>
      <div class="clearfix small pointer toggle-sibling">
        <div class="py1 contain">
            <a class='icon pin-right py1 dark-link caret-right'>▸</a>
            <span class='code strong strong truncate'>manifestURI()</span>
        </div>
      </div>
      <div class="clearfix display-none toggle-target">
        <section class='p2 mb2 clearfix bg-white minishadow'>

  

  <p>The location of the app's manifest file.</p>

    <div class='pre p1 fill-light mt0'>manifestURI(): <a href="https://developer.mozilla.org/docs/Web/JavaScript/Reference/Global_Objects/String">string</a></div>
  
  

  
  
  
  
  
  

  

  

  
    
      <div class='py1 quiet mt1 prose-big'>Returns</div>
      <code><a href="https://developer.mozilla.org/docs/Web/JavaScript/Reference/Global_Objects/String">string</a></code>:
        URI

      
    
  

  

  

  

  

  

  
</section>

      </div>
    </div>
  
</div>

  

  

  
</section>

          
        
          
          <section class='p2 mb2 clearfix bg-white minishadow'>

  
  <div class='clearfix'>
    
    <h3 class='fl m0' id='usersession'>
      UserSession
    </h3>
    
    
  </div>
  

  <p>Represents an instance of a signed in user for a particular app.</p>
<p>A signed in user has access to two major pieces of information
about the user, the user's private key for that app and the location
of the user's gaia storage bucket for the app.</p>
<p>A user can be signed in either directly through the interactive
sign in process or by directly providing the app private key.</p>

    <div class='pre p1 fill-light mt0'>new UserSession(options: {appConfig: <a href="#appconfig">AppConfig</a>?, sessionStore: <a href="#sessiondatastore">SessionDataStore</a>?, sessionOptions: SessionOptions?})</div>
  
    <p>
      Type:
      <a href="#usersession">UserSession</a>
    </p>
  
  

  
  
  
  
  
  

  
    <div class='py1 quiet mt1 prose-big'>Parameters</div>
    <div class='prose'>
      
        <div class='space-bottom0'>
          <div>
            <span class='code bold'>options</span> <code class='quiet'>({appConfig: <a href="#appconfig">AppConfig</a>?, sessionStore: <a href="#sessiondatastore">SessionDataStore</a>?, sessionOptions: SessionOptions?})</code>
	    
          </div>
          
        </div>
      
    </div>
  

  

  

  

  

  

  
    <div class='py1 quiet mt1 prose-big'>Instance Members</div>
    <div class="clearfix">
  
    <div class='border-bottom' id='usersessionredirecttosignin'>
      <div class="clearfix small pointer toggle-sibling">
        <div class="py1 contain">
            <a class='icon pin-right py1 dark-link caret-right'>▸</a>
            <span class='code strong strong truncate'>redirectToSignIn()</span>
        </div>
      </div>
      <div class="clearfix display-none toggle-target">
        <section class='p2 mb2 clearfix bg-white minishadow'>

  

  <p>Generates an authentication request and redirects the user to the Blockstack
browser to approve the sign in request.</p>
<p>Please note that this requires that the web browser properly handles the
<code>blockstack:</code> URL protocol handler.</p>
<p>Most applications should use this
method for sign in unless they require more fine grained control over how the
authentication request is generated. If your app falls into this category,
use <code>generateAndStoreTransitKey</code>, <code>makeAuthRequest</code>,
and <code>redirectToSignInWithAuthRequest</code> to build your own sign in process.</p>

    <div class='pre p1 fill-light mt0'>redirectToSignIn(): void</div>
  
  

  
  
  
  
  
  

  

  

  
    
      <div class='py1 quiet mt1 prose-big'>Returns</div>
      <code>void</code>:
        

      
    
  

  

  

  

  

  

  
</section>

      </div>
    </div>
  
    <div class='border-bottom' id='usersessionredirecttosigninwithauthrequest'>
      <div class="clearfix small pointer toggle-sibling">
        <div class="py1 contain">
            <a class='icon pin-right py1 dark-link caret-right'>▸</a>
            <span class='code strong strong truncate'>redirectToSignInWithAuthRequest(authRequest)</span>
        </div>
      </div>
      <div class="clearfix display-none toggle-target">
        <section class='p2 mb2 clearfix bg-white minishadow'>

  

  <p>Redirects the user to the Blockstack browser to approve the sign in request
given.</p>
<p>The user is redirected to the authenticator URL specified in the <code>AppConfig</code>
if the <code>blockstack:</code> protocol handler is not detected.
Please note that the protocol handler detection
does not work on all browsers.</p>

    <div class='pre p1 fill-light mt0'>redirectToSignInWithAuthRequest(authRequest: <a href="https://developer.mozilla.org/docs/Web/JavaScript/Reference/Global_Objects/String">String</a>): void</div>
  
  

  
  
  
  
  
  

  
    <div class='py1 quiet mt1 prose-big'>Parameters</div>
    <div class='prose'>
      
        <div class='space-bottom0'>
          <div>
            <span class='code bold'>authRequest</span> <code class='quiet'>(<a href="https://developer.mozilla.org/docs/Web/JavaScript/Reference/Global_Objects/String">String</a>)</code>
	    the authentication request generated by 
<code>makeAuthRequest</code>

          </div>
          
        </div>
      
    </div>
  

  

  
    
      <div class='py1 quiet mt1 prose-big'>Returns</div>
      <code>void</code>:
        

      
    
  

  

  

  

  

  

  
</section>

      </div>
    </div>
  
    <div class='border-bottom' id='usersessiongenerateandstoretransitkey'>
      <div class="clearfix small pointer toggle-sibling">
        <div class="py1 contain">
            <a class='icon pin-right py1 dark-link caret-right'>▸</a>
            <span class='code strong strong truncate'>generateAndStoreTransitKey()</span>
        </div>
      </div>
      <div class="clearfix display-none toggle-target">
        <section class='p2 mb2 clearfix bg-white minishadow'>

  

  <p>Generates a ECDSA keypair to
use as the ephemeral app transit private key
and store in the session</p>

    <div class='pre p1 fill-light mt0'>generateAndStoreTransitKey(): <a href="https://developer.mozilla.org/docs/Web/JavaScript/Reference/Global_Objects/String">String</a></div>
  
  

  
  
  
  
  
  

  

  

  
    
      <div class='py1 quiet mt1 prose-big'>Returns</div>
      <code><a href="https://developer.mozilla.org/docs/Web/JavaScript/Reference/Global_Objects/String">String</a></code>:
        the hex encoded private key

      
    
  

  

  

  

  

  

  
</section>

      </div>
    </div>
  
    <div class='border-bottom' id='usersessiongetauthresponsetoken'>
      <div class="clearfix small pointer toggle-sibling">
        <div class="py1 contain">
            <a class='icon pin-right py1 dark-link caret-right'>▸</a>
            <span class='code strong strong truncate'>getAuthResponseToken()</span>
        </div>
      </div>
      <div class="clearfix display-none toggle-target">
        <section class='p2 mb2 clearfix bg-white minishadow'>

  

  <p>Retrieve the authentication token from the URL query</p>

    <div class='pre p1 fill-light mt0'>getAuthResponseToken(): <a href="https://developer.mozilla.org/docs/Web/JavaScript/Reference/Global_Objects/String">String</a></div>
  
  

  
  
  
  
  
  

  

  

  
    
      <div class='py1 quiet mt1 prose-big'>Returns</div>
      <code><a href="https://developer.mozilla.org/docs/Web/JavaScript/Reference/Global_Objects/String">String</a></code>:
        the authentication token if it exists otherwise 
<code>null</code>

      
    
  

  

  

  

  

  

  
</section>

      </div>
    </div>
  
    <div class='border-bottom' id='usersessionissigninpending'>
      <div class="clearfix small pointer toggle-sibling">
        <div class="py1 contain">
            <a class='icon pin-right py1 dark-link caret-right'>▸</a>
            <span class='code strong strong truncate'>isSignInPending()</span>
        </div>
      </div>
      <div class="clearfix display-none toggle-target">
        <section class='p2 mb2 clearfix bg-white minishadow'>

  

  <p>Check if there is a authentication request that hasn't been handled.</p>

    <div class='pre p1 fill-light mt0'>isSignInPending(): <a href="https://developer.mozilla.org/docs/Web/JavaScript/Reference/Global_Objects/Boolean">Boolean</a></div>
  
  

  
  
  
  
  
  

  

  

  
    
      <div class='py1 quiet mt1 prose-big'>Returns</div>
      <code><a href="https://developer.mozilla.org/docs/Web/JavaScript/Reference/Global_Objects/Boolean">Boolean</a></code>:
        <code>true</code>
 if there is a pending sign in, otherwise 
<code>false</code>

      
    
  

  

  

  

  

  

  
</section>

      </div>
    </div>
  
    <div class='border-bottom' id='usersessionisusersignedin'>
      <div class="clearfix small pointer toggle-sibling">
        <div class="py1 contain">
            <a class='icon pin-right py1 dark-link caret-right'>▸</a>
            <span class='code strong strong truncate'>isUserSignedIn()</span>
        </div>
      </div>
      <div class="clearfix display-none toggle-target">
        <section class='p2 mb2 clearfix bg-white minishadow'>

  

  <p>Check if a user is currently signed in.</p>

    <div class='pre p1 fill-light mt0'>isUserSignedIn(): <a href="https://developer.mozilla.org/docs/Web/JavaScript/Reference/Global_Objects/Boolean">Boolean</a></div>
  
  

  
  
  
  
  
  

  

  

  
    
      <div class='py1 quiet mt1 prose-big'>Returns</div>
      <code><a href="https://developer.mozilla.org/docs/Web/JavaScript/Reference/Global_Objects/Boolean">Boolean</a></code>:
        <code>true</code>
 if the user is signed in, 
<code>false</code>
 if not.

      
    
  

  

  

  

  

  

  
</section>

      </div>
    </div>
  
    <div class='border-bottom' id='usersessionhandlependingsignin'>
      <div class="clearfix small pointer toggle-sibling">
        <div class="py1 contain">
            <a class='icon pin-right py1 dark-link caret-right'>▸</a>
            <span class='code strong strong truncate'>handlePendingSignIn(authResponseToken)</span>
        </div>
      </div>
      <div class="clearfix display-none toggle-target">
        <section class='p2 mb2 clearfix bg-white minishadow'>

  

  <p>Try to process any pending sign in request by returning a <code>Promise</code> that resolves
to the user data object if the sign in succeeds.</p>

    <div class='pre p1 fill-light mt0'>handlePendingSignIn(authResponseToken: <a href="https://developer.mozilla.org/docs/Web/JavaScript/Reference/Global_Objects/String">String</a>): <a href="https://developer.mozilla.org/docs/Web/JavaScript/Reference/Global_Objects/Promise">Promise</a></div>
  
  

  
  
  
  
  
  

  
    <div class='py1 quiet mt1 prose-big'>Parameters</div>
    <div class='prose'>
      
        <div class='space-bottom0'>
          <div>
            <span class='code bold'>authResponseToken</span> <code class='quiet'>(<a href="https://developer.mozilla.org/docs/Web/JavaScript/Reference/Global_Objects/String">String</a>
            = <code>this.getAuthResponseToken()</code>)</code>
	    the signed authentication response token

          </div>
          
        </div>
      
    </div>
  

  

  
    
      <div class='py1 quiet mt1 prose-big'>Returns</div>
      <code><a href="https://developer.mozilla.org/docs/Web/JavaScript/Reference/Global_Objects/Promise">Promise</a></code>:
        that resolves to the user data object if successful and rejects
if handling the sign in request fails or there was no pending sign in request.

      
    
  

  

  

  

  

  

  
</section>

      </div>
    </div>
  
    <div class='border-bottom' id='usersessionloaduserdata'>
      <div class="clearfix small pointer toggle-sibling">
        <div class="py1 contain">
            <a class='icon pin-right py1 dark-link caret-right'>▸</a>
            <span class='code strong strong truncate'>loadUserData()</span>
        </div>
      </div>
      <div class="clearfix display-none toggle-target">
        <section class='p2 mb2 clearfix bg-white minishadow'>

  

  <p>Retrieves the user data object. The user's profile is stored in the key <code>profile</code>.</p>

    <div class='pre p1 fill-light mt0'>loadUserData(): <a href="https://developer.mozilla.org/docs/Web/JavaScript/Reference/Global_Objects/Object">Object</a></div>
  
  

  
  
  
  
  
  

  

  

  
    
      <div class='py1 quiet mt1 prose-big'>Returns</div>
      <code><a href="https://developer.mozilla.org/docs/Web/JavaScript/Reference/Global_Objects/Object">Object</a></code>:
        User data object.

      
    
  

  

  

  

  

  

  
</section>

      </div>
    </div>
  
    <div class='border-bottom' id='usersessionsignuserout'>
      <div class="clearfix small pointer toggle-sibling">
        <div class="py1 contain">
            <a class='icon pin-right py1 dark-link caret-right'>▸</a>
            <span class='code strong strong truncate'>signUserOut()</span>
        </div>
      </div>
      <div class="clearfix display-none toggle-target">
        <section class='p2 mb2 clearfix bg-white minishadow'>

  

  <p>Sign the user out</p>

    <div class='pre p1 fill-light mt0'>signUserOut(): void</div>
  
  

  
  
  
  
  
  

  

  

  
    
      <div class='py1 quiet mt1 prose-big'>Returns</div>
      <code>void</code>:
        

      
    
  

  

  

  

  

  

  
</section>

      </div>
    </div>
  
    <div class='border-bottom' id='usersessionencryptcontent'>
      <div class="clearfix small pointer toggle-sibling">
        <div class="py1 contain">
            <a class='icon pin-right py1 dark-link caret-right'>▸</a>
            <span class='code strong strong truncate'>encryptContent(content, options)</span>
        </div>
      </div>
      <div class="clearfix display-none toggle-target">
        <section class='p2 mb2 clearfix bg-white minishadow'>

  

  <p>Encrypts the data provided with the app public key.</p>

    <div class='pre p1 fill-light mt0'>encryptContent(content: (<a href="https://developer.mozilla.org/docs/Web/JavaScript/Reference/Global_Objects/String">String</a> | <a href="https://nodejs.org/api/buffer.html">Buffer</a>), options: <a href="https://developer.mozilla.org/docs/Web/JavaScript/Reference/Global_Objects/Object">Object</a>): <a href="https://developer.mozilla.org/docs/Web/JavaScript/Reference/Global_Objects/String">String</a></div>
  
  

  
  
  
  
  
  

  
    <div class='py1 quiet mt1 prose-big'>Parameters</div>
    <div class='prose'>
      
        <div class='space-bottom0'>
          <div>
            <span class='code bold'>content</span> <code class='quiet'>((<a href="https://developer.mozilla.org/docs/Web/JavaScript/Reference/Global_Objects/String">String</a> | <a href="https://nodejs.org/api/buffer.html">Buffer</a>))</code>
	    data to encrypt

          </div>
          
        </div>
      
        <div class='space-bottom0'>
          <div>
            <span class='code bold'>options</span> <code class='quiet'>(<a href="https://developer.mozilla.org/docs/Web/JavaScript/Reference/Global_Objects/Object">Object</a>
            = <code>null</code>)</code>
	    options object

          </div>
          
          <table class='mt1 mb2 fixed-table h5 col-12'>
            <colgroup>
              <col width='30%' />
              <col width='70%' />
            </colgroup>
            <thead>
              <tr class='bold fill-light'>
                <th>Name</th>
                <th>Description</th>
              </tr>
            </thead>
            <tbody class='mt1'>
              
                <tr>
  <td class='break-word'><span class='code bold'>options.publicKey</span> <code class='quiet'><a href="https://developer.mozilla.org/docs/Web/JavaScript/Reference/Global_Objects/String">String</a></code>
  </td>
  <td class='break-word'><span>the hex string of the ECDSA public
key to use for encryption. If not provided, will use user's appPrivateKey.
</span></td>
</tr>


              
            </tbody>
          </table>
          
        </div>
      
    </div>
  

  

  
    
      <div class='py1 quiet mt1 prose-big'>Returns</div>
      <code><a href="https://developer.mozilla.org/docs/Web/JavaScript/Reference/Global_Objects/String">String</a></code>:
        Stringified ciphertext object

      
    
  

  

  

  

  

  

  
</section>

      </div>
    </div>
  
    <div class='border-bottom' id='usersessiondecryptcontent'>
      <div class="clearfix small pointer toggle-sibling">
        <div class="py1 contain">
            <a class='icon pin-right py1 dark-link caret-right'>▸</a>
            <span class='code strong strong truncate'>decryptContent(content, options)</span>
        </div>
      </div>
      <div class="clearfix display-none toggle-target">
        <section class='p2 mb2 clearfix bg-white minishadow'>

  

  <p>Decrypts data encrypted with <code>encryptContent</code> with the
transit private key.</p>

    <div class='pre p1 fill-light mt0'>decryptContent(content: (<a href="https://developer.mozilla.org/docs/Web/JavaScript/Reference/Global_Objects/String">String</a> | <a href="https://nodejs.org/api/buffer.html">Buffer</a>), options: <a href="https://developer.mozilla.org/docs/Web/JavaScript/Reference/Global_Objects/Object">Object</a>): (<a href="https://developer.mozilla.org/docs/Web/JavaScript/Reference/Global_Objects/String">String</a> | <a href="https://nodejs.org/api/buffer.html">Buffer</a>)</div>
  
  

  
  
  
  
  
  

  
    <div class='py1 quiet mt1 prose-big'>Parameters</div>
    <div class='prose'>
      
        <div class='space-bottom0'>
          <div>
            <span class='code bold'>content</span> <code class='quiet'>((<a href="https://developer.mozilla.org/docs/Web/JavaScript/Reference/Global_Objects/String">String</a> | <a href="https://nodejs.org/api/buffer.html">Buffer</a>))</code>
	    encrypted content.

          </div>
          
        </div>
      
        <div class='space-bottom0'>
          <div>
            <span class='code bold'>options</span> <code class='quiet'>(<a href="https://developer.mozilla.org/docs/Web/JavaScript/Reference/Global_Objects/Object">Object</a>
            = <code>null</code>)</code>
	    options object

          </div>
          
          <table class='mt1 mb2 fixed-table h5 col-12'>
            <colgroup>
              <col width='30%' />
              <col width='70%' />
            </colgroup>
            <thead>
              <tr class='bold fill-light'>
                <th>Name</th>
                <th>Description</th>
              </tr>
            </thead>
            <tbody class='mt1'>
              
                <tr>
  <td class='break-word'><span class='code bold'>options.privateKey</span> <code class='quiet'><a href="https://developer.mozilla.org/docs/Web/JavaScript/Reference/Global_Objects/String">String</a></code>
  </td>
  <td class='break-word'><span>the hex string of the ECDSA private
key to use for decryption. If not provided, will use user's appPrivateKey.
</span></td>
</tr>


              
            </tbody>
          </table>
          
        </div>
      
    </div>
  

  

  
    
      <div class='py1 quiet mt1 prose-big'>Returns</div>
      <code>(<a href="https://developer.mozilla.org/docs/Web/JavaScript/Reference/Global_Objects/String">String</a> | <a href="https://nodejs.org/api/buffer.html">Buffer</a>)</code>:
        decrypted content.

      
    
  

  

  

  

  

  

  
</section>

      </div>
    </div>
  
    <div class='border-bottom' id='usersessionputfile'>
      <div class="clearfix small pointer toggle-sibling">
        <div class="py1 contain">
            <a class='icon pin-right py1 dark-link caret-right'>▸</a>
            <span class='code strong strong truncate'>putFile(path, content, options)</span>
        </div>
      </div>
      <div class="clearfix display-none toggle-target">
        <section class='p2 mb2 clearfix bg-white minishadow'>

  

  <p>Stores the data provided in the app's data store to to the file specified.</p>

    <div class='pre p1 fill-light mt0'>putFile(path: <a href="https://developer.mozilla.org/docs/Web/JavaScript/Reference/Global_Objects/String">String</a>, content: (<a href="https://developer.mozilla.org/docs/Web/JavaScript/Reference/Global_Objects/String">String</a> | <a href="https://nodejs.org/api/buffer.html">Buffer</a>), options: <a href="https://developer.mozilla.org/docs/Web/JavaScript/Reference/Global_Objects/Object">Object</a>): <a href="https://developer.mozilla.org/docs/Web/JavaScript/Reference/Global_Objects/Promise">Promise</a></div>
  
  

  
  
  
  
  
  

  
    <div class='py1 quiet mt1 prose-big'>Parameters</div>
    <div class='prose'>
      
        <div class='space-bottom0'>
          <div>
            <span class='code bold'>path</span> <code class='quiet'>(<a href="https://developer.mozilla.org/docs/Web/JavaScript/Reference/Global_Objects/String">String</a>)</code>
	    the path to store the data in

          </div>
          
        </div>
      
        <div class='space-bottom0'>
          <div>
            <span class='code bold'>content</span> <code class='quiet'>((<a href="https://developer.mozilla.org/docs/Web/JavaScript/Reference/Global_Objects/String">String</a> | <a href="https://nodejs.org/api/buffer.html">Buffer</a>))</code>
	    the data to store in the file

          </div>
          
        </div>
      
        <div class='space-bottom0'>
          <div>
            <span class='code bold'>options</span> <code class='quiet'>(<a href="https://developer.mozilla.org/docs/Web/JavaScript/Reference/Global_Objects/Object">Object</a>
            = <code>null</code>)</code>
	    options object

          </div>
          
          <table class='mt1 mb2 fixed-table h5 col-12'>
            <colgroup>
              <col width='30%' />
              <col width='70%' />
            </colgroup>
            <thead>
              <tr class='bold fill-light'>
                <th>Name</th>
                <th>Description</th>
              </tr>
            </thead>
            <tbody class='mt1'>
              
                <tr>
  <td class='break-word'><span class='code bold'>options.encrypt</span> <code class='quiet'>(<a href="https://developer.mozilla.org/docs/Web/JavaScript/Reference/Global_Objects/Boolean">Boolean</a> | <a href="https://developer.mozilla.org/docs/Web/JavaScript/Reference/Global_Objects/String">String</a>)</code>
  
    (default <code>true</code>)
  </td>
  <td class='break-word'><span>encrypt the data with the app private key
or the provided public key
</span></td>
</tr>


              
                <tr>
  <td class='break-word'><span class='code bold'>options.sign</span> <code class='quiet'><a href="https://developer.mozilla.org/docs/Web/JavaScript/Reference/Global_Objects/Boolean">Boolean</a></code>
  
    (default <code>false</code>)
  </td>
  <td class='break-word'><span>sign the data using ECDSA on SHA256 hashes with
the app private key
</span></td>
</tr>


              
            </tbody>
          </table>
          
        </div>
      
    </div>
  

  

  
    
      <div class='py1 quiet mt1 prose-big'>Returns</div>
      <code><a href="https://developer.mozilla.org/docs/Web/JavaScript/Reference/Global_Objects/Promise">Promise</a></code>:
        that resolves if the operation succeed and rejects
if it failed

      
    
  

  

  

  

  

  

  
</section>

      </div>
    </div>
  
    <div class='border-bottom' id='usersessiongetfile'>
      <div class="clearfix small pointer toggle-sibling">
        <div class="py1 contain">
            <a class='icon pin-right py1 dark-link caret-right'>▸</a>
            <span class='code strong strong truncate'>getFile(path, options)</span>
        </div>
      </div>
      <div class="clearfix display-none toggle-target">
        <section class='p2 mb2 clearfix bg-white minishadow'>

  

  <p>Retrieves the specified file from the app's data store.</p>

    <div class='pre p1 fill-light mt0'>getFile(path: <a href="https://developer.mozilla.org/docs/Web/JavaScript/Reference/Global_Objects/String">String</a>, options: <a href="https://developer.mozilla.org/docs/Web/JavaScript/Reference/Global_Objects/Object">Object</a>): <a href="https://developer.mozilla.org/docs/Web/JavaScript/Reference/Global_Objects/Promise">Promise</a></div>
  
  

  
  
  
  
  
  

  
    <div class='py1 quiet mt1 prose-big'>Parameters</div>
    <div class='prose'>
      
        <div class='space-bottom0'>
          <div>
            <span class='code bold'>path</span> <code class='quiet'>(<a href="https://developer.mozilla.org/docs/Web/JavaScript/Reference/Global_Objects/String">String</a>)</code>
	    the path to the file to read

          </div>
          
        </div>
      
        <div class='space-bottom0'>
          <div>
            <span class='code bold'>options</span> <code class='quiet'>(<a href="https://developer.mozilla.org/docs/Web/JavaScript/Reference/Global_Objects/Object">Object</a>
            = <code>null</code>)</code>
	    options object

          </div>
          
          <table class='mt1 mb2 fixed-table h5 col-12'>
            <colgroup>
              <col width='30%' />
              <col width='70%' />
            </colgroup>
            <thead>
              <tr class='bold fill-light'>
                <th>Name</th>
                <th>Description</th>
              </tr>
            </thead>
            <tbody class='mt1'>
              
                <tr>
  <td class='break-word'><span class='code bold'>options.decrypt</span> <code class='quiet'><a href="https://developer.mozilla.org/docs/Web/JavaScript/Reference/Global_Objects/Boolean">Boolean</a></code>
  
    (default <code>true</code>)
  </td>
  <td class='break-word'><span>try to decrypt the data with the app private key
</span></td>
</tr>


              
                <tr>
  <td class='break-word'><span class='code bold'>options.username</span> <code class='quiet'><a href="https://developer.mozilla.org/docs/Web/JavaScript/Reference/Global_Objects/String">String</a></code>
  </td>
  <td class='break-word'><span>the Blockstack ID to lookup for multi-player storage
</span></td>
</tr>


              
                <tr>
  <td class='break-word'><span class='code bold'>options.verify</span> <code class='quiet'><a href="https://developer.mozilla.org/docs/Web/JavaScript/Reference/Global_Objects/Boolean">Boolean</a></code>
  </td>
  <td class='break-word'><span>Whether the content should be verified, only to be used
when 
<code>putFile</code>
 was set to 
<code>sign = true</code>
</span></td>
</tr>


              
                <tr>
  <td class='break-word'><span class='code bold'>options.app</span> <code class='quiet'><a href="https://developer.mozilla.org/docs/Web/JavaScript/Reference/Global_Objects/String">String</a></code>
  </td>
  <td class='break-word'><span>the app to lookup for multi-player storage -
defaults to current origin
</span></td>
</tr>


              
                <tr>
  <td class='break-word'><span class='code bold'>options.zoneFileLookupURL</span> <code class='quiet'><a href="https://developer.mozilla.org/docs/Web/JavaScript/Reference/Global_Objects/String">String</a></code>
  
    (default <code>null</code>)
  </td>
  <td class='break-word'><span>The URL
to use for zonefile lookup. If falsey, this will use the
blockstack.js's getNameInfo function instead.
</span></td>
</tr>


              
            </tbody>
          </table>
          
        </div>
      
    </div>
  

  

  
    
      <div class='py1 quiet mt1 prose-big'>Returns</div>
      <code><a href="https://developer.mozilla.org/docs/Web/JavaScript/Reference/Global_Objects/Promise">Promise</a></code>:
        that resolves to the raw data in the file
or rejects with an error

      
    
  

  

  

  

  

  

  
</section>

      </div>
    </div>
  
    <div class='border-bottom' id='usersessionlistfiles'>
      <div class="clearfix small pointer toggle-sibling">
        <div class="py1 contain">
            <a class='icon pin-right py1 dark-link caret-right'>▸</a>
            <span class='code strong strong truncate'>listFiles(callback)</span>
        </div>
      </div>
      <div class="clearfix display-none toggle-target">
        <section class='p2 mb2 clearfix bg-white minishadow'>

  

  <p>List the set of files in this application's Gaia storage bucket.</p>

    <div class='pre p1 fill-light mt0'>listFiles(callback: <a href="https://developer.mozilla.org/docs/Web/JavaScript/Reference/Statements/function">function</a>): <a href="https://developer.mozilla.org/docs/Web/JavaScript/Reference/Global_Objects/Promise">Promise</a></div>
  
  

  
  
  
  
  
  

  
    <div class='py1 quiet mt1 prose-big'>Parameters</div>
    <div class='prose'>
      
        <div class='space-bottom0'>
          <div>
            <span class='code bold'>callback</span> <code class='quiet'>(<a href="https://developer.mozilla.org/docs/Web/JavaScript/Reference/Statements/function">function</a>)</code>
	    a callback to invoke on each named file that
returns 
<code>true</code>
 to continue the listing operation or 
<code>false</code>
 to end it

          </div>
          
        </div>
      
    </div>
  

  

  
    
      <div class='py1 quiet mt1 prose-big'>Returns</div>
      <code><a href="https://developer.mozilla.org/docs/Web/JavaScript/Reference/Global_Objects/Promise">Promise</a></code>:
        that resolves to the number of files listed

      
    
  

  

  

  

  

  

  
</section>

      </div>
    </div>
  
</div>

  

  

  
</section>

          
        
          
          <section class='p2 mb2 clearfix bg-white minishadow'>

  
  <div class='clearfix'>
    
    <h3 class='fl m0' id='sessiondatastore'>
      SessionDataStore
    </h3>
    
    
  </div>
  

  <p>An abstract class representing the SessionDataStore interface.</p>

    <div class='pre p1 fill-light mt0'>new SessionDataStore(sessionOptions: SessionOptions)</div>
  
    <p>
      Type:
      SessionData
    </p>
  
  

  
  
  
  
  
  

  
    <div class='py1 quiet mt1 prose-big'>Parameters</div>
    <div class='prose'>
      
        <div class='space-bottom0'>
          <div>
            <span class='code bold'>sessionOptions</span> <code class='quiet'>(SessionOptions)</code>
	    
          </div>
          
        </div>
      
    </div>
  

  

  

  

  

  

  

  

  
</section>

          
        
          
          <section class='p2 mb2 clearfix bg-white minishadow'>

  
  <div class='clearfix'>
    
    <h3 class='fl m0' id='instancedatastore'>
      InstanceDataStore
    </h3>
    
    
  </div>
  

  <p>Stores session data in the instance of this class.</p>

    <div class='pre p1 fill-light mt0'>new InstanceDataStore(sessionOptions: SessionOptions)</div>
  
    <p>
      Type:
      <a href="#instancedatastore">InstanceDataStore</a>
    </p>
  
  
    <p>
      Extends
      
        <a href="#sessiondatastore">SessionDataStore</a>
      
    </p>
  

  
  
  
  
  
  

  
    <div class='py1 quiet mt1 prose-big'>Parameters</div>
    <div class='prose'>
      
        <div class='space-bottom0'>
          <div>
            <span class='code bold'>sessionOptions</span> <code class='quiet'>(SessionOptions)</code>
	    
          </div>
          
        </div>
      
    </div>
  

  

  

  

  

  

  

  

  
</section>

          
        
          
          <section class='p2 mb2 clearfix bg-white minishadow'>

  
  <div class='clearfix'>
    
    <h3 class='fl m0' id='localstoragestore'>
      LocalStorageStore
    </h3>
    
    
  </div>
  

  <p>Stores session data in browser a localStorage entry.</p>

    <div class='pre p1 fill-light mt0'>new LocalStorageStore(sessionOptions: SessionOptions)</div>
  
    <p>
      Type:
      <a href="#localstoragestore">LocalStorageStore</a>
    </p>
  
  
    <p>
      Extends
      
        <a href="#sessiondatastore">SessionDataStore</a>
      
    </p>
  

  
  
  
  
  
  

  
    <div class='py1 quiet mt1 prose-big'>Parameters</div>
    <div class='prose'>
      
        <div class='space-bottom0'>
          <div>
            <span class='code bold'>sessionOptions</span> <code class='quiet'>(SessionOptions)</code>
	    
          </div>
          
        </div>
      
    </div>
  

  

  

  

  

  

  

  

  
</section>

          
        
          
          <section class='p2 mb2 clearfix bg-white minishadow'>

  
  <div class='clearfix'>
    
    <h3 class='fl m0' id='isusersignedin'>
      isUserSignedIn
    </h3>
    
    
  </div>
  

  <p>Check if a user is currently signed in.</p>

    <div class='pre p1 fill-light mt0'>isUserSignedIn(): <a href="https://developer.mozilla.org/docs/Web/JavaScript/Reference/Global_Objects/Boolean">Boolean</a></div>
  
  

  
  
  
  
  
  

  

  

  
    
      <div class='py1 quiet mt1 prose-big'>Returns</div>
      <code><a href="https://developer.mozilla.org/docs/Web/JavaScript/Reference/Global_Objects/Boolean">Boolean</a></code>:
        <code>true</code>
 if the user is signed in, 
<code>false</code>
 if not.

      
    
  

  

  

  

  

  

  
</section>

          
        
          
          <section class='p2 mb2 clearfix bg-white minishadow'>

  
  <div class='clearfix'>
    
    <h3 class='fl m0' id='redirecttosignin'>
      redirectToSignIn
    </h3>
    
    
  </div>
  

  <p>Generates an authentication request and redirects the user to the Blockstack
browser to approve the sign in request.</p>
<p>Please note that this requires that the web browser properly handles the
<code>blockstack:</code> URL protocol handler.</p>
<p>Most applications should use this
method for sign in unless they require more fine grained control over how the
authentication request is generated. If your app falls into this category,
use <code>makeAuthRequest</code> and <code>redirectToSignInWithAuthRequest</code> to build your own sign in process.</p>

    <div class='pre p1 fill-light mt0'>redirectToSignIn(redirectURI: <a href="https://developer.mozilla.org/docs/Web/JavaScript/Reference/Global_Objects/String">String</a>, manifestURI: <a href="https://developer.mozilla.org/docs/Web/JavaScript/Reference/Global_Objects/String">String</a>, scopes: <a href="https://developer.mozilla.org/docs/Web/JavaScript/Reference/Global_Objects/Array">Array</a>): void</div>
  
  

  
  
  
  
  
  

  
    <div class='py1 quiet mt1 prose-big'>Parameters</div>
    <div class='prose'>
      
        <div class='space-bottom0'>
          <div>
            <span class='code bold'>redirectURI</span> <code class='quiet'>(<a href="https://developer.mozilla.org/docs/Web/JavaScript/Reference/Global_Objects/String">String</a>
            = <code>`${window.location.origin}/`</code>)</code>
	    The location to which the identity provider will redirect the user after
the user approves sign in.

          </div>
          
        </div>
      
        <div class='space-bottom0'>
          <div>
            <span class='code bold'>manifestURI</span> <code class='quiet'>(<a href="https://developer.mozilla.org/docs/Web/JavaScript/Reference/Global_Objects/String">String</a>
            = <code>`${window.location.origin}/manifest.json`</code>)</code>
	    Location of the manifest file.

          </div>
          
        </div>
      
        <div class='space-bottom0'>
          <div>
            <span class='code bold'>scopes</span> <code class='quiet'>(<a href="https://developer.mozilla.org/docs/Web/JavaScript/Reference/Global_Objects/Array">Array</a>
            = <code>DEFAULT_SCOPE</code>)</code>
	    Defaults to requesting write access to
this app's data store.
An array of strings indicating which permissions this app is requesting.

          </div>
          
        </div>
      
    </div>
  

  

  
    
      <div class='py1 quiet mt1 prose-big'>Returns</div>
      <code>void</code>:
        

      
    
  

  

  

  

  

  

  
</section>

          
        
          
          <section class='p2 mb2 clearfix bg-white minishadow'>

  
  <div class='clearfix'>
    
    <h3 class='fl m0' id='redirecttosigninwithauthrequest'>
      redirectToSignInWithAuthRequest
    </h3>
    
    
  </div>
  

  <p>Redirects the user to the Blockstack browser to approve the sign in request
given.</p>
<p>The user is redirected to the <code>blockstackIDHost</code> if the <code>blockstack:</code>
protocol handler is not detected. Please note that the protocol handler detection
does not work on all browsers.</p>

    <div class='pre p1 fill-light mt0'>redirectToSignInWithAuthRequest(authRequest: <a href="https://developer.mozilla.org/docs/Web/JavaScript/Reference/Global_Objects/String">String</a>, blockstackIDHost: <a href="https://developer.mozilla.org/docs/Web/JavaScript/Reference/Global_Objects/String">String</a>): void</div>
  
  

  
  
  
  
  
  

  
    <div class='py1 quiet mt1 prose-big'>Parameters</div>
    <div class='prose'>
      
        <div class='space-bottom0'>
          <div>
            <span class='code bold'>authRequest</span> <code class='quiet'>(<a href="https://developer.mozilla.org/docs/Web/JavaScript/Reference/Global_Objects/String">String</a>)</code>
	    the authentication request generated by 
<code>makeAuthRequest</code>

          </div>
          
        </div>
      
        <div class='space-bottom0'>
          <div>
            <span class='code bold'>blockstackIDHost</span> <code class='quiet'>(<a href="https://developer.mozilla.org/docs/Web/JavaScript/Reference/Global_Objects/String">String</a>
            = <code>DEFAULT_BLOCKSTACK_HOST</code>)</code>
	    the URL to redirect the user to if the blockstack
protocol handler is not detected

          </div>
          
        </div>
      
    </div>
  

  

  
    
      <div class='py1 quiet mt1 prose-big'>Returns</div>
      <code>void</code>:
        

      
    
  

  

  

  

  

  

  
</section>

          
        
          
          <section class='p2 mb2 clearfix bg-white minishadow'>

  
  <div class='clearfix'>
    
    <h3 class='fl m0' id='makeauthrequest'>
      makeAuthRequest
    </h3>
    
    
  </div>
  

  <p>Generates an authentication request that can be sent to the Blockstack
browser for the user to approve sign in. This authentication request can
then be used for sign in by passing it to the <code>redirectToSignInWithAuthRequest</code>
method.</p>
<p><em>Note: This method should only be used if you want to roll your own authentication
flow. Typically you'd use <code>redirectToSignIn</code> which takes care of this
under the hood.</em></p>

    <div class='pre p1 fill-light mt0'>makeAuthRequest(transitPrivateKey: <a href="https://developer.mozilla.org/docs/Web/JavaScript/Reference/Global_Objects/String">String</a>, redirectURI: <a href="https://developer.mozilla.org/docs/Web/JavaScript/Reference/Global_Objects/String">String</a>, manifestURI: <a href="https://developer.mozilla.org/docs/Web/JavaScript/Reference/Global_Objects/String">String</a>, scopes: <a href="https://developer.mozilla.org/docs/Web/JavaScript/Reference/Global_Objects/Array">Array</a>&#x3C;<a href="https://developer.mozilla.org/docs/Web/JavaScript/Reference/Global_Objects/String">String</a>>, appDomain: <a href="https://developer.mozilla.org/docs/Web/JavaScript/Reference/Global_Objects/String">String</a>, expiresAt: <a href="https://developer.mozilla.org/docs/Web/JavaScript/Reference/Global_Objects/Number">Number</a>, extraParams: <a href="https://developer.mozilla.org/docs/Web/JavaScript/Reference/Global_Objects/Object">Object</a>): <a href="https://developer.mozilla.org/docs/Web/JavaScript/Reference/Global_Objects/String">String</a></div>
  
  

  
  
  
  
  
  

  
    <div class='py1 quiet mt1 prose-big'>Parameters</div>
    <div class='prose'>
      
        <div class='space-bottom0'>
          <div>
            <span class='code bold'>transitPrivateKey</span> <code class='quiet'>(<a href="https://developer.mozilla.org/docs/Web/JavaScript/Reference/Global_Objects/String">String</a>)</code>
	    hex encoded transit private key

          </div>
          
        </div>
      
        <div class='space-bottom0'>
          <div>
            <span class='code bold'>redirectURI</span> <code class='quiet'>(<a href="https://developer.mozilla.org/docs/Web/JavaScript/Reference/Global_Objects/String">String</a>)</code>
	    location to redirect user to after sign in approval

          </div>
          
        </div>
      
        <div class='space-bottom0'>
          <div>
            <span class='code bold'>manifestURI</span> <code class='quiet'>(<a href="https://developer.mozilla.org/docs/Web/JavaScript/Reference/Global_Objects/String">String</a>)</code>
	    location of this app's manifest file

          </div>
          
        </div>
      
        <div class='space-bottom0'>
          <div>
            <span class='code bold'>scopes</span> <code class='quiet'>(<a href="https://developer.mozilla.org/docs/Web/JavaScript/Reference/Global_Objects/Array">Array</a>&#x3C;<a href="https://developer.mozilla.org/docs/Web/JavaScript/Reference/Global_Objects/String">String</a>>)</code>
	    the permissions this app is requesting

          </div>
          
        </div>
      
        <div class='space-bottom0'>
          <div>
            <span class='code bold'>appDomain</span> <code class='quiet'>(<a href="https://developer.mozilla.org/docs/Web/JavaScript/Reference/Global_Objects/String">String</a>
            = <code>window.location.origin</code>)</code>
	    the origin of this app

          </div>
          
        </div>
      
        <div class='space-bottom0'>
          <div>
            <span class='code bold'>expiresAt</span> <code class='quiet'>(<a href="https://developer.mozilla.org/docs/Web/JavaScript/Reference/Global_Objects/Number">Number</a>)</code>
	    the time at which this request is no longer valid

          </div>
          
        </div>
      
        <div class='space-bottom0'>
          <div>
            <span class='code bold'>extraParams</span> <code class='quiet'>(<a href="https://developer.mozilla.org/docs/Web/JavaScript/Reference/Global_Objects/Object">Object</a>
            = <code>{}</code>)</code>
	    Any extra parameters you'd like to pass to the authenticator.
Use this to pass options that aren't part of the Blockstack auth spec, but might be supported
by special authenticators.

          </div>
          
        </div>
      
    </div>
  

  

  
    
      <div class='py1 quiet mt1 prose-big'>Returns</div>
      <code><a href="https://developer.mozilla.org/docs/Web/JavaScript/Reference/Global_Objects/String">String</a></code>:
        the authentication request

      
    
  

  

  

  

  

  

  
</section>

          
        
          
          <section class='p2 mb2 clearfix bg-white minishadow'>

  
  <div class='clearfix'>
    
    <h3 class='fl m0' id='issigninpending'>
      isSignInPending
    </h3>
    
    
  </div>
  

  <p>Check if there is a authentication request that hasn't been handled.</p>

    <div class='pre p1 fill-light mt0'>isSignInPending(): <a href="https://developer.mozilla.org/docs/Web/JavaScript/Reference/Global_Objects/Boolean">Boolean</a></div>
  
  

  
  
  
  
  
  

  

  

  
    
      <div class='py1 quiet mt1 prose-big'>Returns</div>
      <code><a href="https://developer.mozilla.org/docs/Web/JavaScript/Reference/Global_Objects/Boolean">Boolean</a></code>:
        <code>true</code>
 if there is a pending sign in, otherwise 
<code>false</code>

      
    
  

  

  

  

  

  

  
</section>

          
        
          
          <section class='p2 mb2 clearfix bg-white minishadow'>

  
  <div class='clearfix'>
    
    <h3 class='fl m0' id='handlependingsignin'>
      handlePendingSignIn
    </h3>
    
    
  </div>
  

  <p>Try to process any pending sign in request by returning a <code>Promise</code> that resolves
to the user data object if the sign in succeeds.</p>

    <div class='pre p1 fill-light mt0'>handlePendingSignIn(nameLookupURL: <a href="https://developer.mozilla.org/docs/Web/JavaScript/Reference/Global_Objects/String">String</a>, authResponseToken: <a href="https://developer.mozilla.org/docs/Web/JavaScript/Reference/Global_Objects/String">String</a>, transitKey: <a href="https://developer.mozilla.org/docs/Web/JavaScript/Reference/Global_Objects/String">String</a>): <a href="https://developer.mozilla.org/docs/Web/JavaScript/Reference/Global_Objects/Promise">Promise</a></div>
  
  

  
  
  
  
  
  

  
    <div class='py1 quiet mt1 prose-big'>Parameters</div>
    <div class='prose'>
      
        <div class='space-bottom0'>
          <div>
            <span class='code bold'>nameLookupURL</span> <code class='quiet'>(<a href="https://developer.mozilla.org/docs/Web/JavaScript/Reference/Global_Objects/String">String</a>
            = <code>&#39;&#39;</code>)</code>
	    the endpoint against which to verify public
keys match claimed username

          </div>
          
        </div>
      
        <div class='space-bottom0'>
          <div>
            <span class='code bold'>authResponseToken</span> <code class='quiet'>(<a href="https://developer.mozilla.org/docs/Web/JavaScript/Reference/Global_Objects/String">String</a>
            = <code>getAuthResponseToken()</code>)</code>
	    the signed authentication response token

          </div>
          
        </div>
      
        <div class='space-bottom0'>
          <div>
            <span class='code bold'>transitKey</span> <code class='quiet'>(<a href="https://developer.mozilla.org/docs/Web/JavaScript/Reference/Global_Objects/String">String</a>
            = <code>&#39;&#39;</code>)</code>
	    the transit private key that corresponds to the transit public key
that was provided in the authentication request

          </div>
          
        </div>
      
    </div>
  

  

  
    
      <div class='py1 quiet mt1 prose-big'>Returns</div>
      <code><a href="https://developer.mozilla.org/docs/Web/JavaScript/Reference/Global_Objects/Promise">Promise</a></code>:
        that resolves to the user data object if successful and rejects
if handling the sign in request fails or there was no pending sign in request.

      
    
  

  

  

  

  

  

  
</section>

          
        
          
          <section class='p2 mb2 clearfix bg-white minishadow'>

  
  <div class='clearfix'>
    
    <h3 class='fl m0' id='loaduserdata'>
      loadUserData
    </h3>
    
    
  </div>
  

  <p>Retrieves the user data object. The user's profile is stored in the key <code>profile</code>.</p>

    <div class='pre p1 fill-light mt0'>loadUserData(): <a href="https://developer.mozilla.org/docs/Web/JavaScript/Reference/Global_Objects/Object">Object</a></div>
  
  

  
  
  
  
  
  

  

  

  
    
      <div class='py1 quiet mt1 prose-big'>Returns</div>
      <code><a href="https://developer.mozilla.org/docs/Web/JavaScript/Reference/Global_Objects/Object">Object</a></code>:
        User data object.

      
    
  

  

  

  

  

  

  
</section>

          
        
          
          <section class='p2 mb2 clearfix bg-white minishadow'>

  
  <div class='clearfix'>
    
    <h3 class='fl m0' id='signuserout'>
      signUserOut
    </h3>
    
    
  </div>
  

  <p>Sign the user out and optionally redirect to given location.</p>

    <div class='pre p1 fill-light mt0'>signUserOut(redirectURL: <a href="https://developer.mozilla.org/docs/Web/JavaScript/Reference/Global_Objects/String">String</a>): void</div>
  
  

  
  
  
  
  
  

  
    <div class='py1 quiet mt1 prose-big'>Parameters</div>
    <div class='prose'>
      
        <div class='space-bottom0'>
          <div>
            <span class='code bold'>redirectURL</span> <code class='quiet'>(<a href="https://developer.mozilla.org/docs/Web/JavaScript/Reference/Global_Objects/String">String</a>
            = <code>null</code>)</code>
	    Location to redirect user to after sign out.

          </div>
          
        </div>
      
    </div>
  

  

  
    
      <div class='py1 quiet mt1 prose-big'>Returns</div>
      <code>void</code>:
        

      
    
  

  

  

  

  

  

  
</section>

          
        
          
            <div class='keyline-top-not py2'>
  <section class='py2 clearfix'>

    <h2 id='profiles' class='mt0'>
      Profiles
    </h2>

    
      <p>Follow these steps to create and register a profile for a Blockchain ID:</p>
<ol>
<li>Create a JSON profile object</li>
<li>Split up the profile into tokens, sign the tokens, and put them in a token file</li>
<li>Create a zone file that points to the web location of the profile token file</li>
</ol>
<h3>Create a profile</h3>
<pre class='hljs'>const profileOfNaval = {
  "@context": "http://schema.org/",
  "@type": "Person",
  "name": "Naval Ravikant",
  "description": "Co-founder of AngelList"
}</pre>
<h3>Sign a profile as a single token</h3>
<pre class='hljs'>import { makeECPrivateKey, wrapProfileToken, Person } from 'blockstack'

const privateKey = makeECPrivateKey()

const person = new Person(profileOfNaval)
const token = person.toToken(privateKey)
const tokenFile = [wrapProfileToken(token)]</pre>
<h3>Verify an individual token</h3>
<pre class='hljs'><span class="hljs-keyword">import</span> { verifyProfileToken } <span class="hljs-keyword">from</span> <span class="hljs-string">'blockstack'</span>

<span class="hljs-keyword">try</span> {
  <span class="hljs-keyword">const</span> decodedToken = verifyProfileToken(tokenFile[<span class="hljs-number">0</span>].token, publicKey)
} <span class="hljs-keyword">catch</span>(e) {
  <span class="hljs-built_in">console</span>.log(e)
}</pre>
<h3>Recover a profile from a token file</h3>
<pre class='hljs'><span class="hljs-keyword">const</span> recoveredProfile = Person.fromToken(tokenFile, publicKey)</pre>
<h3>Validate profile schema</h3>
<pre class='hljs'><span class="hljs-keyword">const</span> validationResults = Person.validateSchema(recoveredProfile)</pre>
<h3>Where profile data is stored</h3>
<p>Profile data is stored using Gaia on the user's selected storage provider.</p>
<p>An example of a profile.json file URL using Blockstack provided storage:
<code>https://gaia.blockstack.org/hub/1EeZtGNdFrVB2AgLFsZbyBCF7UTZcEWhHk/profile.json</code></p>
<h3>Validate a proof</h3>
<pre class='hljs'>import { validateProofs } from 'blockstack'

const domainName = "naval.id"
validateProofs(profile, domainName).then((proofs) =&gt; {
  console.log(proofs)
})</pre>
<h3>How proofs are validated</h3>
<p>The <code>validateProofs</code> function checks each of the proofs listed in the
profile by fetching the proof URL and verifying the proof message.</p>
<p>The proof message must be of the form:</p>
<pre><code>Verifying my Blockstack ID is secured with the address
1EeZtGNdFrVB2AgLFsZbyBCF7UTZcEWhHk
</code></pre>
<p>The proof message also must appear in the required location on the
proof page specific to each type of social media account.</p>
<p>The account from which the proof message is posted must match exactly
the account identifier/username claimed in the user profile. The
<code>validateProofs</code> function will check this in the body of the proof or
in the proof URL depending on the service.</p>
<h3>Adding additional social account validation services</h3>
<p>The <code>Service</code> class can be extended to provide proof validation service
to additional social account types. You will need to override the
<code>getProofStatement(searchText: string)</code> method which parses the proof
body and returns the proof message text. Additionally, the identifier
claimed should be verified in the proof URL or in the body by implementing
<code>getProofIdentity(searchText: string)</code> and setting <code>shouldValidateIdentityInBody()</code>
to return true.</p>
<p>The following snippet uses the meta tags in the proof page to retrieve the proof message.</p>
<pre class='hljs'><span class="hljs-keyword">static</span> getProofStatement(searchText: string) {
	<span class="hljs-keyword">const</span> $ = cheerio.load(searchText)
	<span class="hljs-keyword">const</span> statement = $(<span class="hljs-string">'meta[property="og:description"]'</span>)
	                    .attr(<span class="hljs-string">'content'</span>)

	<span class="hljs-keyword">if</span> (statement !== <span class="hljs-literal">undefined</span> &amp;&amp; statement.split(<span class="hljs-string">':'</span>).length &gt; <span class="hljs-number">1</span>) {
	  <span class="hljs-keyword">return</span> statement.split(<span class="hljs-string">':'</span>)[<span class="hljs-number">1</span>].trim().replace(<span class="hljs-string">'“'</span>, <span class="hljs-string">''</span>).replace(<span class="hljs-string">'”'</span>, <span class="hljs-string">''</span>)
	} <span class="hljs-keyword">else</span> {
	  <span class="hljs-keyword">return</span> <span class="hljs-string">''</span>
	}
}</pre>
<h3>Currently supported proof validation services</h3>
<ul>
<li>Facebook</li>
<li>Twitter</li>
<li>Instagram</li>
<li>LinkedIn</li>
<li>Hacker News</li>
<li>GitHub</li>
</ul>
<h3>Profile proof schema</h3>
<p>Proofs are stored under the <code>account</code> key in the user's profile data</p>
<pre class='hljs'><span class="hljs-string">"account"</span>: [
	{
	  <span class="hljs-string">"@type"</span>: <span class="hljs-string">"Account"</span>,
	  <span class="hljs-string">"service"</span>: <span class="hljs-string">"twitter"</span>,
	  <span class="hljs-string">"identifier"</span>: <span class="hljs-string">"naval"</span>,
	  <span class="hljs-string">"proofType"</span>: <span class="hljs-string">"http"</span>,
	  <span class="hljs-string">"proofUrl"</span>: <span class="hljs-string">"https://twitter.com/naval/status/12345678901234567890"</span>
	}
]</pre>

    
  </section>
</div>
          
        
          
          <section class='p2 mb2 clearfix bg-white minishadow'>

  
  <div class='clearfix'>
    
    <h3 class='fl m0' id='extractprofile'>
      extractProfile
    </h3>
    
    
  </div>
  

  <p>Extracts a profile from an encoded token and optionally verifies it,
if <code>publicKeyOrAddress</code> is provided.</p>

    <div class='pre p1 fill-light mt0'>extractProfile(token: <a href="https://developer.mozilla.org/docs/Web/JavaScript/Reference/Global_Objects/String">String</a>, publicKeyOrAddress: <a href="https://developer.mozilla.org/docs/Web/JavaScript/Reference/Global_Objects/String">String</a>): <a href="https://developer.mozilla.org/docs/Web/JavaScript/Reference/Global_Objects/Object">Object</a></div>
  
  

  
  
  
  
  
  

  
    <div class='py1 quiet mt1 prose-big'>Parameters</div>
    <div class='prose'>
      
        <div class='space-bottom0'>
          <div>
            <span class='code bold'>token</span> <code class='quiet'>(<a href="https://developer.mozilla.org/docs/Web/JavaScript/Reference/Global_Objects/String">String</a>)</code>
	    the token to be extracted

          </div>
          
        </div>
      
        <div class='space-bottom0'>
          <div>
            <span class='code bold'>publicKeyOrAddress</span> <code class='quiet'>(<a href="https://developer.mozilla.org/docs/Web/JavaScript/Reference/Global_Objects/String">String</a>
            = <code>null</code>)</code>
	    the public key or address of the
keypair that is thought to have signed the token

          </div>
          
        </div>
      
    </div>
  

  

  
    
      <div class='py1 quiet mt1 prose-big'>Returns</div>
      <code><a href="https://developer.mozilla.org/docs/Web/JavaScript/Reference/Global_Objects/Object">Object</a></code>:
        the profile extracted from the encoded token

      
    
  

  
    <div class='py1 quiet mt1 prose-big'>Throws</div>
    <ul>
      
        <li><a href="https://developer.mozilla.org/docs/Web/JavaScript/Reference/Global_Objects/Error">Error</a>: if the token isn't signed by the provided 
<code>publicKeyOrAddress</code>
</li>
      
    </ul>
  

  

  

  

  

  
</section>

          
        
          
          <section class='p2 mb2 clearfix bg-white minishadow'>

  
  <div class='clearfix'>
    
    <h3 class='fl m0' id='wrapprofiletoken'>
      wrapProfileToken
    </h3>
    
    
  </div>
  

  <p>Wraps a token for a profile token file</p>

    <div class='pre p1 fill-light mt0'>wrapProfileToken(token: <a href="https://developer.mozilla.org/docs/Web/JavaScript/Reference/Global_Objects/String">String</a>): <a href="https://developer.mozilla.org/docs/Web/JavaScript/Reference/Global_Objects/Object">Object</a></div>
  
  

  
  
  
  
  
  

  
    <div class='py1 quiet mt1 prose-big'>Parameters</div>
    <div class='prose'>
      
        <div class='space-bottom0'>
          <div>
            <span class='code bold'>token</span> <code class='quiet'>(<a href="https://developer.mozilla.org/docs/Web/JavaScript/Reference/Global_Objects/String">String</a>)</code>
	    the token to be wrapped

          </div>
          
        </div>
      
    </div>
  

  

  
    
      <div class='py1 quiet mt1 prose-big'>Returns</div>
      <code><a href="https://developer.mozilla.org/docs/Web/JavaScript/Reference/Global_Objects/Object">Object</a></code>:
        including 
<code>token</code>
 and 
<code>decodedToken</code>

      
    
  

  

  

  

  

  

  
</section>

          
        
          
          <section class='p2 mb2 clearfix bg-white minishadow'>

  
  <div class='clearfix'>
    
    <h3 class='fl m0' id='signprofiletoken'>
      signProfileToken
    </h3>
    
    
  </div>
  

  <p>Signs a profile token</p>

    <div class='pre p1 fill-light mt0'>signProfileToken(profile: <a href="https://developer.mozilla.org/docs/Web/JavaScript/Reference/Global_Objects/Object">Object</a>, privateKey: <a href="https://developer.mozilla.org/docs/Web/JavaScript/Reference/Global_Objects/String">String</a>, subject: <a href="https://developer.mozilla.org/docs/Web/JavaScript/Reference/Global_Objects/Object">Object</a>, issuer: <a href="https://developer.mozilla.org/docs/Web/JavaScript/Reference/Global_Objects/Object">Object</a>, signingAlgorithm: <a href="https://developer.mozilla.org/docs/Web/JavaScript/Reference/Global_Objects/String">String</a>, issuedAt: <a href="https://developer.mozilla.org/docs/Web/JavaScript/Reference/Global_Objects/Date">Date</a>, expiresAt: <a href="https://developer.mozilla.org/docs/Web/JavaScript/Reference/Global_Objects/Date">Date</a>): <a href="https://developer.mozilla.org/docs/Web/JavaScript/Reference/Global_Objects/Object">Object</a></div>
  
  

  
  
  
  
  
  

  
    <div class='py1 quiet mt1 prose-big'>Parameters</div>
    <div class='prose'>
      
        <div class='space-bottom0'>
          <div>
            <span class='code bold'>profile</span> <code class='quiet'>(<a href="https://developer.mozilla.org/docs/Web/JavaScript/Reference/Global_Objects/Object">Object</a>)</code>
	    the JSON of the profile to be signed

          </div>
          
        </div>
      
        <div class='space-bottom0'>
          <div>
            <span class='code bold'>privateKey</span> <code class='quiet'>(<a href="https://developer.mozilla.org/docs/Web/JavaScript/Reference/Global_Objects/String">String</a>)</code>
	    the signing private key

          </div>
          
        </div>
      
        <div class='space-bottom0'>
          <div>
            <span class='code bold'>subject</span> <code class='quiet'>(<a href="https://developer.mozilla.org/docs/Web/JavaScript/Reference/Global_Objects/Object">Object</a>
            = <code>null</code>)</code>
	    the entity that the information is about

          </div>
          
        </div>
      
        <div class='space-bottom0'>
          <div>
            <span class='code bold'>issuer</span> <code class='quiet'>(<a href="https://developer.mozilla.org/docs/Web/JavaScript/Reference/Global_Objects/Object">Object</a>
            = <code>null</code>)</code>
	    the entity that is issuing the token

          </div>
          
        </div>
      
        <div class='space-bottom0'>
          <div>
            <span class='code bold'>signingAlgorithm</span> <code class='quiet'>(<a href="https://developer.mozilla.org/docs/Web/JavaScript/Reference/Global_Objects/String">String</a>
            = <code>&#39;ES256K&#39;</code>)</code>
	    the signing algorithm to use

          </div>
          
        </div>
      
        <div class='space-bottom0'>
          <div>
            <span class='code bold'>issuedAt</span> <code class='quiet'>(<a href="https://developer.mozilla.org/docs/Web/JavaScript/Reference/Global_Objects/Date">Date</a>
            = <code>new Date()</code>)</code>
	    the time of issuance of the token

          </div>
          
        </div>
      
        <div class='space-bottom0'>
          <div>
            <span class='code bold'>expiresAt</span> <code class='quiet'>(<a href="https://developer.mozilla.org/docs/Web/JavaScript/Reference/Global_Objects/Date">Date</a>
            = <code>nextYear()</code>)</code>
	    the time of expiration of the token

          </div>
          
        </div>
      
    </div>
  

  

  
    
      <div class='py1 quiet mt1 prose-big'>Returns</div>
      <code><a href="https://developer.mozilla.org/docs/Web/JavaScript/Reference/Global_Objects/Object">Object</a></code>:
        the signed profile token

      
    
  

  

  

  

  

  

  
</section>

          
        
          
          <section class='p2 mb2 clearfix bg-white minishadow'>

  
  <div class='clearfix'>
    
    <h3 class='fl m0' id='verifyprofiletoken'>
      verifyProfileToken
    </h3>
    
    
  </div>
  

  <p>Verifies a profile token</p>

    <div class='pre p1 fill-light mt0'>verifyProfileToken(token: <a href="https://developer.mozilla.org/docs/Web/JavaScript/Reference/Global_Objects/String">String</a>, publicKeyOrAddress: <a href="https://developer.mozilla.org/docs/Web/JavaScript/Reference/Global_Objects/String">String</a>): <a href="https://developer.mozilla.org/docs/Web/JavaScript/Reference/Global_Objects/Object">Object</a></div>
  
  

  
  
  
  
  
  

  
    <div class='py1 quiet mt1 prose-big'>Parameters</div>
    <div class='prose'>
      
        <div class='space-bottom0'>
          <div>
            <span class='code bold'>token</span> <code class='quiet'>(<a href="https://developer.mozilla.org/docs/Web/JavaScript/Reference/Global_Objects/String">String</a>)</code>
	    the token to be verified

          </div>
          
        </div>
      
        <div class='space-bottom0'>
          <div>
            <span class='code bold'>publicKeyOrAddress</span> <code class='quiet'>(<a href="https://developer.mozilla.org/docs/Web/JavaScript/Reference/Global_Objects/String">String</a>)</code>
	    the public key or address of the
keypair that is thought to have signed the token

          </div>
          
        </div>
      
    </div>
  

  

  
    
      <div class='py1 quiet mt1 prose-big'>Returns</div>
      <code><a href="https://developer.mozilla.org/docs/Web/JavaScript/Reference/Global_Objects/Object">Object</a></code>:
        the verified, decoded profile token

      
    
  

  
    <div class='py1 quiet mt1 prose-big'>Throws</div>
    <ul>
      
        <li><a href="https://developer.mozilla.org/docs/Web/JavaScript/Reference/Global_Objects/Error">Error</a>: throws an error if token verification fails
</li>
      
    </ul>
  

  

  

  

  

  
</section>

          
        
          
          <section class='p2 mb2 clearfix bg-white minishadow'>

  
  <div class='clearfix'>
    
    <h3 class='fl m0' id='validateproofs'>
      validateProofs
    </h3>
    
    
  </div>
  

  <p>Validates the social proofs in a user's profile. Currently supports validation of
Facebook, Twitter, GitHub, Instagram, LinkedIn and HackerNews accounts.</p>

    <div class='pre p1 fill-light mt0'>validateProofs(profile: <a href="https://developer.mozilla.org/docs/Web/JavaScript/Reference/Global_Objects/Object">Object</a>, ownerAddress: <a href="https://developer.mozilla.org/docs/Web/JavaScript/Reference/Global_Objects/String">string</a>, name: <a href="https://developer.mozilla.org/docs/Web/JavaScript/Reference/Global_Objects/String">string</a>): <a href="https://developer.mozilla.org/docs/Web/JavaScript/Reference/Global_Objects/Promise">Promise</a></div>
  
  

  
  
  
  
  
  

  
    <div class='py1 quiet mt1 prose-big'>Parameters</div>
    <div class='prose'>
      
        <div class='space-bottom0'>
          <div>
            <span class='code bold'>profile</span> <code class='quiet'>(<a href="https://developer.mozilla.org/docs/Web/JavaScript/Reference/Global_Objects/Object">Object</a>)</code>
	    The JSON of the profile to be validated

          </div>
          
        </div>
      
        <div class='space-bottom0'>
          <div>
            <span class='code bold'>ownerAddress</span> <code class='quiet'>(<a href="https://developer.mozilla.org/docs/Web/JavaScript/Reference/Global_Objects/String">string</a>)</code>
	    The owner bitcoin address to be validated

          </div>
          
        </div>
      
        <div class='space-bottom0'>
          <div>
            <span class='code bold'>name</span> <code class='quiet'>(<a href="https://developer.mozilla.org/docs/Web/JavaScript/Reference/Global_Objects/String">string</a>
            = <code>null</code>)</code>
	    The Blockstack name to be validated

          </div>
          
        </div>
      
    </div>
  

  

  
    
      <div class='py1 quiet mt1 prose-big'>Returns</div>
      <code><a href="https://developer.mozilla.org/docs/Web/JavaScript/Reference/Global_Objects/Promise">Promise</a></code>:
        that resolves to an array of validated proof objects

      
    
  

  

  

  

  

  

  
</section>

          
        
          
          <section class='p2 mb2 clearfix bg-white minishadow'>

  
  <div class='clearfix'>
    
    <h3 class='fl m0' id='lookupprofile'>
      lookupProfile
    </h3>
    
    
  </div>
  

  <p>Look up a user profile by blockstack ID</p>

    <div class='pre p1 fill-light mt0'>lookupProfile(username: <a href="https://developer.mozilla.org/docs/Web/JavaScript/Reference/Global_Objects/String">string</a>, zoneFileLookupURL: <a href="https://developer.mozilla.org/docs/Web/JavaScript/Reference/Global_Objects/String">string</a>): <a href="https://developer.mozilla.org/docs/Web/JavaScript/Reference/Global_Objects/Promise">Promise</a></div>
  
  

  
  
  
  
  
  

  
    <div class='py1 quiet mt1 prose-big'>Parameters</div>
    <div class='prose'>
      
        <div class='space-bottom0'>
          <div>
            <span class='code bold'>username</span> <code class='quiet'>(<a href="https://developer.mozilla.org/docs/Web/JavaScript/Reference/Global_Objects/String">string</a>)</code>
	    The Blockstack ID of the profile to look up

          </div>
          
        </div>
      
        <div class='space-bottom0'>
          <div>
            <span class='code bold'>zoneFileLookupURL</span> <code class='quiet'>(<a href="https://developer.mozilla.org/docs/Web/JavaScript/Reference/Global_Objects/String">string</a>
            = <code>null</code>)</code>
	    The URL
to use for zonefile lookup. If falsey, lookupProfile will use the
blockstack.js getNameInfo function.

          </div>
          
        </div>
      
    </div>
  

  

  
    
      <div class='py1 quiet mt1 prose-big'>Returns</div>
      <code><a href="https://developer.mozilla.org/docs/Web/JavaScript/Reference/Global_Objects/Promise">Promise</a></code>:
        that resolves to a profile object

      
    
  

  

  

  

  

  

  
</section>

          
        
          
            <div class='keyline-top-not py2'>
  <section class='py2 clearfix'>

    <h2 id='storage' class='mt0'>
      Storage
    </h2>

    
      <blockquote>
<p><strong>Notes</strong>:</p>
<p>1) Blockstack Gaia Storage APIs and on-disk format will change in
upcoming pre-releases breaking backward compatibility. File encryption is currently
opt-in on a file by file basis.</p>
<p>2) Certain storage features such as and collections are not implemented in the current
version. These features will be rolled out in future updates.</p>
</blockquote>
<h2>Creating a file</h2>
<pre class='hljs'><span class="hljs-keyword">let</span> options = {
  <span class="hljs-attr">encrypt</span>: <span class="hljs-literal">false</span>
}
 blockstack.putFile(<span class="hljs-string">"/hello.txt"</span>, <span class="hljs-string">"hello world!"</span>, options)
 .then(<span class="hljs-function"><span class="hljs-params">()</span> =&gt;</span> {
    <span class="hljs-comment">// /hello.txt exists now, and has the contents "hello world!".</span>
 })</pre>
<h2>Reading a file</h2>
<pre class='hljs'> <span class="hljs-keyword">let</span> options = {
   <span class="hljs-attr">decrypt</span>: <span class="hljs-literal">false</span>
 }
 
 blockstack.getFile(<span class="hljs-string">"/hello.txt"</span>, options)
 .then(<span class="hljs-function">(<span class="hljs-params">fileContents</span>) =&gt;</span> {
    <span class="hljs-comment">// get the contents of the file /hello.txt</span>
    assert(fileContents === <span class="hljs-string">"hello world!"</span>)
 });</pre>
<h2>Creating an encrypted file</h2>
<pre class='hljs'> <span class="hljs-keyword">let</span> options = {
   <span class="hljs-attr">encrypt</span>: <span class="hljs-literal">true</span>
 }

 blockstack.putFile(<span class="hljs-string">"/message.txt"</span>, <span class="hljs-string">"Secret hello!"</span>, options)
 .then(<span class="hljs-function"><span class="hljs-params">()</span> =&gt;</span> {
    <span class="hljs-comment">// message.txt exists now, and has the contents "hello world!".</span>
 })</pre>
<h2>Reading an encrypted file</h2>
<pre class='hljs'> <span class="hljs-keyword">let</span> options = {
   <span class="hljs-attr">decrypt</span>: <span class="hljs-literal">true</span>
 }

 blockstack.getFile(<span class="hljs-string">"/message.txt"</span>, options)
 .then(<span class="hljs-function">(<span class="hljs-params">fileContents</span>) =&gt;</span> {
    <span class="hljs-comment">// get &amp; decrypt the contents of the file /message.txt</span>
    assert(fileContents === <span class="hljs-string">"Secret hello!"</span>)
 });</pre>
<h2>Reading another user's unencrypted file</h2>
<p>In order for files to be publicly readable, the app must request
the <code>publish_data</code> scope during authentication.</p>
<pre class='hljs'> <span class="hljs-keyword">let</span> options = {
   <span class="hljs-attr">user</span>: <span class="hljs-string">'ryan.id'</span>, <span class="hljs-comment">// the Blockstack ID of the user for which to lookup the file</span>
   app: <span class="hljs-string">'http://BlockstackApp.com'</span> <span class="hljs-comment">// origin of the app this file is stored for</span>
 }

 blockstack.getFile(<span class="hljs-string">"/message.txt"</span>, options)
 .then(<span class="hljs-function">(<span class="hljs-params">fileContents</span>) =&gt;</span> {
    <span class="hljs-comment">// get the contents of the file /message.txt</span>
    assert(fileContents === <span class="hljs-string">"hello world!"</span>)
 });</pre>
<h2>Deleting a file</h2>
<p><em>Note: deleteFile is currently not implemented. For now, we recommend
writing an empty file to wipe data</em></p>
<pre class='hljs'> blockstack.deleteFile(<span class="hljs-string">"/hello.txt"</span>)
 .then(<span class="hljs-function"><span class="hljs-params">()</span> =&gt;</span> {
    <span class="hljs-comment">// /hello.txt is now removed.</span>
 })</pre>

    
  </section>
</div>
          
<<<<<<< HEAD
=======
          <section class='p2 mb2 clearfix bg-white minishadow'>

  
  <div class='clearfix'>
    
    <h3 class='fl m0' id='storage'>
      Storage
    </h3>
    
    
  </div>
  

  <blockquote>
<p><strong>Notes</strong>:</p>
<p>1) Blockstack Gaia Storage APIs and on-disk format will change in
upcoming pre-releases breaking backward compatibility. File encryption is currently
opt-in on a file by file basis.</p>
<p>2) Certain storage features such as and collections are not implemented in the current
version. These features will be rolled out in future updates.</p>
</blockquote>
<h2>Creating a file</h2>
<pre class='hljs'><span class="hljs-keyword">let</span> options = {
  <span class="hljs-attr">encrypt</span>: <span class="hljs-literal">false</span>
}
 blockstack.putFile(<span class="hljs-string">"/hello.txt"</span>, <span class="hljs-string">"hello world!"</span>, options)
 .then(<span class="hljs-function"><span class="hljs-params">()</span> =&gt;</span> {
    <span class="hljs-comment">// /hello.txt exists now, and has the contents "hello world!".</span>
 })</pre>
<h2>Reading a file</h2>
<pre class='hljs'> <span class="hljs-keyword">let</span> options = {
   <span class="hljs-attr">decrypt</span>: <span class="hljs-literal">false</span>
 }
 
 blockstack.getFile(<span class="hljs-string">"/hello.txt"</span>, options)
 .then(<span class="hljs-function">(<span class="hljs-params">fileContents</span>) =&gt;</span> {
    <span class="hljs-comment">// get the contents of the file /hello.txt</span>
    assert(fileContents === <span class="hljs-string">"hello world!"</span>)
 });</pre>
<h2>Creating an encrypted file</h2>
<pre class='hljs'> <span class="hljs-keyword">let</span> options = {
   <span class="hljs-attr">encrypt</span>: <span class="hljs-literal">true</span>
 }

 blockstack.putFile(<span class="hljs-string">"/message.txt"</span>, <span class="hljs-string">"Secret hello!"</span>, options)
 .then(<span class="hljs-function"><span class="hljs-params">()</span> =&gt;</span> {
    <span class="hljs-comment">// message.txt exists now, and has the contents "hello world!".</span>
 })</pre>
<h2>Reading an encrypted file</h2>
<pre class='hljs'> <span class="hljs-keyword">let</span> options = {
   <span class="hljs-attr">decrypt</span>: <span class="hljs-literal">true</span>
 }

 blockstack.getFile(<span class="hljs-string">"/message.txt"</span>, options)
 .then(<span class="hljs-function">(<span class="hljs-params">fileContents</span>) =&gt;</span> {
    <span class="hljs-comment">// get &amp; decrypt the contents of the file /message.txt</span>
    assert(fileContents === <span class="hljs-string">"Secret hello!"</span>)
 });</pre>
<h2>Reading another user's unencrypted file</h2>
<p>In order for files to be publicly readable, the app must request
the <code>publish_data</code> scope during authentication.</p>
<pre class='hljs'> <span class="hljs-keyword">let</span> options = {
   <span class="hljs-attr">user</span>: <span class="hljs-string">'ryan.id'</span>, <span class="hljs-comment">// the Blockstack ID of the user for which to lookup the file</span>
   app: <span class="hljs-string">'http://BlockstackApp.com'</span> <span class="hljs-comment">// origin of the app this file is stored for</span>
 }

 blockstack.getFile(<span class="hljs-string">"/message.txt"</span>, options)
 .then(<span class="hljs-function">(<span class="hljs-params">fileContents</span>) =&gt;</span> {
    <span class="hljs-comment">// get the contents of the file /message.txt</span>
    assert(fileContents === <span class="hljs-string">"hello world!"</span>)
 });</pre>
<h2>Deleting a file</h2>
<p><em>Note: deleteFile is currently not implemented. For now, we recommend
writing an empty file to wipe data</em></p>
<pre class='hljs'> blockstack.deleteFile(<span class="hljs-string">"/hello.txt"</span>)
 .then(<span class="hljs-function"><span class="hljs-params">()</span> =&gt;</span> {
    <span class="hljs-comment">// /hello.txt is now removed.</span>
 })</pre>

 
   
  
  

  
  
  
  
  
  

  

  

  

  

  

  

  

  
</section>

>>>>>>> 959242a5
        
          
          <section class='p2 mb2 clearfix bg-white minishadow'>

  
  <div class='clearfix'>
    
    <h3 class='fl m0' id='getappbucketurl'>
      getAppBucketUrl
    </h3>
    
    
  </div>
  

  <p>Get the app storage bucket URL</p>

    <div class='pre p1 fill-light mt0'>getAppBucketUrl(gaiaHubUrl: <a href="https://developer.mozilla.org/docs/Web/JavaScript/Reference/Global_Objects/String">String</a>, appPrivateKey: <a href="https://developer.mozilla.org/docs/Web/JavaScript/Reference/Global_Objects/String">String</a>): <a href="https://developer.mozilla.org/docs/Web/JavaScript/Reference/Global_Objects/Promise">Promise</a></div>
  
  

  
  
  
  
  
  

  
    <div class='py1 quiet mt1 prose-big'>Parameters</div>
    <div class='prose'>
      
        <div class='space-bottom0'>
          <div>
            <span class='code bold'>gaiaHubUrl</span> <code class='quiet'>(<a href="https://developer.mozilla.org/docs/Web/JavaScript/Reference/Global_Objects/String">String</a>)</code>
	    the gaia hub URL

          </div>
          
        </div>
      
        <div class='space-bottom0'>
          <div>
            <span class='code bold'>appPrivateKey</span> <code class='quiet'>(<a href="https://developer.mozilla.org/docs/Web/JavaScript/Reference/Global_Objects/String">String</a>)</code>
	    the app private key used to generate the app address

          </div>
          
        </div>
      
    </div>
  

  

  
    
      <div class='py1 quiet mt1 prose-big'>Returns</div>
      <code><a href="https://developer.mozilla.org/docs/Web/JavaScript/Reference/Global_Objects/Promise">Promise</a></code>:
        That resolves to the URL of the app index file
or rejects if it fails

      
    
  

  

  

  

  

  

  
</section>

          
        
          
          <section class='p2 mb2 clearfix bg-white minishadow'>

  
  <div class='clearfix'>
    
    <h3 class='fl m0' id='getuserappfileurl'>
      getUserAppFileUrl
    </h3>
    
    
  </div>
  

  <p>Fetch the public read URL of a user file for the specified app.</p>

    <div class='pre p1 fill-light mt0'>getUserAppFileUrl(path: <a href="https://developer.mozilla.org/docs/Web/JavaScript/Reference/Global_Objects/String">String</a>, username: <a href="https://developer.mozilla.org/docs/Web/JavaScript/Reference/Global_Objects/String">String</a>, appOrigin: <a href="https://developer.mozilla.org/docs/Web/JavaScript/Reference/Global_Objects/String">String</a>, zoneFileLookupURL: <a href="https://developer.mozilla.org/docs/Web/JavaScript/Reference/Global_Objects/String">String</a>): <a href="https://developer.mozilla.org/docs/Web/JavaScript/Reference/Global_Objects/Promise">Promise</a></div>
  
  

  
  
  
  
  
  

  
    <div class='py1 quiet mt1 prose-big'>Parameters</div>
    <div class='prose'>
      
        <div class='space-bottom0'>
          <div>
            <span class='code bold'>path</span> <code class='quiet'>(<a href="https://developer.mozilla.org/docs/Web/JavaScript/Reference/Global_Objects/String">String</a>)</code>
	    the path to the file to read

          </div>
          
        </div>
      
        <div class='space-bottom0'>
          <div>
            <span class='code bold'>username</span> <code class='quiet'>(<a href="https://developer.mozilla.org/docs/Web/JavaScript/Reference/Global_Objects/String">String</a>)</code>
	    The Blockstack ID of the user to look up

          </div>
          
        </div>
      
        <div class='space-bottom0'>
          <div>
            <span class='code bold'>appOrigin</span> <code class='quiet'>(<a href="https://developer.mozilla.org/docs/Web/JavaScript/Reference/Global_Objects/String">String</a>)</code>
	    The app origin

          </div>
          
        </div>
      
        <div class='space-bottom0'>
          <div>
            <span class='code bold'>zoneFileLookupURL</span> <code class='quiet'>(<a href="https://developer.mozilla.org/docs/Web/JavaScript/Reference/Global_Objects/String">String</a>
            = <code>null</code>)</code>
	    The URL
to use for zonefile lookup. If falsey, this will use the
blockstack.js's getNameInfo function instead.

          </div>
          
        </div>
      
    </div>
  

  

  
    
      <div class='py1 quiet mt1 prose-big'>Returns</div>
      <code><a href="https://developer.mozilla.org/docs/Web/JavaScript/Reference/Global_Objects/Promise">Promise</a></code>:
        that resolves to the public read URL of the file
or rejects with an error

      
    
  

  

  

  

  

  

  
</section>

          
        
          
          <section class='p2 mb2 clearfix bg-white minishadow'>

  
  <div class='clearfix'>
    
    <h3 class='fl m0' id='getfile'>
      getFile
    </h3>
    
    
  </div>
  

  <p>Retrieves the specified file from the app's data store.</p>

    <div class='pre p1 fill-light mt0'>getFile(path: <a href="https://developer.mozilla.org/docs/Web/JavaScript/Reference/Global_Objects/String">String</a>, options: <a href="https://developer.mozilla.org/docs/Web/JavaScript/Reference/Global_Objects/Object">Object</a>): <a href="https://developer.mozilla.org/docs/Web/JavaScript/Reference/Global_Objects/Promise">Promise</a></div>
  
  

  
  
  
  
  
  

  
    <div class='py1 quiet mt1 prose-big'>Parameters</div>
    <div class='prose'>
      
        <div class='space-bottom0'>
          <div>
            <span class='code bold'>path</span> <code class='quiet'>(<a href="https://developer.mozilla.org/docs/Web/JavaScript/Reference/Global_Objects/String">String</a>)</code>
	    the path to the file to read

          </div>
          
        </div>
      
        <div class='space-bottom0'>
          <div>
            <span class='code bold'>options</span> <code class='quiet'>(<a href="https://developer.mozilla.org/docs/Web/JavaScript/Reference/Global_Objects/Object">Object</a>
            = <code>null</code>)</code>
	    options object

          </div>
          
          <table class='mt1 mb2 fixed-table h5 col-12'>
            <colgroup>
              <col width='30%' />
              <col width='70%' />
            </colgroup>
            <thead>
              <tr class='bold fill-light'>
                <th>Name</th>
                <th>Description</th>
              </tr>
            </thead>
            <tbody class='mt1'>
              
                <tr>
  <td class='break-word'><span class='code bold'>options.decrypt</span> <code class='quiet'><a href="https://developer.mozilla.org/docs/Web/JavaScript/Reference/Global_Objects/Boolean">Boolean</a></code>
  
    (default <code>true</code>)
  </td>
  <td class='break-word'><span>try to decrypt the data with the app private key
</span></td>
</tr>


              
                <tr>
  <td class='break-word'><span class='code bold'>options.username</span> <code class='quiet'><a href="https://developer.mozilla.org/docs/Web/JavaScript/Reference/Global_Objects/String">String</a></code>
  </td>
  <td class='break-word'><span>the Blockstack ID to lookup for multi-player storage
</span></td>
</tr>


              
                <tr>
  <td class='break-word'><span class='code bold'>options.verify</span> <code class='quiet'><a href="https://developer.mozilla.org/docs/Web/JavaScript/Reference/Global_Objects/Boolean">Boolean</a></code>
  </td>
  <td class='break-word'><span>Whether the content should be verified, only to be used
when 
<code>putFile</code>
 was set to 
<code>sign = true</code>
</span></td>
</tr>


              
                <tr>
  <td class='break-word'><span class='code bold'>options.app</span> <code class='quiet'><a href="https://developer.mozilla.org/docs/Web/JavaScript/Reference/Global_Objects/String">String</a></code>
  </td>
  <td class='break-word'><span>the app to lookup for multi-player storage -
defaults to current origin
</span></td>
</tr>


              
                <tr>
  <td class='break-word'><span class='code bold'>options.zoneFileLookupURL</span> <code class='quiet'><a href="https://developer.mozilla.org/docs/Web/JavaScript/Reference/Global_Objects/String">String</a></code>
  
    (default <code>null</code>)
  </td>
  <td class='break-word'><span>The URL
to use for zonefile lookup. If falsey, this will use the
blockstack.js's getNameInfo function instead.
</span></td>
</tr>


              
            </tbody>
          </table>
          
        </div>
      
    </div>
  

  

  
    
      <div class='py1 quiet mt1 prose-big'>Returns</div>
      <code><a href="https://developer.mozilla.org/docs/Web/JavaScript/Reference/Global_Objects/Promise">Promise</a></code>:
        that resolves to the raw data in the file
or rejects with an error

      
    
  

  

  

  

  

  

  
</section>

          
        
          
          <section class='p2 mb2 clearfix bg-white minishadow'>

  
  <div class='clearfix'>
    
    <h3 class='fl m0' id='putfile'>
      putFile
    </h3>
    
    
  </div>
  

  <p>Stores the data provided in the app's data store to to the file specified.</p>

    <div class='pre p1 fill-light mt0'>putFile(path: <a href="https://developer.mozilla.org/docs/Web/JavaScript/Reference/Global_Objects/String">String</a>, content: (<a href="https://developer.mozilla.org/docs/Web/JavaScript/Reference/Global_Objects/String">String</a> | <a href="https://nodejs.org/api/buffer.html">Buffer</a>), options: <a href="https://developer.mozilla.org/docs/Web/JavaScript/Reference/Global_Objects/Object">Object</a>): <a href="https://developer.mozilla.org/docs/Web/JavaScript/Reference/Global_Objects/Promise">Promise</a></div>
  
  

  
  
  
  
  
  

  
    <div class='py1 quiet mt1 prose-big'>Parameters</div>
    <div class='prose'>
      
        <div class='space-bottom0'>
          <div>
            <span class='code bold'>path</span> <code class='quiet'>(<a href="https://developer.mozilla.org/docs/Web/JavaScript/Reference/Global_Objects/String">String</a>)</code>
	    the path to store the data in

          </div>
          
        </div>
      
        <div class='space-bottom0'>
          <div>
            <span class='code bold'>content</span> <code class='quiet'>((<a href="https://developer.mozilla.org/docs/Web/JavaScript/Reference/Global_Objects/String">String</a> | <a href="https://nodejs.org/api/buffer.html">Buffer</a>))</code>
	    the data to store in the file

          </div>
          
        </div>
      
        <div class='space-bottom0'>
          <div>
            <span class='code bold'>options</span> <code class='quiet'>(<a href="https://developer.mozilla.org/docs/Web/JavaScript/Reference/Global_Objects/Object">Object</a>
            = <code>null</code>)</code>
	    options object

          </div>
          
          <table class='mt1 mb2 fixed-table h5 col-12'>
            <colgroup>
              <col width='30%' />
              <col width='70%' />
            </colgroup>
            <thead>
              <tr class='bold fill-light'>
                <th>Name</th>
                <th>Description</th>
              </tr>
            </thead>
            <tbody class='mt1'>
              
                <tr>
  <td class='break-word'><span class='code bold'>options.encrypt</span> <code class='quiet'>(<a href="https://developer.mozilla.org/docs/Web/JavaScript/Reference/Global_Objects/Boolean">Boolean</a> | <a href="https://developer.mozilla.org/docs/Web/JavaScript/Reference/Global_Objects/String">String</a>)</code>
  
    (default <code>true</code>)
  </td>
  <td class='break-word'><span>encrypt the data with the app public key
or the provided public key
</span></td>
</tr>


              
                <tr>
  <td class='break-word'><span class='code bold'>options.sign</span> <code class='quiet'><a href="https://developer.mozilla.org/docs/Web/JavaScript/Reference/Global_Objects/Boolean">Boolean</a></code>
  
    (default <code>false</code>)
  </td>
  <td class='break-word'><span>sign the data using ECDSA on SHA256 hashes with
the app private key
</span></td>
</tr>


              
                <tr>
  <td class='break-word'><span class='code bold'>options.contentType</span> <code class='quiet'><a href="https://developer.mozilla.org/docs/Web/JavaScript/Reference/Global_Objects/String">String</a></code>
  
    (default <code>&#39;&#39;</code>)
  </td>
  <td class='break-word'><span>set a Content-Type header for unencrypted data
</span></td>
</tr>


              
            </tbody>
          </table>
          
        </div>
      
    </div>
  

  

  
    
      <div class='py1 quiet mt1 prose-big'>Returns</div>
      <code><a href="https://developer.mozilla.org/docs/Web/JavaScript/Reference/Global_Objects/Promise">Promise</a></code>:
        that resolves if the operation succeed and rejects
if it failed

      
    
  

  

  

  

  

  

  
</section>

          
        
          
          <section class='p2 mb2 clearfix bg-white minishadow'>

  
  <div class='clearfix'>
    
    <h3 class='fl m0' id='encryptcontent'>
      encryptContent
    </h3>
    
    
  </div>
  

  <p>Encrypts the data provided with the app public key.</p>

    <div class='pre p1 fill-light mt0'>encryptContent(content: (<a href="https://developer.mozilla.org/docs/Web/JavaScript/Reference/Global_Objects/String">String</a> | <a href="https://nodejs.org/api/buffer.html">Buffer</a>), options: <a href="https://developer.mozilla.org/docs/Web/JavaScript/Reference/Global_Objects/Object">Object</a>): <a href="https://developer.mozilla.org/docs/Web/JavaScript/Reference/Global_Objects/String">String</a></div>
  
  

  
  
  
  
  
  

  
    <div class='py1 quiet mt1 prose-big'>Parameters</div>
    <div class='prose'>
      
        <div class='space-bottom0'>
          <div>
            <span class='code bold'>content</span> <code class='quiet'>((<a href="https://developer.mozilla.org/docs/Web/JavaScript/Reference/Global_Objects/String">String</a> | <a href="https://nodejs.org/api/buffer.html">Buffer</a>))</code>
	    data to encrypt

          </div>
          
        </div>
      
        <div class='space-bottom0'>
          <div>
            <span class='code bold'>options</span> <code class='quiet'>(<a href="https://developer.mozilla.org/docs/Web/JavaScript/Reference/Global_Objects/Object">Object</a>
            = <code>null</code>)</code>
	    options object

          </div>
          
          <table class='mt1 mb2 fixed-table h5 col-12'>
            <colgroup>
              <col width='30%' />
              <col width='70%' />
            </colgroup>
            <thead>
              <tr class='bold fill-light'>
                <th>Name</th>
                <th>Description</th>
              </tr>
            </thead>
            <tbody class='mt1'>
              
                <tr>
  <td class='break-word'><span class='code bold'>options.publicKey</span> <code class='quiet'><a href="https://developer.mozilla.org/docs/Web/JavaScript/Reference/Global_Objects/String">String</a></code>
  </td>
  <td class='break-word'><span>the hex string of the ECDSA public
key to use for encryption. If not provided, will use user's appPublicKey.
</span></td>
</tr>


              
            </tbody>
          </table>
          
        </div>
      
    </div>
  

  

  
    
      <div class='py1 quiet mt1 prose-big'>Returns</div>
      <code><a href="https://developer.mozilla.org/docs/Web/JavaScript/Reference/Global_Objects/String">String</a></code>:
        Stringified ciphertext object

      
    
  

  

  

  

  

  

  
</section>

          
        
          
          <section class='p2 mb2 clearfix bg-white minishadow'>

  
  <div class='clearfix'>
    
    <h3 class='fl m0' id='decryptcontent'>
      decryptContent
    </h3>
    
    
  </div>
  

  <p>Decrypts data encrypted with <code>encryptContent</code> with the
transit private key.</p>

    <div class='pre p1 fill-light mt0'>decryptContent(content: (<a href="https://developer.mozilla.org/docs/Web/JavaScript/Reference/Global_Objects/String">String</a> | <a href="https://nodejs.org/api/buffer.html">Buffer</a>), options: <a href="https://developer.mozilla.org/docs/Web/JavaScript/Reference/Global_Objects/Object">Object</a>): (<a href="https://developer.mozilla.org/docs/Web/JavaScript/Reference/Global_Objects/String">String</a> | <a href="https://nodejs.org/api/buffer.html">Buffer</a>)</div>
  
  

  
  
  
  
  
  

  
    <div class='py1 quiet mt1 prose-big'>Parameters</div>
    <div class='prose'>
      
        <div class='space-bottom0'>
          <div>
            <span class='code bold'>content</span> <code class='quiet'>((<a href="https://developer.mozilla.org/docs/Web/JavaScript/Reference/Global_Objects/String">String</a> | <a href="https://nodejs.org/api/buffer.html">Buffer</a>))</code>
	    encrypted content.

          </div>
          
        </div>
      
        <div class='space-bottom0'>
          <div>
            <span class='code bold'>options</span> <code class='quiet'>(<a href="https://developer.mozilla.org/docs/Web/JavaScript/Reference/Global_Objects/Object">Object</a>
            = <code>null</code>)</code>
	    options object

          </div>
          
          <table class='mt1 mb2 fixed-table h5 col-12'>
            <colgroup>
              <col width='30%' />
              <col width='70%' />
            </colgroup>
            <thead>
              <tr class='bold fill-light'>
                <th>Name</th>
                <th>Description</th>
              </tr>
            </thead>
            <tbody class='mt1'>
              
                <tr>
  <td class='break-word'><span class='code bold'>options.privateKey</span> <code class='quiet'><a href="https://developer.mozilla.org/docs/Web/JavaScript/Reference/Global_Objects/String">String</a></code>
  </td>
  <td class='break-word'><span>the hex string of the ECDSA private
key to use for decryption. If not provided, will use user's appPrivateKey.
</span></td>
</tr>


              
            </tbody>
          </table>
          
        </div>
      
    </div>
  

  

  
    
      <div class='py1 quiet mt1 prose-big'>Returns</div>
      <code>(<a href="https://developer.mozilla.org/docs/Web/JavaScript/Reference/Global_Objects/String">String</a> | <a href="https://nodejs.org/api/buffer.html">Buffer</a>)</code>:
        decrypted content.

      
    
  

  

  

  

  

  

  
</section>

          
        
          
          <section class='p2 mb2 clearfix bg-white minishadow'>

  
  <div class='clearfix'>
    
    <h3 class='fl m0' id='listfiles'>
      listFiles
    </h3>
    
    
  </div>
  

  <p>List the set of files in this application's Gaia storage bucket.</p>

    <div class='pre p1 fill-light mt0'>listFiles(callback: <a href="https://developer.mozilla.org/docs/Web/JavaScript/Reference/Statements/function">function</a>): <a href="https://developer.mozilla.org/docs/Web/JavaScript/Reference/Global_Objects/Promise">Promise</a></div>
  
  

  
  
  
  
  
  

  
    <div class='py1 quiet mt1 prose-big'>Parameters</div>
    <div class='prose'>
      
        <div class='space-bottom0'>
          <div>
            <span class='code bold'>callback</span> <code class='quiet'>(<a href="https://developer.mozilla.org/docs/Web/JavaScript/Reference/Statements/function">function</a>)</code>
	    a callback to invoke on each named file that
returns 
<code>true</code>
 to continue the listing operation or 
<code>false</code>
 to end it

          </div>
          
        </div>
      
    </div>
  

  

  
    
      <div class='py1 quiet mt1 prose-big'>Returns</div>
      <code><a href="https://developer.mozilla.org/docs/Web/JavaScript/Reference/Global_Objects/Promise">Promise</a></code>:
        that resolves to the number of files listed

      
    
  

  

  

  

  

  

  
</section>

          
        
          
          <section class='p2 mb2 clearfix bg-white minishadow'>

  
  <div class='clearfix'>
    
    <h3 class='fl m0' id='getauthresponsetoken'>
      getAuthResponseToken
    </h3>
    
    
  </div>
  

  <p>Retrieve the authentication token from the URL query</p>

    <div class='pre p1 fill-light mt0'>getAuthResponseToken(): <a href="https://developer.mozilla.org/docs/Web/JavaScript/Reference/Global_Objects/String">String</a></div>
  
  

  
  
  
  
  
  

  

  

  
    
      <div class='py1 quiet mt1 prose-big'>Returns</div>
      <code><a href="https://developer.mozilla.org/docs/Web/JavaScript/Reference/Global_Objects/String">String</a></code>:
        the authentication token if it exists otherwise 
<code>null</code>

      
    
  

  

  

  

  

  

  
</section>

          
        
          
          <section class='p2 mb2 clearfix bg-white minishadow'>

  
  <div class='clearfix'>
    
    <h3 class='fl m0' id='detectprotocollaunch'>
      detectProtocolLaunch
    </h3>
    
    
  </div>
  

  <p>Detects if the native auth-browser is installed and is successfully
launched via a custom protocol URI.</p>

    <div class='pre p1 fill-light mt0'>detectProtocolLaunch(authRequest: <a href="https://developer.mozilla.org/docs/Web/JavaScript/Reference/Global_Objects/String">String</a>, successCallback: <a href="https://developer.mozilla.org/docs/Web/JavaScript/Reference/Global_Objects/String">String</a>, failCallback: <a href="https://developer.mozilla.org/docs/Web/JavaScript/Reference/Global_Objects/String">String</a>): void</div>
  
  

  
  
  
  
  
  

  
    <div class='py1 quiet mt1 prose-big'>Parameters</div>
    <div class='prose'>
      
        <div class='space-bottom0'>
          <div>
            <span class='code bold'>authRequest</span> <code class='quiet'>(<a href="https://developer.mozilla.org/docs/Web/JavaScript/Reference/Global_Objects/String">String</a>)</code>
	    The encoded authRequest to be used as a query param in the custom URI.

          </div>
          
        </div>
      
        <div class='space-bottom0'>
          <div>
            <span class='code bold'>successCallback</span> <code class='quiet'>(<a href="https://developer.mozilla.org/docs/Web/JavaScript/Reference/Global_Objects/String">String</a>)</code>
	    The callback that is invoked when the protocol handler was detected.

          </div>
          
        </div>
      
        <div class='space-bottom0'>
          <div>
            <span class='code bold'>failCallback</span> <code class='quiet'>(<a href="https://developer.mozilla.org/docs/Web/JavaScript/Reference/Global_Objects/String">String</a>)</code>
	    The callback that is invoked when the protocol handler was not detected.

          </div>
          
        </div>
      
    </div>
  

  

  
    
      <div class='py1 quiet mt1 prose-big'>Returns</div>
      <code>void</code>:
        

      
    
  

  

  

  

  

  

  
</section>

          
        
          
          <section class='p2 mb2 clearfix bg-white minishadow'>

  
  <div class='clearfix'>
    
    <h3 class='fl m0' id='getnameprice'>
      getNamePrice
    </h3>
    
    
  </div>
  

  <p>Get the price of a name.</p>

    <div class='pre p1 fill-light mt0'>getNamePrice(fullyQualifiedName: <a href="https://developer.mozilla.org/docs/Web/JavaScript/Reference/Global_Objects/String">String</a>): <a href="https://developer.mozilla.org/docs/Web/JavaScript/Reference/Global_Objects/Promise">Promise</a></div>
  
  

  
  
  
  
  
  

  
    <div class='py1 quiet mt1 prose-big'>Parameters</div>
    <div class='prose'>
      
        <div class='space-bottom0'>
          <div>
            <span class='code bold'>fullyQualifiedName</span> <code class='quiet'>(<a href="https://developer.mozilla.org/docs/Web/JavaScript/Reference/Global_Objects/String">String</a>)</code>
	    the name to query

          </div>
          
        </div>
      
    </div>
  

  

  
    
      <div class='py1 quiet mt1 prose-big'>Returns</div>
      <code><a href="https://developer.mozilla.org/docs/Web/JavaScript/Reference/Global_Objects/Promise">Promise</a></code>:
        a promise to an Object with { units: String, amount: BigInteger }, where
.units encodes the cryptocurrency units to pay (e.g. BTC, STACKS), and
.amount encodes the number of units, in the smallest denominiated amount
(e.g. if .units is BTC, .amount will be satoshis; if .units is STACKS,
.amount will be microStacks)

      
    
  

  

  

  

  

  

  
</section>

          
        
          
          <section class='p2 mb2 clearfix bg-white minishadow'>

  
  <div class='clearfix'>
    
    <h3 class='fl m0' id='getnamespaceprice'>
      getNamespacePrice
    </h3>
    
    
  </div>
  

  <p>Get the price of a namespace</p>

    <div class='pre p1 fill-light mt0'>getNamespacePrice(namespaceID: <a href="https://developer.mozilla.org/docs/Web/JavaScript/Reference/Global_Objects/String">String</a>): <a href="https://developer.mozilla.org/docs/Web/JavaScript/Reference/Global_Objects/Promise">Promise</a></div>
  
  

  
  
  
  
  
  

  
    <div class='py1 quiet mt1 prose-big'>Parameters</div>
    <div class='prose'>
      
        <div class='space-bottom0'>
          <div>
            <span class='code bold'>namespaceID</span> <code class='quiet'>(<a href="https://developer.mozilla.org/docs/Web/JavaScript/Reference/Global_Objects/String">String</a>)</code>
	    the namespace to query

          </div>
          
        </div>
      
    </div>
  

  

  
    
      <div class='py1 quiet mt1 prose-big'>Returns</div>
      <code><a href="https://developer.mozilla.org/docs/Web/JavaScript/Reference/Global_Objects/Promise">Promise</a></code>:
        a promise to an Object with { units: String, amount: BigInteger }, where
.units encodes the cryptocurrency units to pay (e.g. BTC, STACKS), and
.amount encodes the number of units, in the smallest denominiated amount
(e.g. if .units is BTC, .amount will be satoshis; if .units is STACKS,
.amount will be microStacks)

      
    
  

  

  

  

  

  

  
</section>

          
        
          
          <section class='p2 mb2 clearfix bg-white minishadow'>

  
  <div class='clearfix'>
    
    <h3 class='fl m0' id='getgraceperiod'>
      getGracePeriod
    </h3>
    
    
  </div>
  

  <p>How many blocks can pass between a name expiring and the name being able to be
re-registered by a different owner?</p>

    <div class='pre p1 fill-light mt0'>getGracePeriod(): <a href="https://developer.mozilla.org/docs/Web/JavaScript/Reference/Global_Objects/Promise">Promise</a></div>
  
  

  
  
  
  
  
  

  

  

  
    
      <div class='py1 quiet mt1 prose-big'>Returns</div>
      <code><a href="https://developer.mozilla.org/docs/Web/JavaScript/Reference/Global_Objects/Promise">Promise</a></code>:
        a promise to the number of blocks

      
    
  

  

  

  

  

  

  
</section>

          
        
          
          <section class='p2 mb2 clearfix bg-white minishadow'>

  
  <div class='clearfix'>
    
    <h3 class='fl m0' id='getnamesowned'>
      getNamesOwned
    </h3>
    
    
  </div>
  

  <p>Get the names -- both on-chain and off-chain -- owned by an address.</p>

    <div class='pre p1 fill-light mt0'>getNamesOwned(address: <a href="https://developer.mozilla.org/docs/Web/JavaScript/Reference/Global_Objects/String">String</a>): <a href="https://developer.mozilla.org/docs/Web/JavaScript/Reference/Global_Objects/Promise">Promise</a></div>
  
  

  
  
  
  
  
  

  
    <div class='py1 quiet mt1 prose-big'>Parameters</div>
    <div class='prose'>
      
        <div class='space-bottom0'>
          <div>
            <span class='code bold'>address</span> <code class='quiet'>(<a href="https://developer.mozilla.org/docs/Web/JavaScript/Reference/Global_Objects/String">String</a>)</code>
	    the blockchain address (the hash of the owner public key)

          </div>
          
        </div>
      
    </div>
  

  

  
    
      <div class='py1 quiet mt1 prose-big'>Returns</div>
      <code><a href="https://developer.mozilla.org/docs/Web/JavaScript/Reference/Global_Objects/Promise">Promise</a></code>:
        a promise that resolves to a list of names (Strings)

      
    
  

  

  

  

  

  

  
</section>

          
        
          
          <section class='p2 mb2 clearfix bg-white minishadow'>

  
  <div class='clearfix'>
    
    <h3 class='fl m0' id='getnamespaceburnaddress'>
      getNamespaceBurnAddress
    </h3>
    
    
  </div>
  

  <p>Get the blockchain address to which a name's registration fee must be sent
(the address will depend on the namespace in which it is registered.)</p>

    <div class='pre p1 fill-light mt0'>getNamespaceBurnAddress(namespace: <a href="https://developer.mozilla.org/docs/Web/JavaScript/Reference/Global_Objects/String">String</a>): <a href="https://developer.mozilla.org/docs/Web/JavaScript/Reference/Global_Objects/Promise">Promise</a></div>
  
  

  
  
  
  
  
  

  
    <div class='py1 quiet mt1 prose-big'>Parameters</div>
    <div class='prose'>
      
        <div class='space-bottom0'>
          <div>
            <span class='code bold'>namespace</span> <code class='quiet'>(<a href="https://developer.mozilla.org/docs/Web/JavaScript/Reference/Global_Objects/String">String</a>)</code>
	    the namespace ID

          </div>
          
        </div>
      
    </div>
  

  

  
    
      <div class='py1 quiet mt1 prose-big'>Returns</div>
      <code><a href="https://developer.mozilla.org/docs/Web/JavaScript/Reference/Global_Objects/Promise">Promise</a></code>:
        a promise that resolves to an address (String)

      
    
  

  

  

  

  

  

  
</section>

          
        
          
          <section class='p2 mb2 clearfix bg-white minishadow'>

  
  <div class='clearfix'>
    
    <h3 class='fl m0' id='getnameinfo'>
      getNameInfo
    </h3>
    
    
  </div>
  

  <p>Get WHOIS-like information for a name, including the address that owns it,
the block at which it expires, and the zone file anchored to it (if available).</p>

    <div class='pre p1 fill-light mt0'>getNameInfo(fullyQualifiedName: <a href="https://developer.mozilla.org/docs/Web/JavaScript/Reference/Global_Objects/String">String</a>): <a href="https://developer.mozilla.org/docs/Web/JavaScript/Reference/Global_Objects/Promise">Promise</a></div>
  
  

  
  
  
  
  
  

  
    <div class='py1 quiet mt1 prose-big'>Parameters</div>
    <div class='prose'>
      
        <div class='space-bottom0'>
          <div>
            <span class='code bold'>fullyQualifiedName</span> <code class='quiet'>(<a href="https://developer.mozilla.org/docs/Web/JavaScript/Reference/Global_Objects/String">String</a>)</code>
	    the name to query.  Can be on-chain of off-chain.

          </div>
          
        </div>
      
    </div>
  

  

  
    
      <div class='py1 quiet mt1 prose-big'>Returns</div>
      <code><a href="https://developer.mozilla.org/docs/Web/JavaScript/Reference/Global_Objects/Promise">Promise</a></code>:
        a promise that resolves to the WHOIS-like information

      
    
  

  

  

  

  

  

  
</section>

          
        
          
          <section class='p2 mb2 clearfix bg-white minishadow'>

  
  <div class='clearfix'>
    
    <h3 class='fl m0' id='getnamespaceinfo'>
      getNamespaceInfo
    </h3>
    
    
  </div>
  

  <p>Get the pricing parameters and creation history of a namespace.</p>

    <div class='pre p1 fill-light mt0'>getNamespaceInfo(namespaceID: <a href="https://developer.mozilla.org/docs/Web/JavaScript/Reference/Global_Objects/String">String</a>): <a href="https://developer.mozilla.org/docs/Web/JavaScript/Reference/Global_Objects/Promise">Promise</a></div>
  
  

  
  
  
  
  
  

  
    <div class='py1 quiet mt1 prose-big'>Parameters</div>
    <div class='prose'>
      
        <div class='space-bottom0'>
          <div>
            <span class='code bold'>namespaceID</span> <code class='quiet'>(<a href="https://developer.mozilla.org/docs/Web/JavaScript/Reference/Global_Objects/String">String</a>)</code>
	    the namespace to query

          </div>
          
        </div>
      
    </div>
  

  

  
    
      <div class='py1 quiet mt1 prose-big'>Returns</div>
      <code><a href="https://developer.mozilla.org/docs/Web/JavaScript/Reference/Global_Objects/Promise">Promise</a></code>:
        a promise that resolves to the namespace information.

      
    
  

  

  

  

  

  

  
</section>

          
        
          
          <section class='p2 mb2 clearfix bg-white minishadow'>

  
  <div class='clearfix'>
    
    <h3 class='fl m0' id='getzonefile'>
      getZonefile
    </h3>
    
    
  </div>
  

  <p>Get a zone file, given its hash.  Throws an exception if the zone file
obtained does not match the hash.</p>

    <div class='pre p1 fill-light mt0'>getZonefile(zonefileHash: <a href="https://developer.mozilla.org/docs/Web/JavaScript/Reference/Global_Objects/String">String</a>): <a href="https://developer.mozilla.org/docs/Web/JavaScript/Reference/Global_Objects/Promise">Promise</a></div>
  
  

  
  
  
  
  
  

  
    <div class='py1 quiet mt1 prose-big'>Parameters</div>
    <div class='prose'>
      
        <div class='space-bottom0'>
          <div>
            <span class='code bold'>zonefileHash</span> <code class='quiet'>(<a href="https://developer.mozilla.org/docs/Web/JavaScript/Reference/Global_Objects/String">String</a>)</code>
	    the ripemd160(sha256) hash of the zone file

          </div>
          
        </div>
      
    </div>
  

  

  
    
      <div class='py1 quiet mt1 prose-big'>Returns</div>
      <code><a href="https://developer.mozilla.org/docs/Web/JavaScript/Reference/Global_Objects/Promise">Promise</a></code>:
        a promise that resolves to the zone file's text

      
    
  

  

  

  

  

  

  
</section>

          
        
          
          <section class='p2 mb2 clearfix bg-white minishadow'>

  
  <div class='clearfix'>
    
    <h3 class='fl m0' id='getaccountstatus'>
      getAccountStatus
    </h3>
    
    
  </div>
  

  <p>Get the status of an account for a particular token holding.  This includes its total number of
expenditures and credits, lockup times, last txid, and so on.</p>

    <div class='pre p1 fill-light mt0'>getAccountStatus(address: <a href="https://developer.mozilla.org/docs/Web/JavaScript/Reference/Global_Objects/String">String</a>, tokenType: <a href="https://developer.mozilla.org/docs/Web/JavaScript/Reference/Global_Objects/String">String</a>): <a href="https://developer.mozilla.org/docs/Web/JavaScript/Reference/Global_Objects/Promise">Promise</a></div>
  
  

  
  
  
  
  
  

  
    <div class='py1 quiet mt1 prose-big'>Parameters</div>
    <div class='prose'>
      
        <div class='space-bottom0'>
          <div>
            <span class='code bold'>address</span> <code class='quiet'>(<a href="https://developer.mozilla.org/docs/Web/JavaScript/Reference/Global_Objects/String">String</a>)</code>
	    the account

          </div>
          
        </div>
      
        <div class='space-bottom0'>
          <div>
            <span class='code bold'>tokenType</span> <code class='quiet'>(<a href="https://developer.mozilla.org/docs/Web/JavaScript/Reference/Global_Objects/String">String</a>)</code>
	    the token type to query

          </div>
          
        </div>
      
    </div>
  

  

  
    
      <div class='py1 quiet mt1 prose-big'>Returns</div>
      <code><a href="https://developer.mozilla.org/docs/Web/JavaScript/Reference/Global_Objects/Promise">Promise</a></code>:
        a promise that resolves to an object representing the state of the account
for this token

      
    
  

  

  

  

  

  

  
</section>

          
        
          
          <section class='p2 mb2 clearfix bg-white minishadow'>

  
  <div class='clearfix'>
    
    <h3 class='fl m0' id='getaccounthistorypage'>
      getAccountHistoryPage
    </h3>
    
    
  </div>
  

  <p>Get a page of an account's transaction history.</p>

    <div class='pre p1 fill-light mt0'>getAccountHistoryPage(address: <a href="https://developer.mozilla.org/docs/Web/JavaScript/Reference/Global_Objects/String">String</a>, page: <a href="https://developer.mozilla.org/docs/Web/JavaScript/Reference/Global_Objects/Number">number</a>): <a href="https://developer.mozilla.org/docs/Web/JavaScript/Reference/Global_Objects/Promise">Promise</a></div>
  
  

  
  
  
  
  
  

  
    <div class='py1 quiet mt1 prose-big'>Parameters</div>
    <div class='prose'>
      
        <div class='space-bottom0'>
          <div>
            <span class='code bold'>address</span> <code class='quiet'>(<a href="https://developer.mozilla.org/docs/Web/JavaScript/Reference/Global_Objects/String">String</a>)</code>
	    the account's address

          </div>
          
        </div>
      
        <div class='space-bottom0'>
          <div>
            <span class='code bold'>page</span> <code class='quiet'>(<a href="https://developer.mozilla.org/docs/Web/JavaScript/Reference/Global_Objects/Number">number</a>)</code>
	    the page number.  Page 0 is the most recent transactions

          </div>
          
        </div>
      
    </div>
  

  

  
    
      <div class='py1 quiet mt1 prose-big'>Returns</div>
      <code><a href="https://developer.mozilla.org/docs/Web/JavaScript/Reference/Global_Objects/Promise">Promise</a></code>:
        a promise that resolves to an Array of Objects, where each Object encodes
states of the account at various block heights (e.g. prior balances, txids, etc)

      
    
  

  

  

  

  

  

  
</section>

          
        
          
          <section class='p2 mb2 clearfix bg-white minishadow'>

  
  <div class='clearfix'>
    
    <h3 class='fl m0' id='getaccountat'>
      getAccountAt
    </h3>
    
    
  </div>
  

  <p>Get the state(s) of an account at a particular block height.  This includes the state of the
account beginning with this block's transactions, as well as all of the states the account
passed through when this block was processed (if any).</p>

    <div class='pre p1 fill-light mt0'>getAccountAt(address: <a href="https://developer.mozilla.org/docs/Web/JavaScript/Reference/Global_Objects/String">String</a>, blockHeight: Integer): <a href="https://developer.mozilla.org/docs/Web/JavaScript/Reference/Global_Objects/Promise">Promise</a></div>
  
  

  
  
  
  
  
  

  
    <div class='py1 quiet mt1 prose-big'>Parameters</div>
    <div class='prose'>
      
        <div class='space-bottom0'>
          <div>
            <span class='code bold'>address</span> <code class='quiet'>(<a href="https://developer.mozilla.org/docs/Web/JavaScript/Reference/Global_Objects/String">String</a>)</code>
	    the account's address

          </div>
          
        </div>
      
        <div class='space-bottom0'>
          <div>
            <span class='code bold'>blockHeight</span> <code class='quiet'>(Integer)</code>
	    the block to query

          </div>
          
        </div>
      
    </div>
  

  

  
    
      <div class='py1 quiet mt1 prose-big'>Returns</div>
      <code><a href="https://developer.mozilla.org/docs/Web/JavaScript/Reference/Global_Objects/Promise">Promise</a></code>:
        a promise that resolves to an Array of Objects, where each Object encodes
states of the account at this block.

      
    
  

  

  

  

  

  

  
</section>

          
        
          
          <section class='p2 mb2 clearfix bg-white minishadow'>

  
  <div class='clearfix'>
    
    <h3 class='fl m0' id='getaccounttokens'>
      getAccountTokens
    </h3>
    
    
  </div>
  

  <p>Get the set of token types that this account owns</p>

    <div class='pre p1 fill-light mt0'>getAccountTokens(address: <a href="https://developer.mozilla.org/docs/Web/JavaScript/Reference/Global_Objects/String">String</a>): <a href="https://developer.mozilla.org/docs/Web/JavaScript/Reference/Global_Objects/Promise">Promise</a></div>
  
  

  
  
  
  
  
  

  
    <div class='py1 quiet mt1 prose-big'>Parameters</div>
    <div class='prose'>
      
        <div class='space-bottom0'>
          <div>
            <span class='code bold'>address</span> <code class='quiet'>(<a href="https://developer.mozilla.org/docs/Web/JavaScript/Reference/Global_Objects/String">String</a>)</code>
	    the account's address

          </div>
          
        </div>
      
    </div>
  

  

  
    
      <div class='py1 quiet mt1 prose-big'>Returns</div>
      <code><a href="https://developer.mozilla.org/docs/Web/JavaScript/Reference/Global_Objects/Promise">Promise</a></code>:
        a promise that resolves to an Array of Strings, where each item encodes the
type of token this account holds (excluding the underlying blockchain's tokens)

      
    
  

  

  

  

  

  

  
</section>

          
        
          
          <section class='p2 mb2 clearfix bg-white minishadow'>

  
  <div class='clearfix'>
    
    <h3 class='fl m0' id='getaccountbalance'>
      getAccountBalance
    </h3>
    
    
  </div>
  

  <p>Get the number of tokens owned by an account.  If the account does not exist or has no
tokens of this type, then 0 will be returned.</p>

    <div class='pre p1 fill-light mt0'>getAccountBalance(address: <a href="https://developer.mozilla.org/docs/Web/JavaScript/Reference/Global_Objects/String">String</a>, tokenType: <a href="https://developer.mozilla.org/docs/Web/JavaScript/Reference/Global_Objects/String">String</a>): <a href="https://developer.mozilla.org/docs/Web/JavaScript/Reference/Global_Objects/Promise">Promise</a></div>
  
  

  
  
  
  
  
  

  
    <div class='py1 quiet mt1 prose-big'>Parameters</div>
    <div class='prose'>
      
        <div class='space-bottom0'>
          <div>
            <span class='code bold'>address</span> <code class='quiet'>(<a href="https://developer.mozilla.org/docs/Web/JavaScript/Reference/Global_Objects/String">String</a>)</code>
	    the account's address

          </div>
          
        </div>
      
        <div class='space-bottom0'>
          <div>
            <span class='code bold'>tokenType</span> <code class='quiet'>(<a href="https://developer.mozilla.org/docs/Web/JavaScript/Reference/Global_Objects/String">String</a>)</code>
	    the type of token to query.

          </div>
          
        </div>
      
    </div>
  

  

  
    
      <div class='py1 quiet mt1 prose-big'>Returns</div>
      <code><a href="https://developer.mozilla.org/docs/Web/JavaScript/Reference/Global_Objects/Promise">Promise</a></code>:
        a promise that resolves to a BigInteger that encodes the number of tokens
held by this account.

      
    
  

  

  

  

  

  

  
</section>

          
        
      </div>
    </div>
  <script src='assets/anchor.js'></script>
  <script src='assets/split.js'></script>
  <script src='assets/site.js'></script>
</body>
</html><|MERGE_RESOLUTION|>--- conflicted
+++ resolved
@@ -2,16 +2,7 @@
 <html>
 <head>
   <meta charset='utf-8' />
-<<<<<<< HEAD
-  <title>blockstack 19.0.0-alpha.5 | Documentation</title>
-=======
   <title>blockstack 19.0.0 | Documentation</title>
-  <meta name='viewport' content='width=device-width,initial-scale=1'>
-  <link href='assets/bass.css' type='text/css' rel='stylesheet' />
-  <link href='assets/style.css' type='text/css' rel='stylesheet' />
-  <link href='assets/github.css' type='text/css' rel='stylesheet' />
-  <link href='assets/split.css' type='text/css' rel='stylesheet' />
->>>>>>> 959242a5
   <meta name='description' content='The Blockstack Javascript library for authentication, identity, and storage.'>
   <meta name='viewport' content='width=device-width,initial-scale=1'>
   <link href='assets/bass.css' rel='stylesheet' />
@@ -4210,117 +4201,6 @@
   </section>
 </div>
           
-<<<<<<< HEAD
-=======
-          <section class='p2 mb2 clearfix bg-white minishadow'>
-
-  
-  <div class='clearfix'>
-    
-    <h3 class='fl m0' id='storage'>
-      Storage
-    </h3>
-    
-    
-  </div>
-  
-
-  <blockquote>
-<p><strong>Notes</strong>:</p>
-<p>1) Blockstack Gaia Storage APIs and on-disk format will change in
-upcoming pre-releases breaking backward compatibility. File encryption is currently
-opt-in on a file by file basis.</p>
-<p>2) Certain storage features such as and collections are not implemented in the current
-version. These features will be rolled out in future updates.</p>
-</blockquote>
-<h2>Creating a file</h2>
-<pre class='hljs'><span class="hljs-keyword">let</span> options = {
-  <span class="hljs-attr">encrypt</span>: <span class="hljs-literal">false</span>
-}
- blockstack.putFile(<span class="hljs-string">"/hello.txt"</span>, <span class="hljs-string">"hello world!"</span>, options)
- .then(<span class="hljs-function"><span class="hljs-params">()</span> =&gt;</span> {
-    <span class="hljs-comment">// /hello.txt exists now, and has the contents "hello world!".</span>
- })</pre>
-<h2>Reading a file</h2>
-<pre class='hljs'> <span class="hljs-keyword">let</span> options = {
-   <span class="hljs-attr">decrypt</span>: <span class="hljs-literal">false</span>
- }
- 
- blockstack.getFile(<span class="hljs-string">"/hello.txt"</span>, options)
- .then(<span class="hljs-function">(<span class="hljs-params">fileContents</span>) =&gt;</span> {
-    <span class="hljs-comment">// get the contents of the file /hello.txt</span>
-    assert(fileContents === <span class="hljs-string">"hello world!"</span>)
- });</pre>
-<h2>Creating an encrypted file</h2>
-<pre class='hljs'> <span class="hljs-keyword">let</span> options = {
-   <span class="hljs-attr">encrypt</span>: <span class="hljs-literal">true</span>
- }
-
- blockstack.putFile(<span class="hljs-string">"/message.txt"</span>, <span class="hljs-string">"Secret hello!"</span>, options)
- .then(<span class="hljs-function"><span class="hljs-params">()</span> =&gt;</span> {
-    <span class="hljs-comment">// message.txt exists now, and has the contents "hello world!".</span>
- })</pre>
-<h2>Reading an encrypted file</h2>
-<pre class='hljs'> <span class="hljs-keyword">let</span> options = {
-   <span class="hljs-attr">decrypt</span>: <span class="hljs-literal">true</span>
- }
-
- blockstack.getFile(<span class="hljs-string">"/message.txt"</span>, options)
- .then(<span class="hljs-function">(<span class="hljs-params">fileContents</span>) =&gt;</span> {
-    <span class="hljs-comment">// get &amp; decrypt the contents of the file /message.txt</span>
-    assert(fileContents === <span class="hljs-string">"Secret hello!"</span>)
- });</pre>
-<h2>Reading another user's unencrypted file</h2>
-<p>In order for files to be publicly readable, the app must request
-the <code>publish_data</code> scope during authentication.</p>
-<pre class='hljs'> <span class="hljs-keyword">let</span> options = {
-   <span class="hljs-attr">user</span>: <span class="hljs-string">'ryan.id'</span>, <span class="hljs-comment">// the Blockstack ID of the user for which to lookup the file</span>
-   app: <span class="hljs-string">'http://BlockstackApp.com'</span> <span class="hljs-comment">// origin of the app this file is stored for</span>
- }
-
- blockstack.getFile(<span class="hljs-string">"/message.txt"</span>, options)
- .then(<span class="hljs-function">(<span class="hljs-params">fileContents</span>) =&gt;</span> {
-    <span class="hljs-comment">// get the contents of the file /message.txt</span>
-    assert(fileContents === <span class="hljs-string">"hello world!"</span>)
- });</pre>
-<h2>Deleting a file</h2>
-<p><em>Note: deleteFile is currently not implemented. For now, we recommend
-writing an empty file to wipe data</em></p>
-<pre class='hljs'> blockstack.deleteFile(<span class="hljs-string">"/hello.txt"</span>)
- .then(<span class="hljs-function"><span class="hljs-params">()</span> =&gt;</span> {
-    <span class="hljs-comment">// /hello.txt is now removed.</span>
- })</pre>
-
- 
-   
-  
-  
-
-  
-  
-  
-  
-  
-  
-
-  
-
-  
-
-  
-
-  
-
-  
-
-  
-
-  
-
-  
-</section>
-
->>>>>>> 959242a5
         
           
           <section class='p2 mb2 clearfix bg-white minishadow'>
