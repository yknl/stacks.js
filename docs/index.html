--- conflicted
+++ resolved
@@ -235,8 +235,6 @@
               
                 
                 <li><a
-<<<<<<< HEAD
-=======
                   href='#setlocalgaiahubconnection'
                   class="">
                   setLocalGaiaHubConnection
@@ -247,7 +245,6 @@
               
                 
                 <li><a
->>>>>>> abdb7ef9
                   href='#deletefile'
                   class="">
                   deleteFile
@@ -256,8 +253,6 @@
                 
                 </li>
               
-<<<<<<< HEAD
-=======
                 
                 <li><a
                   href='#islaterversion'
@@ -268,7 +263,6 @@
                 
                 </li>
               
->>>>>>> abdb7ef9
             </ul>
           </div>
           <div class='mt1 h6 quiet'>
@@ -1812,8 +1806,6 @@
   
   <div class='clearfix'>
     
-<<<<<<< HEAD
-=======
     <h3 class='fl m0' id='setlocalgaiahubconnection'>
       setLocalGaiaHubConnection
     </h3>
@@ -1871,7 +1863,6 @@
   
   <div class='clearfix'>
     
->>>>>>> abdb7ef9
     <h3 class='fl m0' id='deletefile'>
       deleteFile
     </h3>
@@ -1936,8 +1927,6 @@
 
           
         
-<<<<<<< HEAD
-=======
           
             <section class='p2 mb2 clearfix bg-white minishadow'>
 
@@ -2016,7 +2005,6 @@
 
           
         
->>>>>>> abdb7ef9
       </div>
     </div>
   </div>
