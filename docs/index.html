--- conflicted
+++ resolved
@@ -2,11 +2,7 @@
 <html>
 <head>
   <meta charset='utf-8' />
-<<<<<<< HEAD
-  <title>blockstack 19.0.0-alpha.3 | Documentation</title>
-=======
-  <title>blockstack 18.2.0 | Documentation</title>
->>>>>>> 3aa80327
+  <title>blockstack 19.0.0-alpha.4 | Documentation</title>
   <meta name='viewport' content='width=device-width,initial-scale=1'>
   <link href='assets/bass.css' type='text/css' rel='stylesheet' />
   <link href='assets/style.css' type='text/css' rel='stylesheet' />
@@ -18,11 +14,7 @@
       <div id='split-left' class='overflow-auto fs0 height-viewport-100'>
         <div class='py1 px2'>
           <h3 class='mb0 no-anchor'>blockstack</h3>
-<<<<<<< HEAD
-          <div class='mb1'><code>19.0.0-alpha.3</code></div>
-=======
-          <div class='mb1'><code>18.2.0</code></div>
->>>>>>> 3aa80327
+          <div class='mb1'><code>19.0.0-alpha.4</code></div>
           <input
             placeholder='Filter'
             id='filter-input'
@@ -1106,23 +1098,10 @@
   
   
 
-<<<<<<< HEAD
-  
-  
-  
-  
-=======
-  <p>Generates an authentication request that can be sent to the Blockstack
-browser for the user to approve sign in. This authentication request can
-then be used for sign in by passing it to the <code>redirectToSignInWithAuthRequest</code>
-method.</p>
-<p><em>Note: This method should only be used if you want to roll your own authentication
-flow. Typically you'd use <code>redirectToSignIn</code> which takes care of this
-under the hood.</em></p>
-
-
-  <div class='pre p1 fill-light mt0'>makeAuthRequest(transitPrivateKey: <a href="https://developer.mozilla.org/docs/Web/JavaScript/Reference/Global_Objects/String">String</a>, redirectURI: <a href="https://developer.mozilla.org/docs/Web/JavaScript/Reference/Global_Objects/String">String</a>, manifestURI: <a href="https://developer.mozilla.org/docs/Web/JavaScript/Reference/Global_Objects/String">String</a>, scopes: <a href="https://developer.mozilla.org/docs/Web/JavaScript/Reference/Global_Objects/Array">Array</a>&#x3C;<a href="https://developer.mozilla.org/docs/Web/JavaScript/Reference/Global_Objects/String">String</a>>, appDomain: <a href="https://developer.mozilla.org/docs/Web/JavaScript/Reference/Global_Objects/String">String</a>, expiresAt: <a href="https://developer.mozilla.org/docs/Web/JavaScript/Reference/Global_Objects/Number">Number</a>, extraParams: <a href="https://developer.mozilla.org/docs/Web/JavaScript/Reference/Global_Objects/Object">Object</a>): <a href="https://developer.mozilla.org/docs/Web/JavaScript/Reference/Global_Objects/String">String</a></div>
->>>>>>> 3aa80327
+  
+  
+  
+  
   
   
 
@@ -1162,7 +1141,6 @@
 redirect the user.</p>
 
 
-<<<<<<< HEAD
   <div class='pre p1 fill-light mt0'>redirectURI(): <a href="https://developer.mozilla.org/docs/Web/JavaScript/Reference/Global_Objects/String">string</a></div>
   
   
@@ -1174,25 +1152,6 @@
   
   
 
-=======
-          </div>
-          
-        </div>
-      
-        <div class='space-bottom0'>
-          <div>
-            <span class='code bold'>extraParams</span> <code class='quiet'>(<a href="https://developer.mozilla.org/docs/Web/JavaScript/Reference/Global_Objects/Object">Object</a>
-            = <code>{}</code>)</code>
-	    Any extra parameters you'd like to pass to the authenticator.
-Use this to pass options that aren't part of the Blockstack auth spec, but might be supported
-by special authenticators.
-
-          </div>
-          
-        </div>
-      
-    </div>
->>>>>>> 3aa80327
   
 
   
