module.exports = {
  "extends": [
    "eslint:recommended",
    "airbnb-base",
    "plugin:import/errors",
    "plugin:import/warnings",
    "plugin:import/typescript",
    "plugin:@typescript-eslint/eslint-recommended",
    "plugin:@typescript-eslint/recommended",
<<<<<<< HEAD
    "plugin:@typescript-eslint/recommended-requiring-type-checking",
=======
    "prettier/@typescript-eslint"
>>>>>>> 8df7392d
  ],
  "parser": "@typescript-eslint/parser",
  "parserOptions": {
    "project": "./tsconfig.json",
    "tsconfigRootDir": __dirname
  },
  "plugins": [
    "import",
    "@typescript-eslint"
  ],
  "settings": {
    "import/parsers": {
      "@typescript-eslint/parser": [ ".ts" ]
    },
    "import/resolver": { "typescript": {} }
  },
  "env": {
    "browser": true,
    "node": true
  },
  "rules": {
    "no-tabs": 0,
    "no-restricted-globals": 0,
    "no-buffer-constructor": 0,
    "no-mixed-operators": 0,
    "no-plusplus": 0,
    "no-bitwise": 0,
    "prefer-promise-reject-errors": 0,
    "class-methods-use-this": 0,
    "prefer-destructuring": 0,
    "no-prototype-builtins": 0,
    "comma-dangle": "off",
    "quotes": [2, "single"],
    "eol-last": 2,
    "no-debugger": 1,
    "no-mixed-requires": 0,
    "no-underscore-dangle": 0,
    "no-multi-spaces": 0,
    "no-trailing-spaces": 0,
    "no-extra-boolean-cast": 0,
    "no-undef": 2,
    "no-var": 2,
    "no-param-reassign": 0,
    "no-else-return": 0,
    "no-console": 0,
    "prefer-const": 2,
    "new-cap": 0,
    "semi": 0,
    "valid-jsdoc": "off",
    "object-curly-newline": "off",    
    "arrow-parens": "off",
    "function-paren-newline": 0,
    "max-classes-per-file": "off",
    "prefer-object-spread": "off",
    "no-multiple-empty-lines": "off",
    "no-shadow": "off",
    "no-use-before-define": "off",
    "no-return-await": "off",
    "no-useless-constructor": "off",
    "indent": [2, 2, {
      "FunctionDeclaration" : { "parameters": "first" },
      "FunctionExpression" : { "parameters": "first" },
      "ObjectExpression": "first",
      "ArrayExpression": "first",
      "ImportDeclaration": "first",
      "CallExpression": { "arguments": "first" }
    }],
    "@typescript-eslint/explicit-member-accessibility": "off",
    "@typescript-eslint/explicit-function-return-type": "off",
    "@typescript-eslint/class-name-casing": "off",
    "@typescript-eslint/camelcase": "off",
    "@typescript-eslint/array-type": "off",
    "@typescript-eslint/member-delimiter-style": "off",
    "@typescript-eslint/no-angle-bracket-type-assertion": "off",
    "@typescript-eslint/prefer-interface": "off",
    "@typescript-eslint/no-use-before-define": "off",
    "@typescript-eslint/no-inferrable-types": "off",
    "@typescript-eslint/ban-ts-ignore": "off",
    "@typescript-eslint/consistent-type-assertions": "off",
    "@typescript-eslint/prefer-regexp-exec": "off",
    "@typescript-eslint/no-useless-constructor": "error",
    "@typescript-eslint/no-unused-vars": ["error", { "argsIgnorePattern": "^_" }],
    "@typescript-eslint/no-explicit-any": "off",
    "@typescript-eslint/no-misused-promises": "error",
    "@typescript-eslint/no-floating-promises": "error",
    "@typescript-eslint/require-await": "error",
    "@typescript-eslint/await-thenable": "error",


    // TODO: enable these when reasonable
    "@typescript-eslint/promise-function-async": "off",
    "@typescript-eslint/prefer-includes": "off",
    "@typescript-eslint/prefer-string-starts-ends-with": "off",
    // ---


    "import/no-unresolved": "error",
    "import/named": "error",
    "import/prefer-default-export": "off",

    // TODO: enable these when reasonable -- these can help module dependencies be easier to bundle w/ tree-shaking.
    "import/no-cycle": "off",
    // ---

    "import/no-self-import": "error",
    "import/no-useless-path-segments": ["error", { noUselessIndex: true }],
    "import/no-unused-modules": ["error", { "missingExports": true }],
    "import/export": "error",
    "import/no-extraneous-dependencies": "error",
    "import/no-duplicates": "error",
    "import/no-unassigned-import": "error",
    "import/order": "error",

    "import/no-nodejs-modules": ["error", { "allow": [

    ]}],

    // ---- Enforce some blockstack.js specific rules ----

    "no-restricted-globals": ["error", {
        "name": "fetch",
        "message": "Use `privateFetch` instead."
      }
    ],

    "no-restricted-modules": ["error", {
        "name": "crypto",
        "message": "Use a specific module from `./src/encryption/` "
      }
    ]

    // ----
  }
}<|MERGE_RESOLUTION|>--- conflicted
+++ resolved
@@ -7,11 +7,9 @@
     "plugin:import/typescript",
     "plugin:@typescript-eslint/eslint-recommended",
     "plugin:@typescript-eslint/recommended",
-<<<<<<< HEAD
     "plugin:@typescript-eslint/recommended-requiring-type-checking",
-=======
     "prettier/@typescript-eslint"
->>>>>>> 8df7392d
+
   ],
   "parser": "@typescript-eslint/parser",
   "parserOptions": {
