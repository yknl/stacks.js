--- conflicted
+++ resolved
@@ -16,16 +16,12 @@
   ecPairToAddress
 } from './utils'
 
-<<<<<<< HEAD
-export { 
+export { BlockstackWallet, IdentityKeyPair } from './wallet'
+
+export {
   transactions, safety, TransactionSigner,
   PubkeyHashSigner, addUTXOsToFund, estimateTXBytes
 } from './operations'
-=======
-export { BlockstackWallet, IdentityKeyPair } from './wallet'
-
-export { transactions, safety } from './operations'
->>>>>>> 0265aab2
 
 export { network } from './network'
 
