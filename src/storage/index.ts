

import {
  getFullReadUrl,
  connectToGaiaHub, uploadToGaiaHub, getBucketUrl, BLOCKSTACK_GAIA_HUB_LABEL, 
  GaiaHubConfig,
  deleteFromGaiaHub,
  GAIA_HUB_COLLECTION_KEY_FILE_NAME
} from './hub'

import {
  encryptECIES, decryptECIES, signECDSA, verifyECDSA
} from '../encryption/ec'
import { getPublicKeyFromPrivate, publicKeyToAddress } from '../keys'
import { lookupProfile } from '../profiles/profileLookup'
import {
  InvalidStateError,
  SignatureVerificationError
} from '../errors'
import { Logger } from '../logger'

import { UserSession } from '../auth/userSession'
import { getGlobalObject } from '../utils'
import { fetchPrivate } from '../fetchUtil'

/**
 * Specify a valid MIME type, encryption, and whether to sign the [[UserSession.putFile]].
 */
export interface PutFileOptions {
  /**
  * Encrypt the data with the app public key. 
  * If a string is specified, it is used as the public key. 
  * If the boolean `true` is specified then the current user's app public key is used. 
   * @default true
   */
  encrypt?: boolean | string;
  /**
   *
   * If set to `true` the data is signed using ECDSA on SHA256 hashes with the user's
   * app private key. If a string is specified, it is used as the private key instead
   * of the user's app private key. 
   * @default false
   */
  sign?: boolean | string;
  /**
   * Set a Content-Type header for unencrypted data. 
   */
  contentType?: string;
  /**
   * Optionally use a specified Gaia hub configuration
   */
  gaiaHubConfig?: GaiaHubConfig;
}

const SIGNATURE_FILE_SUFFIX = '.sig'

/**
 * Fetch the public read URL of a user file for the specified app.
 * @param {String} path - the path to the file to read
 * @param {String} username - The Blockstack ID of the user to look up
 * @param {String} appOrigin - The app origin
 * @param {String} [zoneFileLookupURL=null] - The URL
 * to use for zonefile lookup. If falsey, this will use the
 * blockstack.js's [[getNameInfo]] function instead.
 * @return {Promise<string>} that resolves to the public read URL of the file
 * or rejects with an error
 */
export async function getUserAppFileUrl(
  path: string, username: string, appOrigin: string,
  zoneFileLookupURL?: string
): Promise<string|null> {
  const profile = await lookupProfile(username, zoneFileLookupURL)
  let bucketUrl: string = null
  if (profile.hasOwnProperty('apps')) {
    if (profile.apps.hasOwnProperty(appOrigin)) {
      const url = profile.apps[appOrigin]
      const bucket = url.replace(/\/?(\?|#|$)/, '/$1')
      bucketUrl = `${bucket}${path}`
    }
  }
  return bucketUrl
}

/**
 * 
 * 
 * @deprecated 
 * #### v19 Use [[UserSession.encryptContent]].
 *
 * Encrypts the data provided with the app public key.
 * @param {String|Buffer} content - data to encrypt
 * @param {Object} [options=null] - options object
 * @param {String} options.publicKey - the hex string of the ECDSA public
 * key to use for encryption. If not provided, will use user's appPublicKey.
 * @return {String} Stringified ciphertext object
 */
export function encryptContent(
  content: string | Buffer,
  options?: {
    publicKey?: string
  },
  caller?: UserSession
) {
  const opts = Object.assign({}, options)
  if (!opts.publicKey) {
    const privateKey = (caller || new UserSession()).loadUserData().appPrivateKey
    opts.publicKey = getPublicKeyFromPrivate(privateKey)
  }
  const cipherObject = encryptECIES(opts.publicKey, content)
  return JSON.stringify(cipherObject)
}

/**
 * 
 * @deprecated 
 * #### v19 Use [[UserSession.decryptContent]].
 * 
 * Decrypts data encrypted with `encryptContent` with the
 * transit private key.
 * @param {String|Buffer} content - encrypted content.
 * @param {Object} [options=null] - options object
 * @param {String} options.privateKey - the hex string of the ECDSA private
 * key to use for decryption. If not provided, will use user's appPrivateKey.
 * @return {String|Buffer} decrypted content.
 */
export function decryptContent(
  content: string,
  options?: {
    privateKey?: string
  },
  caller?: UserSession
) {
  const opts = Object.assign({}, options)
  if (!opts.privateKey) {
    opts.privateKey = (caller || new UserSession()).loadUserData().appPrivateKey
  }

  try {
    const cipherObject = JSON.parse(content)
    return decryptECIES(opts.privateKey, cipherObject)
  } catch (err) {
    if (err instanceof SyntaxError) {
      throw new Error('Failed to parse encrypted content JSON. The content may not '
                      + 'be encrypted. If using getFile, try passing { decrypt: false }.')
    } else {
      throw err
    }
  }
}

/* Get the gaia address used for servicing multiplayer reads for the given
 * (username, app) pair.
 * @private
 * @ignore
 */
async function getGaiaAddress(
  app: string, username?: string, zoneFileLookupURL?: string,
  caller?: UserSession
): Promise<string> {
  const opts = normalizeOptions({ app, username }, caller)
  let fileUrl: string
  if (username) {
    fileUrl = await getUserAppFileUrl('/', opts.username, opts.app, zoneFileLookupURL)
  } else {
    if (!caller) {
      caller = new UserSession()
    }
    const gaiaHubConfig = await caller.getOrSetLocalGaiaHubConnection()
    fileUrl = await getFullReadUrl('/', gaiaHubConfig)
  }
  const matches = fileUrl.match(/([13][a-km-zA-HJ-NP-Z0-9]{26,35})/)
  if (!matches) {
    throw new Error('Failed to parse gaia address')
  }
  return matches[matches.length - 1]
}
/**
 * @param {Object} [options=null] - options object
 * @param {String} options.username - the Blockstack ID to lookup for multi-player storage
 * @param {String} options.app - the app to lookup for multi-player storage -
 * defaults to current origin
 * 
 * @ignore
 */
function normalizeOptions<T>(
  options?: {
    app?: string, 
    username?: string
  } & T,
  caller?: UserSession
) {
  const opts = Object.assign({}, options)
  if (opts.username) {
    if (!opts.app) {
      const appConfig = (caller || new UserSession()).appConfig
      if (!appConfig) {
        throw new InvalidStateError('Missing AppConfig')
      }
      opts.app = appConfig.appDomain
    }
  }
  return opts
}

/**
 * @deprecated
 * #### v19 Use [[UserSession.getFileUrl]] instead.
 * 
 * @param {String} path - the path to the file to read
 * @returns {Promise<string>} that resolves to the URL or rejects with an error
 */
export async function getFileUrl(
  path: string, 
  options?: GetFileUrlOptions,
  caller?: UserSession
): Promise<string> {
  const opts = normalizeOptions(options, caller)

  let readUrl: string
  if (opts.username) {
    readUrl = await getUserAppFileUrl(path, opts.username, opts.app, opts.zoneFileLookupURL)
  } else {
    const gaiaHubConfig = options.gaiaHubConfig 
      || await (caller || new UserSession()).getOrSetLocalGaiaHubConnection()
    readUrl = await getFullReadUrl(path, gaiaHubConfig)
  }

  if (!readUrl) {
    throw new Error('Missing readURL')
  } else {
    return readUrl
  }
}

/* Handle fetching the contents from a given path. Handles both
 *  multi-player reads and reads from own storage.
 * @private
 * @ignore
 */
function getFileContents(path: string, app: string, username: string | undefined, 
                         zoneFileLookupURL: string | undefined,
                         forceText: boolean,
                         gaiaHubConfig?: GaiaHubConfig,
                         caller?: UserSession): Promise<string | ArrayBuffer | null> {
  return Promise.resolve()
    .then(() => {
      const opts = { app, username, zoneFileLookupURL, gaiaHubConfig }
      return getFileUrl(path, opts, caller)
    })
    .then(readUrl => fetchPrivate(readUrl))
    .then<string | ArrayBuffer | null>((response) => {
      if (response.status !== 200) {
        if (response.status === 404) {
          Logger.debug(`getFile ${path} returned 404, returning null`)
          return null
        } else {
          throw new Error(`getFile ${path} failed with HTTP status ${response.status}`)
        }
      }
      const contentType = response.headers.get('Content-Type')
      if (forceText || contentType === null
          || contentType.startsWith('text')
          || contentType === 'application/json') {
        return response.text()
      } else {
        return response.arrayBuffer()
      }
    })
}

/* Handle fetching an unencrypted file, its associated signature
 *  and then validate it. Handles both multi-player reads and reads
 *  from own storage.
 * @private
 * @ignore
 */
function getFileSignedUnencrypted(path: string, opt: GetFileOptions, caller?: UserSession) {
  // future optimization note:
  //    in the case of _multi-player_ reads, this does a lot of excess
  //    profile lookups to figure out where to read files
  //    do browsers cache all these requests if Content-Cache is set?
  return Promise.all(
    [getFileContents(path, opt.app, opt.username, opt.zoneFileLookupURL, false, null, caller),
     getFileContents(`${path}${SIGNATURE_FILE_SUFFIX}`, opt.app, opt.username,
                     opt.zoneFileLookupURL, true, null, caller),
     getGaiaAddress(opt.app, opt.username, opt.zoneFileLookupURL, caller)]
  )
    .then(([fileContents, signatureContents, gaiaAddress]) => {
      if (!fileContents) {
        return fileContents
      }
      if (!gaiaAddress) {
        throw new SignatureVerificationError('Failed to get gaia address for verification of: '
                                             + `${path}`)
      }
      if (!signatureContents || typeof signatureContents !== 'string') {
        throw new SignatureVerificationError('Failed to obtain signature for file: '
                                             + `${path} -- looked in ${path}${SIGNATURE_FILE_SUFFIX}`)
      }
      let signature
      let publicKey
      try {
        const sigObject = JSON.parse(signatureContents)
        signature = sigObject.signature
        publicKey = sigObject.publicKey
      } catch (err) {
        if (err instanceof SyntaxError) {
          throw new Error('Failed to parse signature content JSON '
                          + `(path: ${path}${SIGNATURE_FILE_SUFFIX})`
                          + ' The content may be corrupted.')
        } else {
          throw err
        }
      }
      const signerAddress = publicKeyToAddress(publicKey)
      if (gaiaAddress !== signerAddress) {
        throw new SignatureVerificationError(`Signer pubkey address (${signerAddress}) doesn't`
                                             + ` match gaia address (${gaiaAddress})`)
      } else if (!verifyECDSA(fileContents, publicKey, signature)) {
        throw new SignatureVerificationError(
          'Contents do not match ECDSA signature: '
            + `path: ${path}, signature: ${path}${SIGNATURE_FILE_SUFFIX}`
        )
      } else {
        return fileContents
      }
    })
}


/* Handle signature verification and decryption for contents which are
 *  expected to be signed and encrypted. This works for single and
 *  multiplayer reads. In the case of multiplayer reads, it uses the
 *  gaia address for verification of the claimed public key.
 * @private
 * @ignore
 */
function handleSignedEncryptedContents(caller: UserSession, path: string, storedContents: string,
                                       app: string, username?: string, zoneFileLookupURL?: string) {
  const appPrivateKey = caller.loadUserData().appPrivateKey
  const appPublicKey = getPublicKeyFromPrivate(appPrivateKey)

  let addressPromise: Promise<string>
  if (username) {
    addressPromise = getGaiaAddress(app, username, zoneFileLookupURL, caller)
  } else {
    const address = publicKeyToAddress(appPublicKey)
    addressPromise = Promise.resolve(address)
  }

  return addressPromise.then((address) => {
    if (!address) {
      throw new SignatureVerificationError('Failed to get gaia address for verification of: '
                                           + `${path}`)
    }
    let sigObject
    try {
      sigObject = JSON.parse(storedContents)
    } catch (err) {
      if (err instanceof SyntaxError) {
        throw new Error('Failed to parse encrypted, signed content JSON. The content may not '
                        + 'be encrypted. If using getFile, try passing'
                        + ' { verify: false, decrypt: false }.')
      } else {
        throw err
      }
    }
    const signature = sigObject.signature
    const signerPublicKey = sigObject.publicKey
    const cipherText = sigObject.cipherText
    const signerAddress = publicKeyToAddress(signerPublicKey)

    if (!signerPublicKey || !cipherText || !signature) {
      throw new SignatureVerificationError(
        'Failed to get signature verification data from file:'
          + ` ${path}`
      )
    } else if (signerAddress !== address) {
      throw new SignatureVerificationError(`Signer pubkey address (${signerAddress}) doesn't`
                                           + ` match gaia address (${address})`)
    } else if (!verifyECDSA(cipherText, signerPublicKey, signature)) {
      throw new SignatureVerificationError('Contents do not match ECDSA signature in file:'
                                           + ` ${path}`)
    } else {
      return caller.decryptContent(cipherText)
    }
  })
}

export interface GetFileUrlOptions {
  /**
   * The Blockstack ID to lookup for multi-player storage. 
   * If not specified, the currently signed in username is used.
   */
  username?: string;
  /**
   * The app to lookup for multi-player storage - defaults to current origin. 
   * @default `window.location.origin` 
   * Only if available in the executing environment, otherwise `undefined`.
   */
  app?: string;
  /**
   * The URL to use for zonefile lookup. If falsey, this will use 
   * the blockstack.js's [[getNameInfo]] function instead. 
   */
  zoneFileLookupURL?: string;
  /**
   * Optionally use a specified Gaia hub configuration
   */
  gaiaHubConfig?: GaiaHubConfig;
}

/**
 * Used to pass options to [[UserSession.getFile]]
 */
export interface GetFileOptions extends GetFileUrlOptions {
  /**
   * Try to decrypt the data with the app private key.
   * @default true
   */
  decrypt?: boolean;
  /**
   * Whether the content should be verified, only to be used 
   * when [[UserSession.putFile]] was set to `sign = true`.
   * @default false
   */
  verify?: boolean;
  /**
   * Optionally use a specified Gaia hub configuration
   */
  gaiaHubConfig?: GaiaHubConfig;
}

/**
 * Retrieves the specified file from the app's data store.
 * @param {String} path - the path to the file to read
 * @returns {Promise} that resolves to the raw data in the file
 * or rejects with an error
 */
export function getFile(
  path: string, 
  options?: GetFileOptions,
  caller?: UserSession
) {
  const defaults: GetFileOptions = {
    decrypt: true,
    verify: false,
    username: null,
    app: getGlobalObject('location', { returnEmptyObject: true }).origin,
    zoneFileLookupURL: null
  }
  const opt = Object.assign({}, defaults, options)

  if (!caller) {
    caller = new UserSession()
  }

  // in the case of signature verification, but no
  //  encryption expected, need to fetch _two_ files.
  if (opt.verify && !opt.decrypt) {
    return getFileSignedUnencrypted(path, opt, caller)
  }

  return getFileContents(path, opt.app, opt.username, opt.zoneFileLookupURL, 
                         !!opt.decrypt, opt.gaiaHubConfig, caller)
    .then<string|ArrayBuffer|Buffer>((storedContents) => {
      if (storedContents === null) {
        return storedContents
      } else if (opt.decrypt && !opt.verify) {
        if (typeof storedContents !== 'string') {
          throw new Error('Expected to get back a string for the cipherText')
        }
        return caller.decryptContent(storedContents)
      } else if (opt.decrypt && opt.verify) {
        if (typeof storedContents !== 'string') {
          throw new Error('Expected to get back a string for the cipherText')
        }
        return handleSignedEncryptedContents(caller, path, storedContents,
                                             opt.app, opt.username, opt.zoneFileLookupURL)
      } else if (!opt.verify && !opt.decrypt) {
        return storedContents
      } else {
        throw new Error('Should be unreachable.')
      }
    })
}

/** @ignore */
type PutFileContent = string | Buffer | ArrayBufferView | Blob

/** @ignore */
class FileContentLoader {
  content: PutFileContent
  
  loadedData?: Promise<Buffer | string>

  constructor(content: PutFileContent) {
    this.content = content
  }

  getContentType(): string {
    if (typeof this.content === 'string') {
      return 'text/plain; charset=utf-8'
    } else if (typeof Blob !== 'undefined' && this.content instanceof Blob && this.content.type) {
      return this.content.type
    } else {
      return 'application/octet-stream'
    }
  }

  private async loadContent(): Promise<Buffer | string> {
    if (typeof this.content === 'string') {
      return this.content
    } else if (ArrayBuffer.isView(this.content)) {
      return Buffer.from(this.content.buffer)
    } else if (typeof Blob !== 'undefined' && this.content instanceof Blob) {
      const reader = new FileReader()
      const readPromise = new Promise<Buffer>((resolve, reject) => {
        reader.onerror = (err) => {
          reject(err)
        }
        reader.onload = () => {
          const arrayBuffer = reader.result as ArrayBuffer
          resolve(Buffer.from(arrayBuffer))
        }
        reader.readAsArrayBuffer(this.content as Blob)
      })
      const result = await readPromise
      return result
    }
    const typeName = Object.prototype.toString.call(this.content)
    throw new Error(`Unsupported content object type: ${typeName}`)
  }

  load(): Promise<Buffer | string> {
    if (this.loadedData === undefined) {
      this.loadedData = this.loadContent()
    }
    return this.loadedData
  }
}

/**
 * Stores the data provided in the app's data store to to the file specified.
 * @param {String} path - the path to store the data in
 * @param {String|Buffer} content - the data to store in the file
 * @return {Promise} that resolves if the operation succeed and rejects
 * if it failed
 */
export async function putFile(
  path: string,
  content: string | Buffer | ArrayBufferView | Blob,
  options?: PutFileOptions,
  caller?: UserSession,
): Promise<string> {
  const contentLoader = new FileContentLoader(content)
  
  const defaults: PutFileOptions = {
    encrypt: true,
    sign: false,
    contentType: '',
    gaiaHubConfig: null
  }

  const opt = Object.assign({}, defaults, options)

  let { contentType } = opt
  if (!contentType) {
    contentType = contentLoader.getContentType()
  }

  if (!caller) {
    caller = new UserSession()
  }

  // First, let's figure out if we need to get public/private keys,
  //  or if they were passed in

  let privateKey = ''
  let publicKey = ''
  if (opt.sign) {
    if (typeof (opt.sign) === 'string') {
      privateKey = opt.sign
    } else {
      privateKey = caller.loadUserData().appPrivateKey
    }
  }
  if (opt.encrypt) {
    if (typeof (opt.encrypt) === 'string') {
      publicKey = opt.encrypt
    } else {
      if (!privateKey) {
        privateKey = caller.loadUserData().appPrivateKey
      }
      publicKey = getPublicKeyFromPrivate(privateKey)
    }
  }

  // In the case of signing, but *not* encrypting,
  //   we perform two uploads. So the control-flow
  //   here will return there.
  if (!opt.encrypt && opt.sign) {
    const contentData = await contentLoader.load()
    const signatureObject = signECDSA(privateKey, contentData)
    const signatureContent = JSON.stringify(signatureObject)
    const gaiaHubConfig = opt.gaiaHubConfig || await caller.getOrSetLocalGaiaHubConnection()

    try {
      const fileUrls = await Promise.all([
        uploadToGaiaHub(path, contentData, gaiaHubConfig, contentType),
        uploadToGaiaHub(`${path}${SIGNATURE_FILE_SUFFIX}`,
                        signatureContent, gaiaHubConfig, 'application/json')
      ])
      return fileUrls[0]
    } catch (error) {
      const freshHubConfig = await caller.setLocalGaiaHubConnection()
      const fileUrls = await Promise.all([
        uploadToGaiaHub(path, contentData, freshHubConfig, contentType),
        uploadToGaiaHub(`${path}${SIGNATURE_FILE_SUFFIX}`,
                        signatureContent, freshHubConfig, 'application/json')
      ])
      return fileUrls[0]
    }
  }

  // In all other cases, we only need one upload.
  let contentForUpload: Blob | Buffer | ArrayBufferView | string
  if (opt.encrypt && !opt.sign) {
    const contentData = await contentLoader.load()
    contentForUpload = encryptContent(contentData, { publicKey })
    contentType = 'application/json'
  } else if (opt.encrypt && opt.sign) {
    const contentData = await contentLoader.load()
    const cipherText = encryptContent(contentData, { publicKey })
    const signatureObject = signECDSA(privateKey, cipherText)
    const signedCipherObject = {
      signature: signatureObject.signature,
      publicKey: signatureObject.publicKey,
      cipherText
    }
    contentForUpload = JSON.stringify(signedCipherObject)
    contentType = 'application/json'
  } else {
    contentForUpload = content
  }
  const gaiaHubConfig = opt.gaiaHubConfig || await caller.getOrSetLocalGaiaHubConnection()
  try {
    return await uploadToGaiaHub(path, contentForUpload, gaiaHubConfig, contentType)
  } catch (error) {
<<<<<<< HEAD
    if (!opt.gaiaHubConfig) {
      const freshHubConfig = await caller.setLocalGaiaHubConnection()
      const file = await uploadToGaiaHub(path, content, freshHubConfig, contentType)
      return file
    }
=======
    const freshHubConfig = await caller.setLocalGaiaHubConnection()
    const file = await uploadToGaiaHub(path, contentForUpload, freshHubConfig, contentType)
    return file
>>>>>>> 0b0b5c0a
  }
}

/**
 * Deletes the specified file from the app's data store. 
 * @param path - The path to the file to delete.
 * @param options - Optional options object.
 * @param options.wasSigned - Set to true if the file was originally signed
 * in order for the corresponding signature file to also be deleted.
 * @returns Resolves when the file has been removed or rejects with an error.
 */
export async function deleteFile(
  path: string, 
  options?: {
    wasSigned?: boolean,
    gaiaHubConfig?: GaiaHubConfig
  },
  caller?: UserSession
) {
  if (!caller) {
    caller = new UserSession()
  }
  const gaiaHubConfig = options.gaiaHubConfig || await caller.getOrSetLocalGaiaHubConnection()
  const opts = Object.assign({}, options)
  if (opts.wasSigned) {
    // If signed, delete both the content file and the .sig file
    try {
      await deleteFromGaiaHub(path, gaiaHubConfig)
      await deleteFromGaiaHub(`${path}${SIGNATURE_FILE_SUFFIX}`, gaiaHubConfig)
    } catch (error) {
      const freshHubConfig = await caller.setLocalGaiaHubConnection()
      await deleteFromGaiaHub(path, freshHubConfig)
      await deleteFromGaiaHub(`${path}${SIGNATURE_FILE_SUFFIX}`, gaiaHubConfig)
    }
  } else {
    try {
      await deleteFromGaiaHub(path, gaiaHubConfig)
    } catch (error) {
      const freshHubConfig = await caller.setLocalGaiaHubConnection()
      await deleteFromGaiaHub(path, freshHubConfig)
    }
  }
}

/**
 * Get the app storage bucket URL
 * @param {String} gaiaHubUrl - the gaia hub URL
 * @param {String} appPrivateKey - the app private key used to generate the app address
 * @returns {Promise} That resolves to the URL of the app index file
 * or rejects if it fails
 */
export function getAppBucketUrl(gaiaHubUrl: string, appPrivateKey: string) {
  return getBucketUrl(gaiaHubUrl, appPrivateKey)
}

/**
 * Loop over the list of files in a Gaia hub, and run a callback on each entry.
 * Not meant to be called by external clients.
 * @param {GaiaHubConfig} hubConfig - the Gaia hub config
 * @param {String | null} page - the page ID
 * @param {number} callCount - the loop count
 * @param {number} fileCount - the number of files listed so far
 * @param {function} callback - the callback to invoke on each file.  If it returns a falsey
 *  value, then the loop stops.  If it returns a truthy value, the loop continues.
 * @returns {Promise} that resolves to the number of files listed.
 * @private
 * @ignore
 */
export async function listFilesLoop(
  caller: UserSession,
  hubConfig: GaiaHubConfig | null,
  page: string | null,
  callCount: number,
  fileCount: number,
  callback: (name: string) => boolean
): Promise<number> {
  if (callCount > 65536) {
    // this is ridiculously huge, and probably indicates
    // a faulty Gaia hub anyway (e.g. on that serves endless data)
    throw new Error('Too many entries to list')
  }

  hubConfig = hubConfig || await caller.getOrSetLocalGaiaHubConnection()
  let response: Response
  try {
    const pageRequest = JSON.stringify({ page })
    const fetchOptions = {
      method: 'POST',
      headers: {
        'Content-Type': 'application/json',
        'Content-Length': `${pageRequest.length}`,
        Authorization: `bearer ${hubConfig.token}`
      },
      body: pageRequest
    }
    response = await fetchPrivate(`${hubConfig.server}/list-files/${hubConfig.address}`, fetchOptions)
    if (!response.ok) {
      throw new Error(`listFiles failed with HTTP status ${response.status}`)
    }
  } catch (error) {
    // If error occurs on the first call, perform a gaia re-connection and retry.
    // Same logic as other gaia requests (putFile, getFile, etc).
    if (callCount === 0) {
      const freshHubConfig = await caller.setLocalGaiaHubConnection()
      return listFilesLoop(caller, freshHubConfig, page, callCount + 1, 0, callback)
    }
    throw error
  }

  const responseText = await response.text()
  const responseJSON = JSON.parse(responseText)
  const entries = responseJSON.entries
  const nextPage = responseJSON.page
  if (entries === null || entries === undefined) {
    // indicates a misbehaving Gaia hub or a misbehaving driver
    // (i.e. the data is malformed)
    throw new Error('Bad listFiles response: no entries')
  }
  let entriesLength = 0
  for (let i = 0; i < entries.length; i++) {
    // An entry array can have null entries, signifying a filtered entry and that there may be
    // additional pages
    if (entries[i] !== null) {
      entriesLength++
      const rc = callback(entries[i])
      if (!rc) {
        // callback indicates that we're done
        return fileCount + i
      }
    }
  }
  if (nextPage && entries.length > 0) {
    // keep going -- have more entries
    return listFilesLoop(
      caller, hubConfig, nextPage, callCount + 1, fileCount + entriesLength, callback
    )
  } else {
    // no more entries -- end of data
    return fileCount + entriesLength
  }
}

/**
 * List the set of files in this application's Gaia storage bucket.
 * @param {function} callback - a callback to invoke on each named file that
 * returns `true` to continue the listing operation or `false` to end it
 * @return {Promise} that resolves to the number of files listed
 */
export function listFiles(
  callback: (name: string) => boolean,
  caller?: UserSession
): Promise<number> {
  caller = caller || new UserSession()
  return listFilesLoop(caller, null, null, 0, 0, callback)
}

export { 
  connectToGaiaHub, 
  uploadToGaiaHub, 
  BLOCKSTACK_GAIA_HUB_LABEL, 
  GAIA_HUB_COLLECTION_KEY_FILE_NAME 
}<|MERGE_RESOLUTION|>--- conflicted
+++ resolved
@@ -647,17 +647,13 @@
   try {
     return await uploadToGaiaHub(path, contentForUpload, gaiaHubConfig, contentType)
   } catch (error) {
-<<<<<<< HEAD
     if (!opt.gaiaHubConfig) {
       const freshHubConfig = await caller.setLocalGaiaHubConnection()
-      const file = await uploadToGaiaHub(path, content, freshHubConfig, contentType)
+      const file = await uploadToGaiaHub(path, contentForUpload, freshHubConfig, contentType)
       return file
-    }
-=======
-    const freshHubConfig = await caller.setLocalGaiaHubConnection()
-    const file = await uploadToGaiaHub(path, contentForUpload, freshHubConfig, contentType)
-    return file
->>>>>>> 0b0b5c0a
+    } else {
+      throw error
+    }
   }
 }
 
