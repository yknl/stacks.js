--- conflicted
+++ resolved
@@ -20,12 +20,9 @@
 import { Logger } from '../logger'
 
 import { UserSession } from '../auth/userSession'
-<<<<<<< HEAD
 import { Collection } from 'blockstack-collection-schemas'
-=======
 import { getGlobalObject } from '../utils'
 import { fetchPrivate } from '../fetchUtil'
->>>>>>> bfe47d2b
 
 /**
  * Specify a valid MIME type, encryption, and whether to sign the [[UserSession.putFile]].
