

import {
  getFullReadUrl,
  connectToGaiaHub, uploadToGaiaHub, getBucketUrl, BLOCKSTACK_GAIA_HUB_LABEL, 
  GaiaHubConfig,
  deleteFromGaiaHub
} from './hub'
// export { type GaiaHubConfig } from './hub'

import {
  encryptECIES, decryptECIES, signECDSA, verifyECDSA
} from '../encryption/ec'
import { getPublicKeyFromPrivate, publicKeyToAddress } from '../keys'
import { lookupProfile } from '../profiles/profileLookup'
import {
  InvalidStateError,
  SignatureVerificationError,
  DoesNotExist
} from '../errors'

import { UserSession } from '../auth/userSession'
import { NAME_LOOKUP_PATH } from '../auth/authConstants'
import { getGlobalObject, getBlockstackErrorFromResponse } from '../utils'
import { fetchPrivate } from '../fetchUtil'

/**
 * Specify a valid MIME type, encryption, and whether to sign the [[UserSession.putFile]].
 */
export interface PutFileOptions {
  /**
  * Encrypt the data with the app public key. 
  * If a string is specified, it is used as the public key. 
  * If the boolean `true` is specified then the current user's app public key is used. 
   * @default true
   */
  encrypt?: boolean | string;
  /**
   *
   * If set to `true` the data is signed using ECDSA on SHA256 hashes with the user's
   * app private key. If a string is specified, it is used as the private key instead
   * of the user's app private key. 
   * @default false
   */
  sign?: boolean | string;
  /**
   * Set a Content-Type header for unencrypted data. 
   */
  contentType?: string;
}

const SIGNATURE_FILE_SUFFIX = '.sig'

/**
 * Fetch the public read URL of a user file for the specified app.
 * @param {String} path - the path to the file to read
 * @param {String} username - The Blockstack ID of the user to look up
 * @param {String} appOrigin - The app origin
 * @param {String} [zoneFileLookupURL=null] - The URL
 * to use for zonefile lookup. If falsey, this will use the
 * blockstack.js's [[getNameInfo]] function instead.
 * @return {Promise<string>} that resolves to the public read URL of the file
 * or rejects with an error
 */
export async function getUserAppFileUrl(
  path: string, username: string, appOrigin: string,
  zoneFileLookupURL?: string
): Promise<string|null> {
  const profile = await lookupProfile(username, zoneFileLookupURL)
  let bucketUrl: string = null
  if (profile.hasOwnProperty('apps')) {
    if (profile.apps.hasOwnProperty(appOrigin)) {
      const url = profile.apps[appOrigin]
      const bucket = url.replace(/\/?(\?|#|$)/, '/$1')
      bucketUrl = `${bucket}${path}`
    }
  }
  return bucketUrl
}

/**
 * 
 * 
 * @deprecated 
 * #### v19 Use [[UserSession.encryptContent]].
 *
 * Encrypts the data provided with the app public key.
 * @param {String|Buffer} content - data to encrypt
 * @param {Object} [options=null] - options object
 * @param {String} options.publicKey - the hex string of the ECDSA public
 * key to use for encryption. If not provided, will use user's appPublicKey.
 * @return {String} Stringified ciphertext object
 */
export async function encryptContent(
  content: string | Buffer,
  options?: {
    publicKey?: string
  },
  caller?: UserSession
): Promise<string> {
  const opts = Object.assign({}, options)
  if (!opts.publicKey) {
    const privateKey = (caller || new UserSession()).loadUserData().appPrivateKey
    opts.publicKey = getPublicKeyFromPrivate(privateKey)
  }
  const cipherObject = await encryptECIES(opts.publicKey, content)
  return JSON.stringify(cipherObject)
}

/**
 * 
 * @deprecated 
 * #### v19 Use [[UserSession.decryptContent]].
 * 
 * Decrypts data encrypted with `encryptContent` with the
 * transit private key.
 * @param {String|Buffer} content - encrypted content.
 * @param {Object} [options=null] - options object
 * @param {String} options.privateKey - the hex string of the ECDSA private
 * key to use for decryption. If not provided, will use user's appPrivateKey.
 * @return {String|Buffer} decrypted content.
 */
export function decryptContent(
  content: string,
  options?: {
    privateKey?: string
  },
  caller?: UserSession
): Promise<string | Buffer> {
  const opts = Object.assign({}, options)
  if (!opts.privateKey) {
    opts.privateKey = (caller || new UserSession()).loadUserData().appPrivateKey
  }

  try {
    const cipherObject = JSON.parse(content)
    return decryptECIES(opts.privateKey, cipherObject)
  } catch (err) {
    if (err instanceof SyntaxError) {
      throw new Error('Failed to parse encrypted content JSON. The content may not '
                      + 'be encrypted. If using getFile, try passing { decrypt: false }.')
    } else {
      throw err
    }
  }
}

/* Get the gaia address used for servicing multiplayer reads for the given
 * (username, app) pair.
 * @private
 * @ignore
 */
async function getGaiaAddress(
  app: string, username?: string, zoneFileLookupURL?: string,
  caller?: UserSession
): Promise<string> {
  const opts = normalizeOptions({ app, username, zoneFileLookupURL }, caller)
  let fileUrl: string
  if (username) {
    fileUrl = await getUserAppFileUrl('/', opts.username, opts.app, opts.zoneFileLookupURL)
  } else {
    if (!caller) {
      caller = new UserSession()
    }
    const gaiaHubConfig = await caller.getOrSetLocalGaiaHubConnection()
    fileUrl = await getFullReadUrl('/', gaiaHubConfig)
  }
  const matches = fileUrl.match(/([13][a-km-zA-HJ-NP-Z0-9]{26,35})/)
  if (!matches) {
    throw new Error('Failed to parse gaia address')
  }
  return matches[matches.length - 1]
}
/**
 * @param {Object} [options=null] - options object
 * @param {String} options.username - the Blockstack ID to lookup for multi-player storage
 * @param {String} options.app - the app to lookup for multi-player storage -
 * defaults to current origin
 * 
 * @ignore
 */
function normalizeOptions<T>(
  options?: {
    app?: string, 
    username?: string,
    zoneFileLookupURL?: string
  } & T,
  caller?: UserSession
) {
  const opts = Object.assign({}, options)
  if (opts.username) {
    if (!opts.app) {
      caller = caller || new UserSession()
      if (!caller.appConfig) {
        throw new InvalidStateError('Missing AppConfig')
      }
      opts.app = caller.appConfig.appDomain
    }
    if (!opts.zoneFileLookupURL) {
      caller = caller || new UserSession()
      if (!caller.appConfig) {
        throw new InvalidStateError('Missing AppConfig')
      }
      if (!caller.store) {
        throw new InvalidStateError('Missing store UserSession')
      }
      const sessionData = caller.store.getSessionData()
      // Use the user specified coreNode if available, otherwise use the app specified coreNode. 
      const configuredCoreNode = sessionData.userData.coreNode || caller.appConfig.coreNode
      if (configuredCoreNode) {
        opts.zoneFileLookupURL = `${configuredCoreNode}${NAME_LOOKUP_PATH}`
      }
    }
  }
  return opts
}

/**
 * @deprecated
 * #### v19 Use [[UserSession.getFileUrl]] instead.
 * 
 * @param {String} path - the path to the file to read
 * @returns {Promise<string>} that resolves to the URL or rejects with an error
 */
export async function getFileUrl(
  path: string, 
  options?: GetFileUrlOptions,
  caller?: UserSession
): Promise<string> {
  const opts = normalizeOptions(options, caller)

  let readUrl: string
  if (opts.username) {
    readUrl = await getUserAppFileUrl(path, opts.username, opts.app, opts.zoneFileLookupURL)
  } else {
    const gaiaHubConfig = await (caller || new UserSession()).getOrSetLocalGaiaHubConnection()
    readUrl = await getFullReadUrl(path, gaiaHubConfig)
  }

  if (!readUrl) {
    throw new Error('Missing readURL')
  } else {
    return readUrl
  }
}

/* Handle fetching the contents from a given path. Handles both
 *  multi-player reads and reads from own storage.
 * @private
 * @ignore
 */
async function getFileContents(path: string, app: string, username: string | undefined, 
                               zoneFileLookupURL: string | undefined,
                               forceText: boolean,
                               caller?: UserSession): Promise<string | ArrayBuffer | null> {
  const opts = { app, username, zoneFileLookupURL }
  const readUrl = await getFileUrl(path, opts, caller)
  const response = await fetchPrivate(readUrl)
  if (!response.ok) {
    throw await getBlockstackErrorFromResponse(response, `getFile ${path} failed.`)
  }
  const contentType = response.headers.get('Content-Type')
  if (forceText || contentType === null
    || contentType.startsWith('text')
    || contentType === 'application/json') {
    return response.text()
  } else {
    return response.arrayBuffer()
  }
}

/* Handle fetching an unencrypted file, its associated signature
 *  and then validate it. Handles both multi-player reads and reads
 *  from own storage.
 * @private
 * @ignore
 */
async function getFileSignedUnencrypted(path: string, opt: GetFileOptions, caller?: UserSession) {
  // future optimization note:
  //    in the case of _multi-player_ reads, this does a lot of excess
  //    profile lookups to figure out where to read files
  //    do browsers cache all these requests if Content-Cache is set?
  const sigPath = `${path}${SIGNATURE_FILE_SUFFIX}`
  try {
    const [fileContents, signatureContents, gaiaAddress] = await Promise.all([
      getFileContents(path, opt.app, opt.username, opt.zoneFileLookupURL, false, caller),
      getFileContents(sigPath, opt.app, opt.username,
                      opt.zoneFileLookupURL, true, caller),
      getGaiaAddress(opt.app, opt.username, opt.zoneFileLookupURL, caller)
    ])
  
    if (!fileContents) {
      return fileContents
    }
    if (!gaiaAddress) {
      throw new SignatureVerificationError('Failed to get gaia address for verification of: '
                                            + `${path}`)
    }
    if (!signatureContents || typeof signatureContents !== 'string') {
      throw new SignatureVerificationError('Failed to obtain signature for file: '
                                            + `${path} -- looked in ${path}${SIGNATURE_FILE_SUFFIX}`)
    }
    let signature
    let publicKey
    try {
      const sigObject = JSON.parse(signatureContents)
      signature = sigObject.signature
      publicKey = sigObject.publicKey
    } catch (err) {
      if (err instanceof SyntaxError) {
        throw new Error('Failed to parse signature content JSON '
                        + `(path: ${path}${SIGNATURE_FILE_SUFFIX})`
                        + ' The content may be corrupted.')
      } else {
        throw err
      }
    }
    const signerAddress = await publicKeyToAddress(publicKey)
    if (gaiaAddress !== signerAddress) {
      throw new SignatureVerificationError(`Signer pubkey address (${signerAddress}) doesn't`
                                            + ` match gaia address (${gaiaAddress})`)
    } else if (!(await verifyECDSA(fileContents, publicKey, signature))) {
      throw new SignatureVerificationError(
        'Contents do not match ECDSA signature: '
          + `path: ${path}, signature: ${path}${SIGNATURE_FILE_SUFFIX}`
      )
    } else {
      return fileContents
    }
  } catch (err) {
    // For missing .sig files, throw `SignatureVerificationError` instead of `DoesNotExist` error.
    if (err instanceof DoesNotExist && err.message.indexOf(sigPath) >= 0) {
      throw new SignatureVerificationError('Failed to obtain signature for file: '
                                            + `${path} -- looked in ${path}${SIGNATURE_FILE_SUFFIX}`)
    } else {
      throw err
    }
  }
}

/* Handle signature verification and decryption for contents which are
 *  expected to be signed and encrypted. This works for single and
 *  multiplayer reads. In the case of multiplayer reads, it uses the
 *  gaia address for verification of the claimed public key.
 * @private
 * @ignore
 */
<<<<<<< HEAD
async function handleSignedEncryptedContents(
  caller: UserSession, path: string, storedContents: string,
  app: string, username?: string, zoneFileLookupURL?: string) {
  const appPrivateKey = caller.loadUserData().appPrivateKey
=======
function handleSignedEncryptedContents(caller: UserSession, path: string, storedContents: string,
                                       app: string, privateKey?: string, username?: string, 
                                       zoneFileLookupURL?: string) {
  const appPrivateKey = privateKey || caller.loadUserData().appPrivateKey
>>>>>>> 2018ea78
  const appPublicKey = getPublicKeyFromPrivate(appPrivateKey)

  let address: string
  if (username) {
    address = await getGaiaAddress(app, username, zoneFileLookupURL, caller)
  } else {
    address = await publicKeyToAddress(appPublicKey)
  }
<<<<<<< HEAD
  if (!address) {
    throw new SignatureVerificationError('Failed to get gaia address for verification of: '
                                          + `${path}`)
  }
  let sigObject
  try {
    sigObject = JSON.parse(storedContents)
  } catch (err) {
    if (err instanceof SyntaxError) {
      throw new Error('Failed to parse encrypted, signed content JSON. The content may not '
                      + 'be encrypted. If using getFile, try passing'
                      + ' { verify: false, decrypt: false }.')
=======

  return addressPromise.then((address) => {
    if (!address) {
      throw new SignatureVerificationError('Failed to get gaia address for verification of: '
                                           + `${path}`)
    }
    let sigObject
    try {
      sigObject = JSON.parse(storedContents)
    } catch (err) {
      if (err instanceof SyntaxError) {
        throw new Error('Failed to parse encrypted, signed content JSON. The content may not '
                        + 'be encrypted. If using getFile, try passing'
                        + ' { verify: false, decrypt: false }.')
      } else {
        throw err
      }
    }
    const signature = sigObject.signature
    const signerPublicKey = sigObject.publicKey
    const cipherText = sigObject.cipherText
    const signerAddress = publicKeyToAddress(signerPublicKey)

    if (!signerPublicKey || !cipherText || !signature) {
      throw new SignatureVerificationError(
        'Failed to get signature verification data from file:'
          + ` ${path}`
      )
    } else if (signerAddress !== address) {
      throw new SignatureVerificationError(`Signer pubkey address (${signerAddress}) doesn't`
                                           + ` match gaia address (${address})`)
    } else if (!verifyECDSA(cipherText, signerPublicKey, signature)) {
      throw new SignatureVerificationError('Contents do not match ECDSA signature in file:'
                                           + ` ${path}`)
    } else if (typeof (privateKey) === 'string') {
      const decryptOpt = { privateKey }
      return caller.decryptContent(cipherText, decryptOpt)
>>>>>>> 2018ea78
    } else {
      throw err
    }
  }
  const signature = sigObject.signature
  const signerPublicKey = sigObject.publicKey
  const cipherText = sigObject.cipherText
  const signerAddress = await publicKeyToAddress(signerPublicKey)

  if (!signerPublicKey || !cipherText || !signature) {
    throw new SignatureVerificationError(
      'Failed to get signature verification data from file:'
        + ` ${path}`
    )
  } else if (signerAddress !== address) {
    throw new SignatureVerificationError(`Signer pubkey address (${signerAddress}) doesn't`
                                          + ` match gaia address (${address})`)
  } else if (!(await verifyECDSA(cipherText, signerPublicKey, signature))) {
    throw new SignatureVerificationError('Contents do not match ECDSA signature in file:'
                                          + ` ${path}`)
  } else {
    return caller.decryptContent(cipherText)
  }
}

export interface GetFileUrlOptions {
  /**
   * The Blockstack ID to lookup for multi-player storage. 
   * If not specified, the currently signed in username is used.
   */
  username?: string;
  /**
   * The app to lookup for multi-player storage - defaults to current origin. 
   * @default `window.location.origin` 
   * Only if available in the executing environment, otherwise `undefined`.
   */
  app?: string;
  /**
   * The URL to use for zonefile lookup. If falsey, this will use 
   * the blockstack.js's [[getNameInfo]] function instead. 
   */
  zoneFileLookupURL?: string;
}

/**
 * Used to pass options to [[UserSession.getFile]]
 */
export interface GetFileOptions extends GetFileUrlOptions {
  /**
  * Try to decrypt the data with the app private key. 
  * If a string is specified, it is used as the private key. 
   * @default true
   */
  decrypt?: boolean | string;
  /**
   * Whether the content should be verified, only to be used 
   * when [[UserSession.putFile]] was set to `sign = true`.
   * @default false
   */
  verify?: boolean;
}

/**
 * Retrieves the specified file from the app's data store.
 * @param {String} path - the path to the file to read
 * @returns {Promise} that resolves to the raw data in the file
 * or rejects with an error
 */
export async function getFile(
  path: string, 
  options?: GetFileOptions,
  caller?: UserSession
) {
  const defaults: GetFileOptions = {
    decrypt: true,
    verify: false,
    username: null,
    app: getGlobalObject('location', { returnEmptyObject: true }).origin,
    zoneFileLookupURL: null
  }
  const opt = Object.assign({}, defaults, options)

  if (!caller) {
    caller = new UserSession()
  }

  // in the case of signature verification, but no
  //  encryption expected, need to fetch _two_ files.
  if (opt.verify && !opt.decrypt) {
    return getFileSignedUnencrypted(path, opt, caller)
  }

<<<<<<< HEAD
  const storedContents = await getFileContents(path, opt.app, opt.username, 
                                               opt.zoneFileLookupURL, !!opt.decrypt, caller)
  if (storedContents === null) {
    return storedContents
  } else if (opt.decrypt && !opt.verify) {
    if (typeof storedContents !== 'string') {
      throw new Error('Expected to get back a string for the cipherText')
    }
    return caller.decryptContent(storedContents)
  } else if (opt.decrypt && opt.verify) {
    if (typeof storedContents !== 'string') {
      throw new Error('Expected to get back a string for the cipherText')
    }
    return handleSignedEncryptedContents(caller, path, storedContents,
                                         opt.app, opt.username, opt.zoneFileLookupURL)
  } else if (!opt.verify && !opt.decrypt) {
    return storedContents
  } else {
    throw new Error('Should be unreachable.')
  }
=======
  return getFileContents(path, opt.app, opt.username, opt.zoneFileLookupURL, !!opt.decrypt, caller)
    .then<string|ArrayBuffer|Buffer>((storedContents) => {
      if (storedContents === null) {
        return storedContents
      } else if (opt.decrypt && !opt.verify) {
        if (typeof storedContents !== 'string') {
          throw new Error('Expected to get back a string for the cipherText')
        }
        if (typeof (opt.decrypt) === 'string') {
          const decryptOpt = { privateKey: opt.decrypt }
          return caller.decryptContent(storedContents, decryptOpt)
        } else {
          return caller.decryptContent(storedContents)
        }
      } else if (opt.decrypt && opt.verify) {
        if (typeof storedContents !== 'string') {
          throw new Error('Expected to get back a string for the cipherText')
        }
        let decryptionKey
        if (typeof (opt.decrypt) === 'string') {
          decryptionKey = opt.decrypt
        }
        return handleSignedEncryptedContents(caller, path, storedContents,
                                             opt.app, decryptionKey, opt.username, 
                                             opt.zoneFileLookupURL)
      } else if (!opt.verify && !opt.decrypt) {
        return storedContents
      } else {
        throw new Error('Should be unreachable.')
      }
    })
>>>>>>> 2018ea78
}

/** @ignore */
type PutFileContent = string | Buffer | ArrayBufferView | Blob

/** @ignore */
class FileContentLoader {
  content: PutFileContent
  
  loadedData?: Promise<Buffer | string>

  constructor(content: PutFileContent) {
    this.content = content
  }

  getContentType(): string {
    if (typeof this.content === 'string') {
      return 'text/plain; charset=utf-8'
    } else if (typeof Blob !== 'undefined' && this.content instanceof Blob && this.content.type) {
      return this.content.type
    } else {
      return 'application/octet-stream'
    }
  }

  private async loadContent(): Promise<Buffer | string> {
    if (typeof this.content === 'string') {
      return this.content
    } else if (ArrayBuffer.isView(this.content)) {
      return Buffer.from(this.content.buffer)
    } else if (typeof Blob !== 'undefined' && this.content instanceof Blob) {
      const reader = new FileReader()
      const readPromise = new Promise<Buffer>((resolve, reject) => {
        reader.onerror = (err) => {
          reject(err)
        }
        reader.onload = () => {
          const arrayBuffer = reader.result as ArrayBuffer
          resolve(Buffer.from(arrayBuffer))
        }
        reader.readAsArrayBuffer(this.content as Blob)
      })
      const result = await readPromise
      return result
    }
    const typeName = Object.prototype.toString.call(this.content)
    throw new Error(`Unsupported content object type: ${typeName}`)
  }

  load(): Promise<Buffer | string> {
    if (this.loadedData === undefined) {
      this.loadedData = this.loadContent()
    }
    return this.loadedData
  }
}

/**
 * Stores the data provided in the app's data store to to the file specified.
 * @param {String} path - the path to store the data in
 * @param {String|Buffer} content - the data to store in the file
 * @return {Promise} that resolves if the operation succeed and rejects
 * if it failed
 */
export async function putFile(
  path: string,
  content: string | Buffer | ArrayBufferView | Blob,
  options?: PutFileOptions,
  caller?: UserSession,
): Promise<string> {
  const contentLoader = new FileContentLoader(content)
  
  const defaults: PutFileOptions = {
    encrypt: true,
    sign: false,
    contentType: ''
  }

  const opt = Object.assign({}, defaults, options)

  let { contentType } = opt
  if (!contentType) {
    contentType = contentLoader.getContentType()
  }

  if (!caller) {
    caller = new UserSession()
  }

  // First, let's figure out if we need to get public/private keys,
  //  or if they were passed in

  let privateKey = ''
  let publicKey = ''
  if (opt.sign) {
    if (typeof (opt.sign) === 'string') {
      privateKey = opt.sign
    } else {
      privateKey = caller.loadUserData().appPrivateKey
    }
  }
  if (opt.encrypt) {
    if (typeof (opt.encrypt) === 'string') {
      publicKey = opt.encrypt
    } else {
      if (!privateKey) {
        privateKey = caller.loadUserData().appPrivateKey
      }
      publicKey = getPublicKeyFromPrivate(privateKey)
    }
  }

  // In the case of signing, but *not* encrypting,
  //   we perform two uploads. So the control-flow
  //   here will return there.
  if (!opt.encrypt && opt.sign) {
    const contentData = await contentLoader.load()
    const signatureObject = await signECDSA(privateKey, contentData)
    const signatureContent = JSON.stringify(signatureObject)
    const gaiaHubConfig = await caller.getOrSetLocalGaiaHubConnection()

    try {
      const fileUrls = await Promise.all([
        uploadToGaiaHub(path, contentData, gaiaHubConfig, contentType),
        uploadToGaiaHub(`${path}${SIGNATURE_FILE_SUFFIX}`,
                        signatureContent, gaiaHubConfig, 'application/json')
      ])
      return fileUrls[0]
    } catch (error) {
      const freshHubConfig = await caller.setLocalGaiaHubConnection()
      const fileUrls = await Promise.all([
        uploadToGaiaHub(path, contentData, freshHubConfig, contentType),
        uploadToGaiaHub(`${path}${SIGNATURE_FILE_SUFFIX}`,
                        signatureContent, freshHubConfig, 'application/json')
      ])
      return fileUrls[0]
    }
  }

  // In all other cases, we only need one upload.
  let contentForUpload: Blob | Buffer | ArrayBufferView | string
  if (opt.encrypt && !opt.sign) {
    const contentData = await contentLoader.load()
    contentForUpload = await encryptContent(contentData, { publicKey })
    contentType = 'application/json'
  } else if (opt.encrypt && opt.sign) {
    const contentData = await contentLoader.load()
    const cipherText = await encryptContent(contentData, { publicKey })
    const signatureObject = await signECDSA(privateKey, cipherText)
    const signedCipherObject = {
      signature: signatureObject.signature,
      publicKey: signatureObject.publicKey,
      cipherText
    }
    contentForUpload = JSON.stringify(signedCipherObject)
    contentType = 'application/json'
  } else {
    contentForUpload = content
  }
  const gaiaHubConfig = await caller.getOrSetLocalGaiaHubConnection()
  try {
    return await uploadToGaiaHub(path, contentForUpload, gaiaHubConfig, contentType)
  } catch (error) {
    const freshHubConfig = await caller.setLocalGaiaHubConnection()
    const file = await uploadToGaiaHub(path, contentForUpload, freshHubConfig, contentType)
    return file
  }
}

/**
 * Deletes the specified file from the app's data store. 
 * @param path - The path to the file to delete.
 * @param options - Optional options object.
 * @param options.wasSigned - Set to true if the file was originally signed
 * in order for the corresponding signature file to also be deleted.
 * @returns Resolves when the file has been removed or rejects with an error.
 */
export async function deleteFile(
  path: string, 
  options?: {
    wasSigned?: boolean;
  },
  caller?: UserSession
) {
  if (!caller) {
    caller = new UserSession()
  }
  const gaiaHubConfig = await caller.getOrSetLocalGaiaHubConnection()
  const opts = Object.assign({}, options)
  if (opts.wasSigned) {
    // If signed, delete both the content file and the .sig file
    try {
      await deleteFromGaiaHub(path, gaiaHubConfig)
      await deleteFromGaiaHub(`${path}${SIGNATURE_FILE_SUFFIX}`, gaiaHubConfig)
    } catch (error) {
      const freshHubConfig = await caller.setLocalGaiaHubConnection()
      await deleteFromGaiaHub(path, freshHubConfig)
      await deleteFromGaiaHub(`${path}${SIGNATURE_FILE_SUFFIX}`, gaiaHubConfig)
    }
  } else {
    try {
      await deleteFromGaiaHub(path, gaiaHubConfig)
    } catch (error) {
      const freshHubConfig = await caller.setLocalGaiaHubConnection()
      await deleteFromGaiaHub(path, freshHubConfig)
    }
  }
}

/**
 * Get the app storage bucket URL
 * @param {String} gaiaHubUrl - the gaia hub URL
 * @param {String} appPrivateKey - the app private key used to generate the app address
 * @returns {Promise} That resolves to the URL of the app index file
 * or rejects if it fails
 */
export function getAppBucketUrl(gaiaHubUrl: string, appPrivateKey: string) {
  return getBucketUrl(gaiaHubUrl, appPrivateKey)
}

/**
 * Loop over the list of files in a Gaia hub, and run a callback on each entry.
 * Not meant to be called by external clients.
 * @param {GaiaHubConfig} hubConfig - the Gaia hub config
 * @param {String | null} page - the page ID
 * @param {number} callCount - the loop count
 * @param {number} fileCount - the number of files listed so far
 * @param {function} callback - the callback to invoke on each file.  If it returns a falsey
 *  value, then the loop stops.  If it returns a truthy value, the loop continues.
 * @returns {Promise} that resolves to the number of files listed.
 * @private
 * @ignore
 */
async function listFilesLoop(
  caller: UserSession,
  hubConfig: GaiaHubConfig | null,
  page: string | null,
  callCount: number,
  fileCount: number,
  callback: (name: string) => boolean
): Promise<number> {
  if (callCount > 65536) {
    // this is ridiculously huge, and probably indicates
    // a faulty Gaia hub anyway (e.g. on that serves endless data)
    throw new Error('Too many entries to list')
  }

  hubConfig = hubConfig || await caller.getOrSetLocalGaiaHubConnection()
  let response: Response
  try {
    const pageRequest = JSON.stringify({ page })
    const fetchOptions = {
      method: 'POST',
      headers: {
        'Content-Type': 'application/json',
        'Content-Length': `${pageRequest.length}`,
        Authorization: `bearer ${hubConfig.token}`
      },
      body: pageRequest
    }
    response = await fetchPrivate(`${hubConfig.server}/list-files/${hubConfig.address}`, fetchOptions)
    if (!response.ok) {
      throw await getBlockstackErrorFromResponse(response, 'ListFiles failed.')
    }
  } catch (error) {
    // If error occurs on the first call, perform a gaia re-connection and retry.
    // Same logic as other gaia requests (putFile, getFile, etc).
    if (callCount === 0) {
      const freshHubConfig = await caller.setLocalGaiaHubConnection()
      return listFilesLoop(caller, freshHubConfig, page, callCount + 1, 0, callback)
    }
    throw error
  }

  const responseText = await response.text()
  const responseJSON = JSON.parse(responseText)
  const entries = responseJSON.entries
  const nextPage = responseJSON.page
  if (entries === null || entries === undefined) {
    // indicates a misbehaving Gaia hub or a misbehaving driver
    // (i.e. the data is malformed)
    throw new Error('Bad listFiles response: no entries')
  }
  let entriesLength = 0
  for (let i = 0; i < entries.length; i++) {
    // An entry array can have null entries, signifying a filtered entry and that there may be
    // additional pages
    if (entries[i] !== null) {
      entriesLength++
      const rc = callback(entries[i])
      if (!rc) {
        // callback indicates that we're done
        return fileCount + i
      }
    }
  }
  if (nextPage && entries.length > 0) {
    // keep going -- have more entries
    return listFilesLoop(
      caller, hubConfig, nextPage, callCount + 1, fileCount + entriesLength, callback
    )
  } else {
    // no more entries -- end of data
    return fileCount + entriesLength
  }
}

/**
 * List the set of files in this application's Gaia storage bucket.
 * @param {function} callback - a callback to invoke on each named file that
 * returns `true` to continue the listing operation or `false` to end it
 * @return {Promise} that resolves to the number of files listed, or rejects with an error.
 */
export function listFiles(
  callback: (name: string) => boolean,
  caller?: UserSession
): Promise<number> {
  caller = caller || new UserSession()
  return listFilesLoop(caller, null, null, 0, 0, callback)
}

export { connectToGaiaHub, uploadToGaiaHub, BLOCKSTACK_GAIA_HUB_LABEL }<|MERGE_RESOLUTION|>--- conflicted
+++ resolved
@@ -345,17 +345,12 @@
  * @private
  * @ignore
  */
-<<<<<<< HEAD
 async function handleSignedEncryptedContents(
   caller: UserSession, path: string, storedContents: string,
-  app: string, username?: string, zoneFileLookupURL?: string) {
-  const appPrivateKey = caller.loadUserData().appPrivateKey
-=======
-function handleSignedEncryptedContents(caller: UserSession, path: string, storedContents: string,
-                                       app: string, privateKey?: string, username?: string, 
-                                       zoneFileLookupURL?: string) {
+  app: string, privateKey?: string, username?: string, 
+  zoneFileLookupURL?: string) {
   const appPrivateKey = privateKey || caller.loadUserData().appPrivateKey
->>>>>>> 2018ea78
+
   const appPublicKey = getPublicKeyFromPrivate(appPrivateKey)
 
   let address: string
@@ -364,7 +359,6 @@
   } else {
     address = await publicKeyToAddress(appPublicKey)
   }
-<<<<<<< HEAD
   if (!address) {
     throw new SignatureVerificationError('Failed to get gaia address for verification of: '
                                           + `${path}`)
@@ -377,45 +371,6 @@
       throw new Error('Failed to parse encrypted, signed content JSON. The content may not '
                       + 'be encrypted. If using getFile, try passing'
                       + ' { verify: false, decrypt: false }.')
-=======
-
-  return addressPromise.then((address) => {
-    if (!address) {
-      throw new SignatureVerificationError('Failed to get gaia address for verification of: '
-                                           + `${path}`)
-    }
-    let sigObject
-    try {
-      sigObject = JSON.parse(storedContents)
-    } catch (err) {
-      if (err instanceof SyntaxError) {
-        throw new Error('Failed to parse encrypted, signed content JSON. The content may not '
-                        + 'be encrypted. If using getFile, try passing'
-                        + ' { verify: false, decrypt: false }.')
-      } else {
-        throw err
-      }
-    }
-    const signature = sigObject.signature
-    const signerPublicKey = sigObject.publicKey
-    const cipherText = sigObject.cipherText
-    const signerAddress = publicKeyToAddress(signerPublicKey)
-
-    if (!signerPublicKey || !cipherText || !signature) {
-      throw new SignatureVerificationError(
-        'Failed to get signature verification data from file:'
-          + ` ${path}`
-      )
-    } else if (signerAddress !== address) {
-      throw new SignatureVerificationError(`Signer pubkey address (${signerAddress}) doesn't`
-                                           + ` match gaia address (${address})`)
-    } else if (!verifyECDSA(cipherText, signerPublicKey, signature)) {
-      throw new SignatureVerificationError('Contents do not match ECDSA signature in file:'
-                                           + ` ${path}`)
-    } else if (typeof (privateKey) === 'string') {
-      const decryptOpt = { privateKey }
-      return caller.decryptContent(cipherText, decryptOpt)
->>>>>>> 2018ea78
     } else {
       throw err
     }
@@ -436,6 +391,9 @@
   } else if (!(await verifyECDSA(cipherText, signerPublicKey, signature))) {
     throw new SignatureVerificationError('Contents do not match ECDSA signature in file:'
                                           + ` ${path}`)
+  } else if (typeof (privateKey) === 'string') {
+    const decryptOpt = { privateKey }
+    return caller.decryptContent(cipherText, decryptOpt)
   } else {
     return caller.decryptContent(cipherText)
   }
@@ -508,7 +466,6 @@
     return getFileSignedUnencrypted(path, opt, caller)
   }
 
-<<<<<<< HEAD
   const storedContents = await getFileContents(path, opt.app, opt.username, 
                                                opt.zoneFileLookupURL, !!opt.decrypt, caller)
   if (storedContents === null) {
@@ -517,51 +474,28 @@
     if (typeof storedContents !== 'string') {
       throw new Error('Expected to get back a string for the cipherText')
     }
-    return caller.decryptContent(storedContents)
+    if (typeof (opt.decrypt) === 'string') {
+      const decryptOpt = { privateKey: opt.decrypt }
+      return caller.decryptContent(storedContents, decryptOpt)
+    } else {
+      return caller.decryptContent(storedContents)
+    }
   } else if (opt.decrypt && opt.verify) {
     if (typeof storedContents !== 'string') {
       throw new Error('Expected to get back a string for the cipherText')
     }
+    let decryptionKey
+    if (typeof (opt.decrypt) === 'string') {
+      decryptionKey = opt.decrypt
+    }
     return handleSignedEncryptedContents(caller, path, storedContents,
-                                         opt.app, opt.username, opt.zoneFileLookupURL)
+                                         opt.app, decryptionKey, opt.username, 
+                                         opt.zoneFileLookupURL)
   } else if (!opt.verify && !opt.decrypt) {
     return storedContents
   } else {
     throw new Error('Should be unreachable.')
   }
-=======
-  return getFileContents(path, opt.app, opt.username, opt.zoneFileLookupURL, !!opt.decrypt, caller)
-    .then<string|ArrayBuffer|Buffer>((storedContents) => {
-      if (storedContents === null) {
-        return storedContents
-      } else if (opt.decrypt && !opt.verify) {
-        if (typeof storedContents !== 'string') {
-          throw new Error('Expected to get back a string for the cipherText')
-        }
-        if (typeof (opt.decrypt) === 'string') {
-          const decryptOpt = { privateKey: opt.decrypt }
-          return caller.decryptContent(storedContents, decryptOpt)
-        } else {
-          return caller.decryptContent(storedContents)
-        }
-      } else if (opt.decrypt && opt.verify) {
-        if (typeof storedContents !== 'string') {
-          throw new Error('Expected to get back a string for the cipherText')
-        }
-        let decryptionKey
-        if (typeof (opt.decrypt) === 'string') {
-          decryptionKey = opt.decrypt
-        }
-        return handleSignedEncryptedContents(caller, path, storedContents,
-                                             opt.app, decryptionKey, opt.username, 
-                                             opt.zoneFileLookupURL)
-      } else if (!opt.verify && !opt.decrypt) {
-        return storedContents
-      } else {
-        throw new Error('Should be unreachable.')
-      }
-    })
->>>>>>> 2018ea78
 }
 
 /** @ignore */
