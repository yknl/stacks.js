
import bitcoin from 'bitcoinjs-lib'
import crypto from 'crypto'

// @ts-ignore: Could not find a declaration file for module
import { TokenSigner } from 'jsontokens'
import { ecPairToAddress, hexStringToECPair } from '../utils'
import { getPublicKeyFromPrivate } from '../keys'
import { Logger } from '../logger'
<<<<<<< HEAD
import { InvalidStateError, FileNotFound } from '../errors'
=======
>>>>>>> 662b2935

export const BLOCKSTACK_GAIA_HUB_LABEL = 'blockstack-gaia-hub-config'

export type GaiaHubConfig = {
  address: string,
  url_prefix: string,
  token: string,
  server: string
}

export async function uploadToGaiaHub(
  filename: string, contents: any,
  hubConfig: GaiaHubConfig,
  contentType: string = 'application/octet-stream'
): Promise<string> {
  Logger.debug(`uploadToGaiaHub: uploading ${filename} to ${hubConfig.server}`)
  const response = await fetch(
    `${hubConfig.server}/store/${hubConfig.address}/${filename}`, {
      method: 'POST',
      headers: {
        'Content-Type': contentType,
        Authorization: `bearer ${hubConfig.token}`
      },
      body: contents
    }
  )
  if (!response.ok) {
    throw new Error('Error when uploading to Gaia hub')
  } 
  const responseText = await response.text()
  const responseJSON = JSON.parse(responseText)
  return responseJSON.publicURL
}

export async function deleteFromGaiaHub(
  filename: string,
  hubConfig: GaiaHubConfig
): Promise<void> {
  Logger.debug(`deleteFromGaiaHub: deleting ${filename} from ${hubConfig.server}`)
  const response = await fetch(
    `${hubConfig.server}/delete/${hubConfig.address}/${filename}`, {
      method: 'DELETE',
      headers: {
        Authorization: `bearer ${hubConfig.token}`
      }
    }
  )
  if (!response.ok) {
    let responseMsg = ''
    try {
      responseMsg = await response.text()
    } catch (error) {
      Logger.debug(`Error getting bad http response text: ${error}`)
    }
    const errorMsg = 'Error deleting file from Gaia hub: '
      + `${response.status} ${response.statusText}: ${responseMsg}`
    Logger.error(errorMsg)
    if (response.status === 404) {
      throw new FileNotFound(errorMsg)
    } else {
      throw new Error(errorMsg)
    }
  }
}

export function getFullReadUrl(filename: string,
                               hubConfig: GaiaHubConfig): Promise<string> {
  return Promise.resolve(`${hubConfig.url_prefix}${hubConfig.address}/${filename}`)
}

function makeLegacyAuthToken(challengeText: string, signerKeyHex: string): string {
  // only sign specific legacy auth challenges.
  let parsedChallenge
  try {
    parsedChallenge = JSON.parse(challengeText)
  } catch (err) {
    throw new Error('Failed in parsing legacy challenge text from the gaia hub.')
  }
  if (parsedChallenge[0] === 'gaiahub'
      && parsedChallenge[3] === 'blockstack_storage_please_sign') {
    const signer = hexStringToECPair(signerKeyHex
                                     + (signerKeyHex.length === 64 ? '01' : ''))
    const digest = bitcoin.crypto.sha256(Buffer.from(challengeText))

    const signatureBuffer = signer.sign(digest)
    const signatureWithHash = bitcoin.script.signature.encode(
      signatureBuffer, bitcoin.Transaction.SIGHASH_NONE)
    
    // We only want the DER encoding so remove the sighash version byte at the end.
    // See: https://github.com/bitcoinjs/bitcoinjs-lib/issues/1241#issuecomment-428062912
    const signature = signatureWithHash.toString('hex').slice(0, -2)
    
    const publickey = getPublicKeyFromPrivate(signerKeyHex)
    const token = Buffer.from(JSON.stringify(
      { publickey, signature }
    )).toString('base64')
    return token
  } else {
    throw new Error('Failed to connect to legacy gaia hub. If you operate this hub, please update.')
  }
}

function makeV1GaiaAuthToken(hubInfo: any,
                             signerKeyHex: string,
                             hubUrl: string,
                             associationToken?: string): string {
  const challengeText = hubInfo.challenge_text
  const handlesV1Auth = (hubInfo.latest_auth_version
                         && parseInt(hubInfo.latest_auth_version.slice(1), 10) >= 1)
  const iss = getPublicKeyFromPrivate(signerKeyHex)

  if (!handlesV1Auth) {
    return makeLegacyAuthToken(challengeText, signerKeyHex)
  }

  const salt = crypto.randomBytes(16).toString('hex')
  const payload = {
    gaiaChallenge: challengeText,
    hubUrl,
    iss,
    salt,
    associationToken
  }
  const token = new TokenSigner('ES256K', signerKeyHex).sign(payload)
  return `v1:${token}`
}

export async function connectToGaiaHub(
  gaiaHubUrl: string,
  challengeSignerHex: string,
  associationToken?: string
): Promise<GaiaHubConfig> {
  Logger.debug(`connectToGaiaHub: ${gaiaHubUrl}/hub_info`)

  const response = await fetch(`${gaiaHubUrl}/hub_info`)
  const hubInfo = await response.json()
  const readURL = hubInfo.read_url_prefix
  const token = makeV1GaiaAuthToken(hubInfo, challengeSignerHex, gaiaHubUrl, associationToken)
  const address = ecPairToAddress(hexStringToECPair(challengeSignerHex
                                    + (challengeSignerHex.length === 64 ? '01' : '')))
  return {
    url_prefix: readURL,
    address,
    token,
    server: gaiaHubUrl
  }
}

export async function getBucketUrl(gaiaHubUrl: string, appPrivateKey: string): Promise<string> {
  const challengeSigner = bitcoin.ECPair.fromPrivateKey(Buffer.from(appPrivateKey, 'hex'))
  const response = await fetch(`${gaiaHubUrl}/hub_info`)
  const responseText = await response.text()
  const responseJSON = JSON.parse(responseText)
  const readURL = responseJSON.read_url_prefix
  const address = ecPairToAddress(challengeSigner)
  const bucketUrl = `${readURL}${address}/`
  return bucketUrl
}<|MERGE_RESOLUTION|>--- conflicted
+++ resolved
@@ -7,10 +7,7 @@
 import { ecPairToAddress, hexStringToECPair } from '../utils'
 import { getPublicKeyFromPrivate } from '../keys'
 import { Logger } from '../logger'
-<<<<<<< HEAD
-import { InvalidStateError, FileNotFound } from '../errors'
-=======
->>>>>>> 662b2935
+import { FileNotFound } from '../errors'
 
 export const BLOCKSTACK_GAIA_HUB_LABEL = 'blockstack-gaia-hub-config'
 
