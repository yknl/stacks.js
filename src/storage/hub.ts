
import { Transaction, script, crypto as bjsCrypto, ECPair } from 'bitcoinjs-lib'
import crypto from 'crypto'

// @ts-ignore: Could not find a declaration file for module
import { TokenSigner } from 'jsontokens'
import { ecPairToAddress, hexStringToECPair } from '../utils'
import { fetchPrivate } from '../fetchUtil'
import { getPublicKeyFromPrivate } from '../keys'
import { Logger } from '../logger'
import { FileNotFound } from '../errors'

/**
 * @ignore
 */
export const BLOCKSTACK_GAIA_HUB_LABEL = 'blockstack-gaia-hub-config'

/**
 * The configuration for the user's Gaia storage provider.
 */
export interface GaiaHubConfig {
  address: string,
  url_prefix: string,
  token: string,
  server: string
}

/**
 * 
 * @param filename 
 * @param contents 
 * @param hubConfig 
 * @param contentType 
 * 
 * @ignore
 */
export async function uploadToGaiaHub(
  filename: string, contents: any,
  hubConfig: GaiaHubConfig,
  contentType: string = 'application/octet-stream'
): Promise<string> {
  Logger.debug(`uploadToGaiaHub: uploading ${filename} to ${hubConfig.server}`)
  const response = await fetchPrivate(
    `${hubConfig.server}/store/${hubConfig.address}/${filename}`, {
      method: 'POST',
      headers: {
        'Content-Type': contentType,
        Authorization: `bearer ${hubConfig.token}`
      },
      body: contents
    }
  )
  if (!response.ok) {
    throw new Error('Error when uploading to Gaia hub')
  } 
  const responseText = await response.text()
  const responseJSON = JSON.parse(responseText)
  return responseJSON.publicURL
}

export async function deleteFromGaiaHub(
  filename: string,
  hubConfig: GaiaHubConfig
): Promise<void> {
  Logger.debug(`deleteFromGaiaHub: deleting ${filename} from ${hubConfig.server}`)
  const response = await fetch(
    `${hubConfig.server}/delete/${hubConfig.address}/${filename}`, {
      method: 'DELETE',
      headers: {
        Authorization: `bearer ${hubConfig.token}`
      }
    }
  )
  if (!response.ok) {
    let responseMsg = ''
    try {
      responseMsg = await response.text()
    } catch (error) {
      Logger.debug(`Error getting bad http response text: ${error}`)
    }
    const errorMsg = 'Error deleting file from Gaia hub: '
      + `${response.status} ${response.statusText}: ${responseMsg}`
    Logger.error(errorMsg)
    if (response.status === 404) {
      throw new FileNotFound(errorMsg)
    } else {
      throw new Error(errorMsg)
    }
  }
}

/**
 * 
 * @param filename 
 * @param hubConfig 
 * 
 * @ignore
 */
export function getFullReadUrl(filename: string,
                               hubConfig: GaiaHubConfig): Promise<string> {
  return Promise.resolve(`${hubConfig.url_prefix}${hubConfig.address}/${filename}`)
}

/**
 * 
 * @param challengeText 
 * @param signerKeyHex 
 * 
 * @ignore
 */
function makeLegacyAuthToken(challengeText: string, signerKeyHex: string): string {
  // only sign specific legacy auth challenges.
  let parsedChallenge
  try {
    parsedChallenge = JSON.parse(challengeText)
  } catch (err) {
    throw new Error('Failed in parsing legacy challenge text from the gaia hub.')
  }
  if (parsedChallenge[0] === 'gaiahub'
      && parsedChallenge[3] === 'blockstack_storage_please_sign') {
    const signer = hexStringToECPair(signerKeyHex
                                     + (signerKeyHex.length === 64 ? '01' : ''))
    const digest = bjsCrypto.sha256(Buffer.from(challengeText))

    const signatureBuffer = signer.sign(digest)
    const signatureWithHash = script.signature.encode(
      signatureBuffer, Transaction.SIGHASH_NONE)
    
    // We only want the DER encoding so remove the sighash version byte at the end.
    // See: https://github.com/bitcoinjs/bitcoinjs-lib/issues/1241#issuecomment-428062912
    const signature = signatureWithHash.toString('hex').slice(0, -2)
    
    const publickey = getPublicKeyFromPrivate(signerKeyHex)
    const token = Buffer.from(JSON.stringify(
      { publickey, signature }
    )).toString('base64')
    return token
  } else {
    throw new Error('Failed to connect to legacy gaia hub. If you operate this hub, please update.')
  }
}

/**
 * 
 * @param hubInfo 
 * @param signerKeyHex 
 * @param hubUrl 
 * @param associationToken 
 * 
 * @ignore
 */
function makeV1GaiaAuthToken(hubInfo: any,
                             signerKeyHex: string,
                             hubUrl: string,
                             associationToken?: string): string {
  const challengeText = hubInfo.challenge_text
  const handlesV1Auth = (hubInfo.latest_auth_version
                         && parseInt(hubInfo.latest_auth_version.slice(1), 10) >= 1)
  const iss = getPublicKeyFromPrivate(signerKeyHex)

  if (!handlesV1Auth) {
    return makeLegacyAuthToken(challengeText, signerKeyHex)
  }

  const salt = crypto.randomBytes(16).toString('hex')
  const payload = {
    gaiaChallenge: challengeText,
    hubUrl,
    iss,
    salt,
    associationToken
  }
  const token = new TokenSigner('ES256K', signerKeyHex).sign(payload)
  return `v1:${token}`
}

/**
 * 
 * @ignore
 */
export async function connectToGaiaHub(
  gaiaHubUrl: string,
  challengeSignerHex: string,
  associationToken?: string
): Promise<GaiaHubConfig> {
  Logger.debug(`connectToGaiaHub: ${gaiaHubUrl}/hub_info`)

  const response = await fetchPrivate(`${gaiaHubUrl}/hub_info`)
  const hubInfo = await response.json()
  const readURL = hubInfo.read_url_prefix
  const token = makeV1GaiaAuthToken(hubInfo, challengeSignerHex, gaiaHubUrl, associationToken)
  const address = ecPairToAddress(hexStringToECPair(challengeSignerHex
                                    + (challengeSignerHex.length === 64 ? '01' : '')))
  return {
    url_prefix: readURL,
    address,
    token,
    server: gaiaHubUrl
  }
}

/**
 * 
 * @param gaiaHubUrl 
 * @param appPrivateKey 
 * 
 * @ignore
 */
export async function getBucketUrl(gaiaHubUrl: string, appPrivateKey: string): Promise<string> {
<<<<<<< HEAD
  const challengeSigner = ECPair.fromPrivateKey(Buffer.from(appPrivateKey, 'hex'))
  const response = await fetch(`${gaiaHubUrl}/hub_info`)
=======
  const challengeSigner = bitcoin.ECPair.fromPrivateKey(Buffer.from(appPrivateKey, 'hex'))
  const response = await fetchPrivate(`${gaiaHubUrl}/hub_info`)
>>>>>>> c621778e
  const responseText = await response.text()
  const responseJSON = JSON.parse(responseText)
  const readURL = responseJSON.read_url_prefix
  const address = ecPairToAddress(challengeSigner)
  const bucketUrl = `${readURL}${address}/`
  return bucketUrl
}<|MERGE_RESOLUTION|>--- conflicted
+++ resolved
@@ -207,13 +207,8 @@
  * @ignore
  */
 export async function getBucketUrl(gaiaHubUrl: string, appPrivateKey: string): Promise<string> {
-<<<<<<< HEAD
   const challengeSigner = ECPair.fromPrivateKey(Buffer.from(appPrivateKey, 'hex'))
-  const response = await fetch(`${gaiaHubUrl}/hub_info`)
-=======
-  const challengeSigner = bitcoin.ECPair.fromPrivateKey(Buffer.from(appPrivateKey, 'hex'))
   const response = await fetchPrivate(`${gaiaHubUrl}/hub_info`)
->>>>>>> c621778e
   const responseText = await response.text()
   const responseJSON = JSON.parse(responseText)
   const readURL = responseJSON.read_url_prefix
