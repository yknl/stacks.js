import * as publicExports from './public'

<<<<<<< HEAD
import { protocolEchoReplyDetection } from './auth/protocolEchoDetection'

try {
  /**
   * Located here so it executes ASAP. The protocol handler detection is designed to work 
   * as a drop-in-replacement (non-breaking upgrade) for apps using blockstack.js. That 
   * requires doing this global and immediate detection. 
   * This function is also called in `isSignInPending` so that web app bundling the 
   * blockstack.js lib in a more modular way will still perform the protocol detection 
   * handling without any changes if this index file is not bundled in. 
   */
  protocolEchoReplyDetection()
} catch (error) {
  console.error(`Error performing global protocol echo reply detection: ${error}`)
}

export * from './auth'
export * from './profiles'
export * from './storage'

export {
  makeDIDFromAddress, makeDIDFromPublicKey, getDIDType, getAddressFromDID
} from './dids'

export {
  getEntropy, makeECPrivateKey, publicKeyToAddress, getPublicKeyFromPrivate
} from './keys'

export {
  nextYear, nextMonth, nextHour, makeUUID4, updateQueryStringParameter,
  isLaterVersion, isSameOriginAbsoluteUrl, hexStringToECPair, ecPairToHexString,
  ecPairToAddress
} from './utils'

export {
  transactions, safety, TransactionSigner,
  PubkeyHashSigner, addUTXOsToFund, estimateTXBytes
} from './operations'

export { BlockstackWallet, IdentityKeyPair } from './wallet'

export { network } from './network'

// @ts-ignore: Could not find a declaration file for module
export { decodeToken } from 'jsontokens'

export { config } from './config'

export { encryptMnemonic, decryptMnemonic } from './encryption'

export { UserSession }  from './auth/userSession'
=======
export default publicExports
export * from './public'
>>>>>>> 662b2935
<|MERGE_RESOLUTION|>--- conflicted
+++ resolved
@@ -1,58 +1,4 @@
 import * as publicExports from './public'
 
-<<<<<<< HEAD
-import { protocolEchoReplyDetection } from './auth/protocolEchoDetection'
-
-try {
-  /**
-   * Located here so it executes ASAP. The protocol handler detection is designed to work 
-   * as a drop-in-replacement (non-breaking upgrade) for apps using blockstack.js. That 
-   * requires doing this global and immediate detection. 
-   * This function is also called in `isSignInPending` so that web app bundling the 
-   * blockstack.js lib in a more modular way will still perform the protocol detection 
-   * handling without any changes if this index file is not bundled in. 
-   */
-  protocolEchoReplyDetection()
-} catch (error) {
-  console.error(`Error performing global protocol echo reply detection: ${error}`)
-}
-
-export * from './auth'
-export * from './profiles'
-export * from './storage'
-
-export {
-  makeDIDFromAddress, makeDIDFromPublicKey, getDIDType, getAddressFromDID
-} from './dids'
-
-export {
-  getEntropy, makeECPrivateKey, publicKeyToAddress, getPublicKeyFromPrivate
-} from './keys'
-
-export {
-  nextYear, nextMonth, nextHour, makeUUID4, updateQueryStringParameter,
-  isLaterVersion, isSameOriginAbsoluteUrl, hexStringToECPair, ecPairToHexString,
-  ecPairToAddress
-} from './utils'
-
-export {
-  transactions, safety, TransactionSigner,
-  PubkeyHashSigner, addUTXOsToFund, estimateTXBytes
-} from './operations'
-
-export { BlockstackWallet, IdentityKeyPair } from './wallet'
-
-export { network } from './network'
-
-// @ts-ignore: Could not find a declaration file for module
-export { decodeToken } from 'jsontokens'
-
-export { config } from './config'
-
-export { encryptMnemonic, decryptMnemonic } from './encryption'
-
-export { UserSession }  from './auth/userSession'
-=======
 export default publicExports
-export * from './public'
->>>>>>> 662b2935
+export * from './public'