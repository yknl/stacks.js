--- conflicted
+++ resolved
@@ -4,12 +4,8 @@
 import { ec as EllipticCurve } from 'elliptic'
 // @ts-ignore
 import * as BN from 'bn.js'
-<<<<<<< HEAD
 import { createCipheriv, createDecipheriv, createHmac, createHash, randomBytes } from 'crypto'
-=======
-import * as crypto from 'crypto'
 import { FailedDecryptionError } from '../errors'
->>>>>>> 679ebda0
 import { getPublicKeyFromPrivate } from '../keys'
 
 const ecurve = new EllipticCurve('secp256k1')
