--- conflicted
+++ resolved
@@ -2,7 +2,6 @@
 
 import bitcoinjs from 'bitcoinjs-lib'
 
-<<<<<<< HEAD
 import { addUTXOsToFund, DUST_MINIMUM,
          estimateTXBytes, sumOutputValues, hash160 } from './utils'
 import { makePreorderSkeleton, makeRegisterSkeleton,
@@ -12,20 +11,7 @@
          makeNameImportSkeleton, makeAnnounceSkeleton,
          makeTokenTransferSkeleton,
          BlockstackNamespace } from './skeletons'
-=======
-import {
-  addUTXOsToFund, DUST_MINIMUM,
-  estimateTXBytes, sumOutputValues, hash160
-} from './utils'
-import {
-  makePreorderSkeleton, makeRegisterSkeleton,
-  makeUpdateSkeleton, makeTransferSkeleton, makeRenewalSkeleton,
-  makeRevokeSkeleton, makeNamespacePreorderSkeleton,
-  makeNamespaceRevealSkeleton, makeNamespaceReadySkeleton,
-  makeNameImportSkeleton, makeAnnounceSkeleton,
-  BlockstackNamespace
-} from './skeletons'
->>>>>>> aedfdc62
+
 import { config } from '../config'
 import { InvalidAmountError, InvalidParameterError } from '../errors'
 import { TransactionSigner, PubkeyHashSigner } from './signers'
@@ -1232,14 +1218,6 @@
 }
 
 export const transactions = {
-<<<<<<< HEAD
-  makeRenewal, makeUpdate, makePreorder, makeRegister, makeTransfer, makeRevoke,
-  makeNamespacePreorder, makeNamespaceReveal, makeNamespaceReady, makeBitcoinSpend,
-  makeNameImport, makeAnnounce, makeTokenTransfer, BlockstackNamespace,
-  estimatePreorder, estimateRegister, estimateTransfer, estimateUpdate, estimateRenewal,
-  estimateRevoke, estimateNamespacePreorder, estimateNamespaceReveal, estimateNamespaceReady,
-  estimateNameImport, estimateAnnounce, estimateTokenTransfer
-=======
   makeRenewal,
   makeUpdate,
   makePreorder,
@@ -1252,6 +1230,7 @@
   makeBitcoinSpend,
   makeNameImport,
   makeAnnounce,
+  makeTokenTransfer,
   BlockstackNamespace,
   estimatePreorder,
   estimateRegister,
@@ -1263,6 +1242,6 @@
   estimateNamespaceReveal,
   estimateNamespaceReady,
   estimateNameImport,
-  estimateAnnounce
->>>>>>> aedfdc62
+  estimateAnnounce,
+  estimateTokenTransfer
 }