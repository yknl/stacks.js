/* @flow */
import bitcoinjs from 'bitcoinjs-lib'
import FormData from 'form-data'

import { MissingParameterError, RemoteServiceError } from './errors'

type UTXO = { value?: number,
              confirmations?: number,
              tx_hash: string,
              tx_output_n: number }

const SATOSHIS_PER_BTC = 1e8
const TX_BROADCAST_SERVICE_ZONE_FILE_ENDPOINT = 'zone-file'
const TX_BROADCAST_SERVICE_REGISTRATION_ENDPOINT = 'registration'
const TX_BROADCAST_SERVICE_TX_ENDPOINT = 'transaction'

class BlockstackNetwork {
  blockstackAPIUrl: string
  utxoProviderUrl: string
  broadcastServiceUrl: string
  layer1: Object
  DUST_MINIMUM: number
  includeUtxoMap: Object
  excludeUtxoSet: Array<UTXO>

  constructor(apiUrl: string, utxoProviderUrl: string, broadcastServiceUrl: string,
              network: Object = bitcoinjs.networks.bitcoin) {
    this.blockstackAPIUrl = apiUrl
    this.utxoProviderUrl = utxoProviderUrl
    this.broadcastServiceUrl = broadcastServiceUrl
    this.layer1 = network

    this.DUST_MINIMUM = 5500
    this.includeUtxoMap = {}
    this.excludeUtxoSet = []
  }

  coerceAddress(address: string) {
    const addressHash = bitcoinjs.address.fromBase58Check(address).hash
    return bitcoinjs.address.toBase58Check(addressHash, this.layer1.pubKeyHash)
  }

  getNamePrice(fullyQualifiedName: string) {
    return fetch(`${this.blockstackAPIUrl}/v1/prices/names/${fullyQualifiedName}`)
      .then(resp => resp.json())
      .then(x => x.name_price.satoshis)
      .then(satoshis => {
        if (satoshis) {
          if (satoshis < this.DUST_MINIMUM) {
            return this.DUST_MINIMUM
          } else {
            return satoshis
          }
        } else {
          throw new Error('Failed to parse price of name')
        }
      })
  }

  getBlockHeight() {
    return fetch(`${this.utxoProviderUrl}/latestblock`)
      .then(resp => resp.json())
      .then(blockObj => blockObj.height)
  }

  getGracePeriod() {
    return new Promise((resolve) => resolve(5000))
  }

  getNamesOwned(address: string) {
    const networkAddress = this.coerceAddress(address)
    return fetch(`${this.blockstackAPIUrl}/v1/addresses/bitcoin/${networkAddress}`)
      .then(resp => resp.json())
  }

  getNamespaceBurnAddress(namespace: string) {
    return fetch(`${this.blockstackAPIUrl}/v1/namespaces/${namespace}`)
      .then(resp => {
        if (resp.status === 404) {
          throw new Error(`No such namespace '${namespace}'`)
        } else {
          return resp.json()
        }
      })
      .then(namespaceInfo => {
        let address = '1111111111111111111114oLvT2' // default burn address
        const blockHeights = Object.keys(namespaceInfo.history)
        blockHeights.sort((x, y) => (parseInt(x, 10) - parseInt(y, 10)))
        blockHeights.forEach(blockHeight => {
          const infoAtBlock = namespaceInfo.history[blockHeight][0]
          if (infoAtBlock.hasOwnProperty('burn_address')) {
            address = infoAtBlock.burn_address
          }
        })
        return address
      })
      .then(address => this.coerceAddress(address))
  }

  getNameInfo(fullyQualifiedName: string) {
    return fetch(`${this.blockstackAPIUrl}/v1/names/${fullyQualifiedName}`)
      .then(resp => {
        if (resp.status === 404) {
          throw new Error('Name not found')
        } else if (resp.status !== 200) {
          throw new Error(`Bad response status: ${resp.status}`)
        } else {
          return resp.json()
        }
      })
  }

  /**
   * Performs a POST request to the given URL
   * @param  {String} endpoint  the name of
   * @param  {String} body [description]
   * @return {Promise<Object|Error>} Returns a `Promise` that resolves to the object requested.
   * In the event of an error, it rejects with:
   * * a `RemoteServiceError` if there is a problem
   * with the transaction broadcast service
   * * `MissingParameterError` if you call the function without a required
   * parameter
   *
   * @private
   */
  broadcastServiceFetchHelper(endpoint: string, body: Object) : Promise<Object|Error> {
    const requestHeaders = {
      Accept: 'application/json',
      'Content-Type': 'application/json'
    }

    const options = {
      method: 'POST',
      headers: requestHeaders,
      body: JSON.stringify(body)
    }

    const url = `${this.broadcastServiceUrl}/v1/broadcast/${endpoint}`
    return fetch(url, options)
    .then(response => {
      if (response.ok) {
        return response.json()
      } else {
        throw new RemoteServiceError(response)
      }
    })
  }

  /**
  * Broadcasts a signed bitcoin transaction to the network optionally waiting to broadcast the
  * transaction until a second transaction has a certain number of confirmations.
  *
  * @param  {string} transaction the hex-encoded transaction to broadcast
  * @param  {string} transactionToWatch the hex transaction id of the transaction to watch for
  * the specified number of confirmations before broadcasting the `transaction`
  * @param  {number} confirmations the number of confirmations `transactionToWatch` must have
  * before broadcasting `transaction`.
  * @return {Promise<Object|Error>} Returns a Promise that resolves to an object with a
  * `transaction_hash` key containing the transaction hash of the broadcasted transaction.
  *
  * In the event of an error, it rejects with:
  * * a `RemoteServiceError` if there is a problem
  *   with the transaction broadcast service
  * * `MissingParameterError` if you call the function without a required
  *   parameter
  */
  broadcastTransaction(transaction: string,
    transactionToWatch: ?string = null,
    confirmations: number = 6) {
    if (!transaction) {
      const error = new MissingParameterError('transaction')
      return Promise.reject(error)
    }

    if (!confirmations && confirmations !== 0) {
      const error = new MissingParameterError('confirmations')
      return Promise.reject(error)
    }

    if (transactionToWatch === null) {
      const form = new FormData()
      form.append('tx', transaction)
      return fetch(`${this.utxoProviderUrl}/pushtx?cors=true`,
                   { method: 'POST',
                     body: form })
        .then(resp => {
          const text = resp.text()
          return text
          .then(respText => {
            if (respText.toLowerCase().indexOf('transaction submitted') >= 0) {
              const txHash = bitcoinjs.Transaction.fromHex(transaction)
                    .getHash()
                    .reverse()
                    .toString('hex') // big_endian
              return txHash
            } else {
              throw new RemoteServiceError(resp,
                `Broadcast transaction failed with message: ${respText}`)
            }
          })
        })
    } else {
      /*
       * POST /v1/broadcast/transaction
       * Request body:
       * JSON.stringify({
       *  transaction,
       *  transactionToWatch,
       *  confirmations
       * })
       */
      const endpoint = TX_BROADCAST_SERVICE_TX_ENDPOINT

      const requestBody = {
        transaction,
        transactionToWatch,
        confirmations
      }

      return this.broadcastServiceFetchHelper(endpoint, requestBody)
    }
  }

  /**
   * Broadcasts a zone file to the Atlas network via the transaction broadcast service.
   *
   * @param  {String} zoneFile the zone file to be broadcast to the Atlas network
   * @param  {String} transactionToWatch the hex transaction id of the transaction
   * to watch for confirmation before broadcasting the zone file to the Atlas network
   * @return {Promise<Object|Error>} Returns a Promise that resolves to an object with a
   * `transaction_hash` key containing the transaction hash of the broadcasted transaction.
   *
   * In the event of an error, it rejects with:
   * * a `RemoteServiceError` if there is a problem
   *   with the transaction broadcast service
   * * `MissingParameterError` if you call the function without a required
   *   parameter
   */
  broadcastZoneFile(zoneFile: string,
    transactionToWatch: ?string = null) {
    if (!zoneFile) {
      return Promise.reject(new MissingParameterError('zoneFile'))
    }

    // TODO: validate zonefile

    if (transactionToWatch) {
      // broadcast via transaction broadcast service

      /*
       * POST /v1/broadcast/zone-file
       * Request body:
       * JSON.stringify({
       *  zoneFile,
       *  transactionToWatch
       * })
       */

      const requestBody = {
        zoneFile,
        transactionToWatch
      }

      const endpoint = TX_BROADCAST_SERVICE_ZONE_FILE_ENDPOINT

      return this.broadcastServiceFetchHelper(endpoint, requestBody)
    } else {
      // broadcast via core endpoint

      // zone file is two words but core's api treats it as one word 'zonefile'
      const requestBody = { zonefile: zoneFile }

      return fetch(`${this.blockstackAPIUrl}/v1/zonefile/`,
                   { method: 'POST',
                     body: JSON.stringify(requestBody),
                     headers: {
                       'Content-Type': 'application/json'
                     }
                   })
      .then(resp => {
        const json = resp.json()
        return json
        .then(respObj => {
          if (respObj.hasOwnProperty('error')) {
            throw new RemoteServiceError(resp)
          }
          return respObj.servers
        })
      })
    }
  }

  /**
   * Sends the preorder and registration transactions and zone file
   * for a Blockstack name registration
   * along with the to the transaction broadcast service.
   *
   * The transaction broadcast:
   *
   * * immediately broadcasts the preorder transaction
   * * broadcasts the register transactions after the preorder transaction
   * has an appropriate number of confirmations
   * * broadcasts the zone file to the Atlas network after the register transaction
   * has an appropriate number of confirmations
   *
   * @param  {String} preorderTransaction the hex-encoded, signed preorder transaction generated
   * using the `makePreorder` function
   * @param  {String} registerTransaction the hex-encoded, signed register transaction generated
   * using the `makeRegister` function
   * @param  {String} zoneFile the zone file to be broadcast to the Atlas network
   * @return {Promise<Object|Error>} Returns a Promise that resolves to an object with a
   * `transaction_hash` key containing the transaction hash of the broadcasted transaction.
   *
   * In the event of an error, it rejects with:
   * * a `RemoteServiceError` if there is a problem
   *   with the transaction broadcast service
   * * `MissingParameterError` if you call the function without a required
   *   parameter
   */
  broadcastNameRegistration(preorderTransaction: string,
      registerTransaction: string,
      zoneFile: string) {
      /*
       * POST /v1/broadcast/registration
       * Request body:
       * JSON.stringify({
       * preorderTransaction,
       * registerTransaction,
       * zoneFile
       * })
       */

    if (!preorderTransaction) {
      const error = new MissingParameterError('preorderTransaction')
      return Promise.reject(error)
    }

    if (!registerTransaction) {
      const error = new MissingParameterError('registerTransaction')
      return Promise.reject(error)
    }

    if (!zoneFile) {
      const error = new MissingParameterError('zoneFile')
      return Promise.reject(error)
    }

    const requestBody = {
      preorderTransaction,
      registerTransaction,
      zoneFile
    }

    const endpoint = TX_BROADCAST_SERVICE_REGISTRATION_ENDPOINT

    return this.broadcastServiceFetchHelper(endpoint, requestBody)
  }


  getTransactionInfo(txHash: string) : Promise<{block_height: Number}> {
    return fetch(`${this.utxoProviderUrl}/rawtx/${txHash}`)
      .then(resp => {
        if (resp.status === 200) {
          return resp.json()
        } else {
          throw new Error(`Could not lookup transaction info for '${txHash}'. Server error.`)
        }
      })
      .then(respObj => ({ block_height: respObj.block_height }))
  }

  getFeeRate() : Promise<number> {
    return fetch('https://bitcoinfees.earn.com/api/v1/fees/recommended')
      .then(resp => resp.json())
      .then(rates => Math.floor(rates.fastestFee))
  }

  countDustOutputs() {
    throw new Error('Not implemented.')
  }

  getNetworkedUTXOs(address: string) : Promise<Array<UTXO>> {
    return fetch(`${this.utxoProviderUrl}/unspent?format=json&active=${address}`)
      .then(resp => {
        if (resp.status === 500) {
          console.log('DEBUG: UTXO provider 500 usually means no UTXOs: returning []')
          return {
            unspent_outputs: []
          }
        } else {
          return resp.json()
        }
      })
      .then(utxoJSON => utxoJSON.unspent_outputs)
      .then(utxoList => utxoList.map(
        utxo => {
          const utxoOut = { value: utxo.value,
                            tx_output_n: utxo.tx_output_n,
                            confirmations: utxo.confirmations,
                            tx_hash: utxo.tx_hash_big_endian }
          return utxoOut
        }))
  }

  getUTXOs(address: string) : Promise<Array<UTXO>> {
    return this.getNetworkedUTXOs(address)
      .then(networkedUTXOs => {
        let returnSet = networkedUTXOs.concat()
        if (this.includeUtxoMap.hasOwnProperty(address)) {
          returnSet = networkedUTXOs.concat(this.includeUtxoMap[address])
        }

        // aaron: I am *well* aware this is O(n)*O(m) runtime
        //    however, clients should clear the exclude set periodically
        const excludeSet = this.excludeUtxoSet
        returnSet = returnSet.filter(
          utxo => {
            const inExcludeSet = excludeSet.reduce(
              (inSet, utxoToCheck) =>
                inSet || (utxoToCheck.tx_hash === utxo.tx_hash &&
                          utxoToCheck.tx_output_n === utxo.tx_output_n), false)
            return !inExcludeSet
          })

        return returnSet
      })
  }

  /**
   * This will modify the network's utxo set to include UTXOs
   *  from the given transaction and exclude UTXOs *spent* in
   *  that transaction
   * @param {String} txHex - the hex-encoded transaction to use
   * @return {void} no return value, this modifies the UTXO config state
   * @private
   */
  modifyUTXOSetFrom(txHex: string) {
    const tx = bitcoinjs.Transaction.fromHex(txHex)

    const excludeSet: Array<UTXO> = this.excludeUtxoSet.concat()

    tx.ins.forEach((utxoUsed) => {
      const reverseHash = Buffer.from(utxoUsed.hash)
      reverseHash.reverse()
      excludeSet.push({ tx_hash: reverseHash.toString('hex'),
                        tx_output_n: utxoUsed.index })
    })

    this.excludeUtxoSet = excludeSet

    const txHash = tx.getHash().reverse().toString('hex')
    tx.outs.forEach((utxoCreated, txOutputN) => {
      if (bitcoinjs.script.classifyOutput(utxoCreated.script) === 'nulldata') {
        return
      }
      const address = bitcoinjs.address.fromOutputScript(
        utxoCreated.script, this.layer1)

      let includeSet = []
      if (this.includeUtxoMap.hasOwnProperty(address)) {
        includeSet = includeSet.concat(this.includeUtxoMap[address])
      }

      includeSet.push({ tx_hash: txHash,
                        confirmations: 0,
                        value: utxoCreated.value,
                        tx_output_n: txOutputN })
      this.includeUtxoMap[address] = includeSet
    })
  }

  resetUTXOs(address: string) {
    delete this.includeUtxoMap[address]
    this.excludeUtxoSet = []
  }

  getConsensusHash() {
    return fetch(`${this.blockstackAPIUrl}/v1/blockchains/bitcoin/consensus`)
      .then(resp => resp.json())
      .then(x => x.consensus_hash)
  }
}

class LocalRegtest extends BlockstackNetwork {
<<<<<<< HEAD
  constructor(apiUrl: string, bitcoindUrl: string, bitcoindCredentials: ?Object = null) {
    super(apiUrl, '', bitcoinjs.networks.testnet)
=======
  bitcoindUrl: string

  constructor(apiUrl: string, bitcoindUrl: string, broadcastServiceUrl: string) {
    super(apiUrl, '', broadcastServiceUrl, bitcoinjs.networks.testnet)
>>>>>>> 0fd9de70
    this.bitcoindUrl = bitcoindUrl
    this.bitcoindCredentials = bitcoindCredentials
  }

  getFeeRate() : Promise<number> {
    return Promise.resolve(Math.floor(0.00001000 * SATOSHIS_PER_BTC))
  }

  broadcastTransaction(transaction: string) {
    const jsonRPC = { jsonrpc: '1.0',
                      method: 'sendrawtransaction',
                      params: [transaction] }
    const authString = 
      btoa(`${this.bitcoindCredentials.username}:${this.bitcoindCredentials.password}`)
    const headers = new Headers({ Authorization: `Basic ${authString}` })
    return fetch(this.bitcoindUrl, { method: 'POST', 
                                      body: JSON.stringify(jsonRPC), 
                                      headers })
      .then(resp => resp.json())
      .then(respObj => respObj.result)
  }

  getBlockHeight() {
    const jsonRPC = { jsonrpc: '1.0',
                      method: 'getblockcount' }
    const authString = 
      btoa(`${this.bitcoindCredentials.username}:${this.bitcoindCredentials.password}`)
    const headers = new Headers({ Authorization: `Basic ${authString}` })
    return fetch(this.bitcoindUrl, { method: 'POST', 
                                      body: JSON.stringify(jsonRPC), 
                                      headers })
      .then(resp => resp.json())
      .then(respObj => respObj.result)
  }

  getTransactionInfo(txHash: string) : Promise<{block_height: Number}> {
    const jsonRPC = { jsonrpc: '1.0',
                      method: 'gettransaction',
                      params: [txHash] }
    const authString = 
      btoa(`${this.bitcoindCredentials.username}:${this.bitcoindCredentials.password}`)
    const headers = new Headers({ Authorization: `Basic ${authString}` })
    return fetch(this.bitcoindUrl, { method: 'POST', 
                                      body: JSON.stringify(jsonRPC), 
                                      headers })
      .then(resp => resp.json())
      .then(respObj => respObj.result)
      .then(txInfo => txInfo.blockhash)
      .then(blockhash => {
        const jsonRPCBlock = { jsonrpc: '1.0',
                               method: 'getblockheader',
                               params: [blockhash] }
        headers.append('Authorization', `Basic ${authString}`)
        return fetch(this.bitcoindUrl, { method: 'POST',
                                         body: JSON.stringify(jsonRPCBlock), 
                                         headers })
      })
      .then(resp => resp.json())
      .then(respObj => ({ block_height: respObj.result.height }))
  }

  getNetworkedUTXOs(address: string) : Promise<Array<UTXO>> {
    const jsonRPCImport = { jsonrpc: '1.0',
                            method: 'importaddress',
                            params: [address] }
    const jsonRPCUnspent = { jsonrpc: '1.0',
                             method: 'listunspent',
                             params: [1, 9999999, [address]] }
    const authString = 
      btoa(`${this.bitcoindCredentials.username}:${this.bitcoindCredentials.password}`)
    const headers = new Headers({ Authorization: `Basic ${authString}` })

    return fetch(this.bitcoindUrl, { method: 'POST', 
                                      body: JSON.stringify(jsonRPCImport), 
                                      headers })
      .then(() => fetch(this.bitcoindUrl, { method: 'POST', 
                                            body: JSON.stringify(jsonRPCUnspent), 
                                            headers }))
      .then(resp => resp.json())
      .then(x => x.result)
      .then(utxos => utxos.map(
        x => Object({ value: x.amount * SATOSHIS_PER_BTC,
                      confirmations: x.confirmations,
                      tx_hash: x.txid,
                      tx_output_n: x.vout })))
  }


}

const LOCAL_REGTEST = new LocalRegtest(
<<<<<<< HEAD
  'http://localhost:16268', 'http://localhost:18332/', { username: 'blockstack', password: 'blockstacksystem' })
=======
  'http://localhost:16268',
  'http://blockstack:blockstacksystem@127.0.0.1:18332/',
  'http://localhost:16269')
>>>>>>> 0fd9de70

const MAINNET_DEFAULT = new BlockstackNetwork(
  'https://core.blockstack.org',
  'https://blockchain.info',
  'https://broadcast.blockstack.org')

export const network = { BlockstackNetwork, LocalRegtest,
                         defaults: { LOCAL_REGTEST, MAINNET_DEFAULT } }<|MERGE_RESOLUTION|>--- conflicted
+++ resolved
@@ -482,15 +482,11 @@
 }
 
 class LocalRegtest extends BlockstackNetwork {
-<<<<<<< HEAD
-  constructor(apiUrl: string, bitcoindUrl: string, bitcoindCredentials: ?Object = null) {
-    super(apiUrl, '', bitcoinjs.networks.testnet)
-=======
   bitcoindUrl: string
 
-  constructor(apiUrl: string, bitcoindUrl: string, broadcastServiceUrl: string) {
+  constructor(apiUrl: string, bitcoindUrl: string, broadcastServiceUrl: string, 
+    bitcoindCredentials: ?Object = null) {
     super(apiUrl, '', broadcastServiceUrl, bitcoinjs.networks.testnet)
->>>>>>> 0fd9de70
     this.bitcoindUrl = bitcoindUrl
     this.bitcoindCredentials = bitcoindCredentials
   }
@@ -582,13 +578,10 @@
 }
 
 const LOCAL_REGTEST = new LocalRegtest(
-<<<<<<< HEAD
-  'http://localhost:16268', 'http://localhost:18332/', { username: 'blockstack', password: 'blockstacksystem' })
-=======
   'http://localhost:16268',
-  'http://blockstack:blockstacksystem@127.0.0.1:18332/',
-  'http://localhost:16269')
->>>>>>> 0fd9de70
+  'http://localhost:18332/',
+  'http://localhost:16269',
+  { username: 'blockstack', password: 'blockstacksystem' })
 
 const MAINNET_DEFAULT = new BlockstackNetwork(
   'https://core.blockstack.org',
