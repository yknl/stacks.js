/* @flow */
import 'cross-fetch/polyfill'

import {
  TokenSigner,
  SECP256K1Client
} from 'jsontokens'

import {
  makeDIDFromAddress, makeUUID4,
  nextMonth, publicKeyToAddress,
  makeECPrivateKey
} from '../index'

import { encryptECIES, decryptECIES } from '../encryption'

import { Logger } from '../logger'

const VERSION = '1.3.1'

type AuthMetadata = {
  email: ?string,
  profileUrl: ?string
}

/**
 * Generates a ECDSA keypair to
 * use as the ephemeral app transit private key
 * @param {SessionData} session - session object in which key will be stored
 * @return {String} the hex encoded private key
 * @private
 */
export function generateTransitKey() {
  const transitKey = makeECPrivateKey()
  return transitKey
}

/**
 * Generates an authentication request that can be sent to the Blockstack
 * browser for the user to approve sign in. This authentication request can
 * then be used for sign in by passing it to the `redirectToSignInWithAuthRequest`
 * method.
 *
 * *Note: This method should only be used if you want to roll your own authentication
 * flow. Typically you'd use `redirectToSignIn` which takes care of this
 * under the hood.*
 *
 * @param  {String} transitPrivateKey - hex encoded transit private key
 * @param {String} redirectURI - location to redirect user to after sign in approval
 * @param {String} manifestURI - location of this app's manifest file
 * @param {Array<String>} scopes - the permissions this app is requesting
 * @param {String} appDomain - the origin of this app
 * @param {Number} expiresAt - the time at which this request is no longer valid
 * @param {Object} extraParams - Any extra parameters you'd like to pass to the authenticator.
 * Use this to pass options that aren't part of the Blockstack auth spec, but might be supported
 * by special authenticators.
 * @return {String} the authentication request
 * @private
 */
<<<<<<< HEAD
export function makeAuthRequestImpl(transitPrivateKey: string,
                                    redirectURI: string,
                                    manifestURI: string,
                                    scopes: Array<string>,
                                    appDomain: string = window.location.origin,
                                    expiresAt: number): string {
=======
export function makeAuthRequest(transitPrivateKey: string = generateAndStoreTransitKey(),
                                redirectURI: string = `${window.location.origin}/`,
                                manifestURI: string = `${window.location.origin}/manifest.json`,
                                scopes: Array<String> = DEFAULT_SCOPE,
                                appDomain: string = window.location.origin,
                                expiresAt: number = nextHour().getTime(),
                                extraParams: Object = {}): string {
>>>>>>> 3aa80327
  /* Create the payload */
  const payload = Object.assign({}, extraParams, {
    jti: makeUUID4(),
    iat: Math.floor(new Date().getTime() / 1000), // JWT times are in seconds
    exp: Math.floor(expiresAt / 1000), // JWT times are in seconds
    iss: null,
    public_keys: [],
    domain_name: appDomain,
    manifest_uri: manifestURI,
    redirect_uri: redirectURI,
    version: VERSION,
    do_not_include_profile: true,
    supports_hub_url: true,
    scopes
  })

  Logger.info(`blockstack.js: generating v${VERSION} auth request`)

  /* Convert the private key to a public key to an issuer */
  const publicKey = SECP256K1Client.derivePublicKey(transitPrivateKey)
  payload.public_keys = [publicKey]
  const address = publicKeyToAddress(publicKey)
  payload.iss = makeDIDFromAddress(address)

  /* Sign and return the token */
  const tokenSigner = new TokenSigner('ES256k', transitPrivateKey)
  const token = tokenSigner.sign(payload)

  return token
}

/**
 * Encrypts the private key for decryption by the given
 * public key.
 * @param  {String} publicKey  [description]
 * @param  {String} privateKey [description]
 * @return {String} hex encoded ciphertext
 * @private
 */
export function encryptPrivateKey(publicKey: string,
                                  privateKey: string): string | null {
  const encryptedObj = encryptECIES(publicKey, privateKey)
  const encryptedJSON = JSON.stringify(encryptedObj)
  return (new Buffer(encryptedJSON)).toString('hex')
}

/**
 * Decrypts the hex encrypted private key
 * @param  {String} privateKey  the private key corresponding to the public
 * key for which the ciphertext was encrypted
 * @param  {String} hexedEncrypted the ciphertext
 * @return {String}  the decrypted private key
 * @throws {Error} if unable to decrypt
 *
 * @private
 */
export function decryptPrivateKey(privateKey: string,
                                  hexedEncrypted: string): string | null {
  const unhexedString = new Buffer(hexedEncrypted, 'hex').toString()
  const encryptedObj = JSON.parse(unhexedString)
  const decrypted = decryptECIES(privateKey, encryptedObj)
  if (typeof decrypted !== 'string') {
    throw new Error('Unable to correctly decrypt private key')
  } else {
    return decrypted
  }
}

/**
 * Generates a signed authentication response token for an app. This
 * token is sent back to apps which use contents to access the
 * resources and data requested by the app.
 *
 * @param  {String} privateKey the identity key of the Blockstack ID generating
 * the authentication response
 * @param  {Object} profile the profile object for the Blockstack ID
 * @param  {String} username the username of the Blockstack ID if any, otherwise `null`
 * @param  {AuthMetadata} metadata an object containing metadata sent as part of the authentication
 * response including `email` if requested and available and a URL to the profile
 * @param  {String} coreToken core session token when responding to a legacy auth request
 * or `null` for current direct to gaia authentication requests
 * @param  {String} appPrivateKey the application private key. This private key is
 * unique and specific for every Blockstack ID and application combination.
 * @param  {Number} expiresAt an integer in the same format as
 * `new Date().getTime()`, milliseconds since the Unix epoch
 * @param {String} transitPublicKey the public key provide by the app
 * in its authentication request with which secrets will be encrypted
 * @param {String} hubUrl URL to the write path of the user's Gaia hub
 * @param {String} blockstackAPIUrl URL to the API endpoint to use
 * @param {String} associationToken JWT that binds the app key to the identity key
 * @return {String} signed and encoded authentication response token
 * @private
 */
export function makeAuthResponse(privateKey: string,
                                 profile: {} = {},
                                 username: ?string = null,
                                 metadata: AuthMetadata,
                                 coreToken: ?string = null,
                                 appPrivateKey: ?string = null,
                                 expiresAt: number = nextMonth().getTime(),
                                 transitPublicKey: ?string = null,
                                 hubUrl: ?string = null,
                                 blockstackAPIUrl: ?string = null,
                                 associationToken: ?string = null): string {
  /* Convert the private key to a public key to an issuer */
  const publicKey = SECP256K1Client.derivePublicKey(privateKey)
  const address = publicKeyToAddress(publicKey)

  /* See if we should encrypt with the transit key */
  let privateKeyPayload = appPrivateKey
  let coreTokenPayload = coreToken
  let additionalProperties = {}
  if (appPrivateKey !== undefined && appPrivateKey !== null) {
    Logger.info(`blockstack.js: generating v${VERSION} auth response`)
    if (transitPublicKey !== undefined && transitPublicKey !== null) {
      privateKeyPayload = encryptPrivateKey(transitPublicKey, appPrivateKey)
      if (coreToken !== undefined && coreToken !== null) {
        coreTokenPayload = encryptPrivateKey(transitPublicKey, coreToken)
      }
    }
    additionalProperties = {
      email: metadata.email ? metadata.email : null,
      profile_url: metadata.profileUrl ? metadata.profileUrl : null,
      hubUrl,
      blockstackAPIUrl,
      associationToken,
      version: VERSION
    }
  } else {
    Logger.info('blockstack.js: generating legacy auth response')
  }

  /* Create the payload */
  const payload = Object.assign({}, {
    jti: makeUUID4(),
    iat: Math.floor(new Date().getTime() / 1000), // JWT times are in seconds
    exp: Math.floor(expiresAt / 1000), // JWT times are in seconds
    iss: makeDIDFromAddress(address),
    private_key: privateKeyPayload,
    public_keys: [publicKey],
    profile,
    username,
    core_token: coreTokenPayload
  }, additionalProperties)

  /* Sign and return the token */
  const tokenSigner = new TokenSigner('ES256k', privateKey)
  return tokenSigner.sign(payload)
}<|MERGE_RESOLUTION|>--- conflicted
+++ resolved
@@ -57,22 +57,13 @@
  * @return {String} the authentication request
  * @private
  */
-<<<<<<< HEAD
-export function makeAuthRequestImpl(transitPrivateKey: string,
-                                    redirectURI: string,
-                                    manifestURI: string,
-                                    scopes: Array<string>,
+export function makeAuthRequestImpl(transitPrivateKey: string = generateAndStoreTransitKey(),
+                                    redirectURI: string = `${window.location.origin}/`,
+                                    manifestURI: string = `${window.location.origin}/manifest.json`,
+                                    scopes: Array<String> = DEFAULT_SCOPE,
                                     appDomain: string = window.location.origin,
-                                    expiresAt: number): string {
-=======
-export function makeAuthRequest(transitPrivateKey: string = generateAndStoreTransitKey(),
-                                redirectURI: string = `${window.location.origin}/`,
-                                manifestURI: string = `${window.location.origin}/manifest.json`,
-                                scopes: Array<String> = DEFAULT_SCOPE,
-                                appDomain: string = window.location.origin,
-                                expiresAt: number = nextHour().getTime(),
-                                extraParams: Object = {}): string {
->>>>>>> 3aa80327
+                                    expiresAt: number = nextHour().getTime(),
+                                    extraParams: Object = {}): string {
   /* Create the payload */
   const payload = Object.assign({}, extraParams, {
     jti: makeUUID4(),
