# Changelog
All notable changes to the project will be documented in this file.

The format is based on [Keep a Changelog](https://keepachangelog.com/en/1.0.0/)
and this project adheres to [Semantic Versioning](https://semver.org/spec/v2.0.0.html).

## [Unreleased]

### Added

- The `BlockstackWallet` class in `blockstack.js` supports generating private keys
  and addresses within the hierarchical derivation scheme used by the Blockstack
  Browser and supported by the Blockstack ecosystem.
- Support for `verify` and `sign` keywords in `getFile` and `putFile`
  respectively. This enables support for ECDSA signatures on SHA256
  hashes in the storage operations, and works for encrypted and
  unencrypted files, in addition to multi-player reads (for
  unencrypted files).
- New `TransactionSigner` interface to allow for different signing agents
  in the `transactions` functions (e.g., makePreorder).
- `putFile` can now optionally take the public key for which you want
<<<<<<< HEAD
  to encrypt the file. Thanks to @bodymindarts for this!
=======
to encrypt the file. Thanks to @bodymindarts for this!
- `handlePendingSignIn` now accepts `transitKey` as an optional 3rd parameter. This
enables support for more complex sign in flows.
>>>>>>> 1786d633

### Changed
- The gaia hub connection functions now use a JWT for authentication,
  the "v1" gaia authentication token. This is *not* a backwards
  compatible change-- an app using this version of `blockstack.js`
  will refuse to downgrade to the old protocol version unless the old
  gaia authentication provides a very specific challenge text matching
  the normal gaia hub challenge text.
- `encryptContent` now takes a public key instead of a private key to
encrypt content for other users.
- The validateProofs() method now handles errors in proof-checking
  more seamlessly, properly catching failed promises. Previous error
  cases which resulted in uncaught exception warnings and null
  responses should now behave correctly.
- `handlePendingSignIn` now takes a second parameter which is the
   signed authentication response token. Thanks to @muneebm for this!

## [17.2.0]

### Added

- `encryptContent` and `decryptContent` methods for encrypting strings
  and buffers with specific keys, or by default, the
  appPrivateKey. Thanks to @nikkolasg and @nivas8292 for PRs on this
  work.
- Functions in `transactions` to support namespace creation
  (`NAMESPACE_PREORDER`, `NAMESPACE_REVEAL`, `NAMESPACE_IMPORT`,
  `ANNOUNCE`, and `NAMESPACE_READY`). Thanks @jcnelson.
- Support for `NAME_REVOKE` transactions. Thanks @jcnelson.
- `transactions.AmountType` Flow union type that captures both the
  type of JSON response from the stable `/v1/prices/*` RESTful
  endpoints on Blockstack Core, as well as the upcoming `/v2/prices/*`
  endpoints.
- Support for setting `blockstack.js` logLevels via
  `config.logLevel`. Supports strings: `['debug', 'info', 'warn',
  'error', 'none']` and defaults to `debug`. If you do not want
  `blockstack.js` to print anything to `console.log`, use
  `'none'`. Thanks @hstove.

### Changed

- Modified the transaction builders in `transactions.js` to accept a
  new flow type `transactions.AmountType` for the price of a name or
  namespace.  This makes them forwards-compatible with the next stable
  release of Blockstack Core.
- Added inline documentation on the wire formats of all transactions.

### Fixed

- Update to proof URLs for instagram proofs. Thanks @cponeill.
- Fixes to several safety checks. Thanks @jcnelson.
- Fixed error handling in proof validation -- several errors which
  would cause uncaught promise rejections now are handled correctly.
- Improved error handling in authentication -- if a user tries to sign
  in with an application is a different browser context, rather than
  experiencing a 'Key must be less than curve order' error, the
  authentication fails.<|MERGE_RESOLUTION|>--- conflicted
+++ resolved
@@ -8,9 +8,10 @@
 
 ### Added
 
-- The `BlockstackWallet` class in `blockstack.js` supports generating private keys
-  and addresses within the hierarchical derivation scheme used by the Blockstack
-  Browser and supported by the Blockstack ecosystem.
+- The `BlockstackWallet` class in `blockstack.js` supports generating
+  private keys and addresses within the hierarchical derivation scheme
+  used by the Blockstack Browser and supported by the Blockstack
+  ecosystem.
 - Support for `verify` and `sign` keywords in `getFile` and `putFile`
   respectively. This enables support for ECDSA signatures on SHA256
   hashes in the storage operations, and works for encrypted and
@@ -19,13 +20,9 @@
 - New `TransactionSigner` interface to allow for different signing agents
   in the `transactions` functions (e.g., makePreorder).
 - `putFile` can now optionally take the public key for which you want
-<<<<<<< HEAD
   to encrypt the file. Thanks to @bodymindarts for this!
-=======
-to encrypt the file. Thanks to @bodymindarts for this!
-- `handlePendingSignIn` now accepts `transitKey` as an optional 3rd parameter. This
-enables support for more complex sign in flows.
->>>>>>> 1786d633
+- `handlePendingSignIn` now accepts `transitKey` as an optional 3rd parameter.
+  This enables support for more complex sign in flows.
 
 ### Changed
 - The gaia hub connection functions now use a JWT for authentication,
@@ -35,13 +32,13 @@
   gaia authentication provides a very specific challenge text matching
   the normal gaia hub challenge text.
 - `encryptContent` now takes a public key instead of a private key to
-encrypt content for other users.
+  encrypt content for other users.
 - The validateProofs() method now handles errors in proof-checking
   more seamlessly, properly catching failed promises. Previous error
   cases which resulted in uncaught exception warnings and null
   responses should now behave correctly.
 - `handlePendingSignIn` now takes a second parameter which is the
-   signed authentication response token. Thanks to @muneebm for this!
+  signed authentication response token. Thanks to @muneebm for this!
 
 ## [17.2.0]
 
