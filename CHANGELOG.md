# Changelog
All notable changes to the project will be documented in this file.

The format is based on [Keep a Changelog](https://keepachangelog.com/en/1.0.0/)
and this project adheres to [Semantic Versioning](https://semver.org/spec/v2.0.0.html).

## [Unreleased]

### Added

- Support for `verify` and `sign` keywords in `getFile` and `putFile`
  respectively. This enables support for ECDSA signatures on SHA256
  hashes in the storage operations, and works for encrypted and
  unencrypted files, in addition to multi-player reads (for
  unencrypted files).
- New `TransactionSigner` interface to allow for different signing agents
  in the `transactions` functions (e.g., makePreorder).
- `putFile` can now optionally take the public key for which you want
to encrypt the file. Thanks to @bodymindarts for this!
- `handlePendingSignIn` now accepts `transitKey` as an optional 3rd parameter. This
enables support for more complex sign in flows.

### Changed
- The gaia hub connection functions now use a JWT for authentication,
  the "v1" gaia authentication token. This is *not* a backwards
  compatible change-- an app using this version of `blockstack.js`
  will refuse to downgrade to the old protocol version unless the old
  gaia authentication provides a very specific challenge text matching
  the normal gaia hub challenge text.
- `encryptContent` now takes a public key instead of a private key to
encrypt content for other users.
- The validateProofs() method now handles errors in proof-checking
  more seamlessly, properly catching failed promises. Previous error
  cases which resulted in uncaught exception warnings and null
  responses should now behave correctly.
- `handlePendingSignIn` now takes a second parameter which is the
   signed authentication response token. Thanks to @muneebm for this!
<<<<<<< HEAD
-  Fixed an issue in `ecPairToHexString` that may result in generation of
   an incorrectly hex string encoding of the private key.
=======
- Proofs now support subdomains.
>>>>>>> 7eff8ad1

## [17.2.0]

### Added

- `encryptContent` and `decryptContent` methods for encrypting strings
  and buffers with specific keys, or by default, the
  appPrivateKey. Thanks to @nikkolasg and @nivas8292 for PRs on this
  work.
- Functions in `transactions` to support namespace creation
  (`NAMESPACE_PREORDER`, `NAMESPACE_REVEAL`, `NAMESPACE_IMPORT`,
  `ANNOUNCE`, and `NAMESPACE_READY`). Thanks @jcnelson.
- Support for `NAME_REVOKE` transactions. Thanks @jcnelson.
- `transactions.AmountType` Flow union type that captures both the
  type of JSON response from the stable `/v1/prices/*` RESTful
  endpoints on Blockstack Core, as well as the upcoming `/v2/prices/*`
  endpoints.
- Support for setting `blockstack.js` logLevels via
  `config.logLevel`. Supports strings: `['debug', 'info', 'warn',
  'error', 'none']` and defaults to `debug`. If you do not want
  `blockstack.js` to print anything to `console.log`, use
  `'none'`. Thanks @hstove.

### Changed

- Modified the transaction builders in `transactions.js` to accept a
  new flow type `transactions.AmountType` for the price of a name or
  namespace.  This makes them forwards-compatible with the next stable
  release of Blockstack Core.
- Added inline documentation on the wire formats of all transactions.

### Fixed

- Update to proof URLs for instagram proofs. Thanks @cponeill.
- Fixes to several safety checks. Thanks @jcnelson.
- Fixed error handling in proof validation -- several errors which
  would cause uncaught promise rejections now are handled correctly.
- Improved error handling in authentication -- if a user tries to sign
  in with an application is a different browser context, rather than
  experiencing a 'Key must be less than curve order' error, the
  authentication fails.<|MERGE_RESOLUTION|>--- conflicted
+++ resolved
@@ -35,12 +35,9 @@
   responses should now behave correctly.
 - `handlePendingSignIn` now takes a second parameter which is the
    signed authentication response token. Thanks to @muneebm for this!
-<<<<<<< HEAD
--  Fixed an issue in `ecPairToHexString` that may result in generation of
-   an incorrectly hex string encoding of the private key.
-=======
+- Fixed an issue in `ecPairToHexString` that may result in generation of
+  an incorrectly hex string encoding of the private key.
 - Proofs now support subdomains.
->>>>>>> 7eff8ad1
 
 ## [17.2.0]
 
