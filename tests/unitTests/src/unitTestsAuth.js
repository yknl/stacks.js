--- conflicted
+++ resolved
@@ -22,12 +22,8 @@
   verifyAuthRequestAndLoadManifest,
   handlePendingSignIn,
   signUserOut,
-<<<<<<< HEAD
-  config
-=======
   config,
   loadUserData
->>>>>>> 3556cef5
 } from '../../../lib'
 
 import { BLOCKSTACK_APP_PRIVATE_KEY_LABEL } from '../../../lib/auth/authConstants'
@@ -350,11 +346,7 @@
       })
   })
 
-<<<<<<< HEAD
-  test('handlePendingSignIn with authResponseToken, transit key and custom nameLookupUrl', (t) => {
-=======
   test('handlePendingSignIn with authResponseToken, transit key and custom Blockstack API URL', (t) => {
->>>>>>> 3556cef5
     t.plan(2)
 
     const customBlockstackAPIUrl = 'https://test.name.lookups'
@@ -385,8 +377,6 @@
         t.fail('Should not error')
       })
   })
-<<<<<<< HEAD
-=======
 
   test('handlePendingSignIn with authResponseToken, transit key, '
     + 'Blockstack API URL, and Gaia association token', (t) => {
@@ -439,5 +429,4 @@
         t.fail('Should not error')
       })
   })
->>>>>>> 3556cef5
 }