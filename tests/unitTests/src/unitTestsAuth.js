// import test from 'tape'
import test from 'tape-promise/tape'
import { decodeToken, TokenSigner } from 'jsontokens'
import FetchMock from 'fetch-mock'

import {
  makeECPrivateKey,
  getPublicKeyFromPrivate,
  makeAuthResponse,
  verifyAuthRequest,
  verifyAuthResponse,
  publicKeyToAddress,
  makeDIDFromAddress,
  isExpirationDateValid,
  isIssuanceDateValid,
  doSignaturesMatchPublicKeys,
  doPublicKeysMatchIssuer,
  doPublicKeysMatchUsername,
  isManifestUriValid,
  isRedirectUriValid,
  verifyAuthRequestAndLoadManifest,
<<<<<<< HEAD
  handlePendingSignIn,
  signUserOut,
  config,
  loadUserData
} from '../../../src'

import { BLOCKSTACK_APP_PRIVATE_KEY_LABEL } from '../../../src/auth/authConstants'

=======
  UserSession,
  AppConfig,
  config
} from '../../../lib'

>>>>>>> d3763767
import { sampleProfiles, sampleNameRecords } from './sampleData'

// global.window = {}

export function runAuthTests() {
  const privateKey = 'a5c61c6ca7b3e7e55edee68566aeab22e4da26baa285c7bd10e8d2218aa3b229'
  const publicKey = '027d28f9951ce46538951e3697c62588a87f1f1f295de4a14fdd4c780fc52cfe69'
  const nameLookupURL = 'https://core.blockstack.org/v1/names/'

  test('makeAuthRequest && verifyAuthRequest', (t) => {
    t.plan(15)

    const appConfig = new AppConfig(['store_write'], 'http://localhost:3000')
    const blockstack = new UserSession({ appConfig })

    const authRequest = blockstack.makeAuthRequest(privateKey)
    t.ok(authRequest, 'auth request should have been created')
    console.log(authRequest)

    const decodedToken = decodeToken(authRequest)
    t.ok(decodedToken, 'auth request token should have been decoded')
    console.log(JSON.stringify(decodedToken, null, 2))

    const address = publicKeyToAddress(publicKey)
    const referenceDID = makeDIDFromAddress(address)
    const origin = 'http://localhost:3000'
    t.equal(decodedToken.payload.iss,
            referenceDID, 'auth request issuer should include the public key')
    t.equal(decodedToken.payload.domain_name,
            origin, 'auth request domain_name should be origin')
    t.equal(decodedToken.payload.redirect_uri,
            'http://localhost:3000', 'auth request redirects to correct uri')
    t.equal(decodedToken.payload.manifest_uri,
            'http://localhost:3000/manifest.json', 'auth request manifest is correct uri')

    t.equal(JSON.stringify(decodedToken.payload.scopes),
            '["store_write"]', 'auth request scopes should be store_write')

    verifyAuthRequest(authRequest)
      .then((verified) => {
        t.true(verified, 'auth request should be verified')
      })

    t.true(isExpirationDateValid(authRequest), 'Expiration date should be valid')
    t.true(isIssuanceDateValid(authRequest), 'Issuance date should be valid')
    t.true(doSignaturesMatchPublicKeys(authRequest), 'Signatures should match the public keys')
    t.true(doPublicKeysMatchIssuer(authRequest), 'Public keys should match the issuer')
    t.true(isManifestUriValid(authRequest), 'Manifest URI should be on the app origin')
    t.true(isRedirectUriValid(authRequest), 'Redirect URL should be to app origin')


    const manifiestUrl = 'http://localhost:3000/manifest.json'
    const manifest = {
      name: 'App',
      start_url: 'http://localhost:3000/',
      description: 'A simple todo app build on blockstack',
      icons: [{
        src: 'http://localhost:3000/logo.png',
        sizes: '400x400',
        type: 'image/png'
      }]
    }
    const manifestString = JSON.stringify(manifest)
    FetchMock.get(manifiestUrl, manifestString)

    verifyAuthRequestAndLoadManifest(authRequest)
      .then((appManifest) => {
        console.log(appManifest)
        t.equal(appManifest.name, 'App', 'should fetch manifest for valid auth request')
      })
  })

  test('make and verify auth request with extraParams', (t) => {
    t.plan(4)

    const appConfig = new AppConfig(['store_write'], 'http://localhost:3000')
    const blockstack = new UserSession({ appConfig })

    const authRequest = blockstack.makeAuthRequest(
      privateKey, undefined, { myCustomParam: 'asdf' }
    )
    t.ok(authRequest, 'auth request should have been created')

    const decodedToken = decodeToken(authRequest)
    t.ok(decodedToken, 'auth request token should have been decoded')

    t.equal(decodedToken.payload.myCustomParam, 'asdf', 'custom param from extraParams is included in payload')

    verifyAuthRequest(authRequest)
      .then((verified) => {
        t.true(verified, 'auth request should be verified')
      })
  })

  test('invalid auth request - signature not verified', (t) => {
    t.plan(3)

    const appConfig = new AppConfig(['store_write'], 'http://localhost:3000')
    const blockstack = new UserSession({ appConfig })

    const authRequest = blockstack.makeAuthRequest(privateKey)
    const invalidAuthRequest = authRequest.substring(0, authRequest.length - 1)

    t.equal(doSignaturesMatchPublicKeys(invalidAuthRequest), false,
            'Signatures should not match the public keys')

    verifyAuthRequest(invalidAuthRequest)
      .then((verified) => {
        t.equal(verified, false, 'auth request should be unverified')
      })

    verifyAuthRequestAndLoadManifest(invalidAuthRequest)
      .then(() => {
        // no op
      },
            () => {
              t.pass('invalid auth request rejected')
            })
  })

  test('invalid auth request - invalid redirect uri', (t) => {
    t.plan(3)
    const appConfig = new AppConfig(['store_write'], 'http://localhost:3000')
    appConfig.redirectURI = () => 'https://example.com' // monkey patch for test
    const blockstack = new UserSession({ appConfig })

    const invalidAuthRequest = blockstack.makeAuthRequest(privateKey)
    console.log(invalidAuthRequest)
    t.equal(isRedirectUriValid(invalidAuthRequest), false,
            'Redirect URI should be invalid since it does not match origin')

    verifyAuthRequest(invalidAuthRequest)
      .then((verified) => {
        t.equal(verified, false, 'auth request should be unverified')
      })

    verifyAuthRequestAndLoadManifest(invalidAuthRequest)
      .then(() => {
        // no op
      },
            () => {
              t.pass('invalid auth request rejected')
            })
  })

  test('invalid auth request - invalid manifest uri', (t) => {
    t.plan(2)

    const appConfig = new AppConfig(['store_write'], 'http://localhost:3000')
    appConfig.manifestURI = () => 'https://example.com/manifest.json' // monkey patch for test
    const blockstack = new UserSession({ appConfig })
    const invalidAuthRequest = blockstack.makeAuthRequest(privateKey)

    t.equal(isManifestUriValid(invalidAuthRequest), false,
            'Manifest URI should be invalid since it does not match origin')

    verifyAuthRequest(invalidAuthRequest)
      .then((verified) => {
        t.equal(verified, false, 'auth request should be unverified')
      })
  })

  test('makeAuthResponse && verifyAuthResponse', (t) => {
    t.plan(11)

    const authResponse = makeAuthResponse(privateKey, sampleProfiles.ryan)
    t.ok(authResponse, 'auth response should have been created')

    const decodedToken = decodeToken(authResponse)
    t.ok(decodedToken, 'auth response should have been decoded')
    // console.log(JSON.stringify(decodedToken, null, 2))

    const address = publicKeyToAddress(publicKey)
    const referenceDID = makeDIDFromAddress(address)
    t.equal(decodedToken.payload.iss,
            referenceDID, 'auth response issuer should include the public key')

    t.equal(JSON.stringify(decodedToken.payload.profile),
            JSON.stringify(sampleProfiles.ryan), 'auth response profile should equal the reference value')

    t.equal(decodedToken.payload.username, null, 'auth response username should be null')

    // const verified = verifyAuthResponse(authResponse)
    // t.equal(verified, true, 'auth response should be verified')

    verifyAuthResponse(authResponse, nameLookupURL)
      .then((verifiedResult) => {
        t.true(verifiedResult, 'auth response should be verified')
      })

    t.true(isExpirationDateValid(authResponse), 'Expiration date should be valid')
    t.true(isIssuanceDateValid(authResponse), 'Issuance date should be valid')
    t.true(doSignaturesMatchPublicKeys(authResponse), 'Signatures should match the public keys')
    t.true(doPublicKeysMatchIssuer(authResponse), 'Public keys should match the issuer')

    doPublicKeysMatchUsername(authResponse, nameLookupURL)
      .then((verifiedResult) => {
        t.true(verifiedResult, 'Public keys should match the username')
      })
  })

  test('auth response with username', (t) => {
    t.plan(2)

    const url = `${nameLookupURL}ryan.id`
    // console.log(`URL: ${url}`)

    FetchMock.get(url, sampleNameRecords.ryan)

    const authResponse = makeAuthResponse(privateKey, sampleProfiles.ryan, 'ryan.id')
    // console.log(decodeToken(authResponse))

    doPublicKeysMatchUsername(authResponse, nameLookupURL)
      .then((verified) => {
        t.true(verified, 'Public keys should match the username')
      })

    verifyAuthResponse(authResponse, nameLookupURL)
      .then((verifiedResult) => {
        t.true(verifiedResult, 'auth response should be verified')
      })
  })

  test('auth response with invalid private key', (t) => {
    t.plan(2)

    const appConfig = new AppConfig(['store_write'], 'http://localhost:3000')
    const blockstack = new UserSession({ appConfig })

    const url = `${nameLookupURL}ryan.id`
    // console.log(`URL: ${url}`)

    FetchMock.get(url, sampleNameRecords.ryan)

    const appPrivateKey = makeECPrivateKey()
    const transitPrivateKey = makeECPrivateKey()
    const transitPublicKey = getPublicKeyFromPrivate(transitPrivateKey)
    const badTransitPrivateKey = makeECPrivateKey()
    blockstack.store.getSessionData().transitKey = badTransitPrivateKey
    const metadata = { }

    const authResponse = makeAuthResponse(privateKey, sampleProfiles.ryan, 'ryan.id',
                                          metadata, undefined, appPrivateKey, undefined,
                                          transitPublicKey)


    blockstack.handlePendingSignIn(authResponse)
      .then(() => {
        t.fail('Should have failed to decrypt auth response')
      })
      .catch((err) => {
        console.log(err)
        t.pass('Should fail to decrypt auth response')
      })
      .then(() => {
        blockstack.store.getSessionData().transitKey = transitPrivateKey

        return blockstack.handlePendingSignIn(authResponse)
      })
      .then(() => {
        t.pass('Should correctly sign in with correct transit key')
      })
      .catch((err) => {
        console.log(err.stack)
        t.fail('Should not error')
      })
  })

  test('handlePendingSignIn with authResponseToken', (t) => {
    t.plan(1)

    const url = `${nameLookupURL}ryan.id`

    FetchMock.get(url, sampleNameRecords.ryan)

    const appPrivateKey = makeECPrivateKey()
    const transitPrivateKey = makeECPrivateKey()
    const transitPublicKey = getPublicKeyFromPrivate(transitPrivateKey)
    const metadata = {}

    const appConfig = new AppConfig(['store_write'], 'http://localhost:3000')
    const blockstack = new UserSession({ appConfig })
    blockstack.store.getSessionData().transitKey = transitPrivateKey

    const authResponse = makeAuthResponse(privateKey, sampleProfiles.ryan, 'ryan.id',
                                          metadata, undefined, appPrivateKey, undefined,
                                          transitPublicKey)

    blockstack.handlePendingSignIn(authResponse)
      .then(() => {
        t.pass('Should correctly sign in with auth response')
      })
      .catch((err) => {
        console.log(err.stack)
        t.fail('Should not error')
      })
  })

  test('handlePendingSignIn 2', (t) => {
    t.plan(1)

    const url = `${nameLookupURL}ryan.id`

    FetchMock.get(url, sampleNameRecords.ryan)

    const appPrivateKey = makeECPrivateKey()
    const transitPrivateKey = makeECPrivateKey()
    const transitPublicKey = getPublicKeyFromPrivate(transitPrivateKey)
    const metadata = {}

    const authResponse = makeAuthResponse(privateKey, sampleProfiles.ryan, 'ryan.id',
                                          metadata, undefined, appPrivateKey, undefined,
                                          transitPublicKey)

    const appConfig = new AppConfig(['store_write'], 'http://localhost:3000')
    const blockstack = new UserSession({ appConfig })
    blockstack.store.getSessionData().transitKey = transitPrivateKey

    blockstack.handlePendingSignIn(authResponse)
      .then(() => {
        t.pass('Should correctly sign in with auth response')
      })
      .catch((err) => {
        console.log(err.stack)
        t.fail('Should not error')
      })
  })


  test('app config defaults app domain to origin', (t) => {
    t.plan(5)
    global.window = {
      location: {
        origin: 'https://example.com'
      }
    }

    const appConfig = new AppConfig()

    t.equal(appConfig.appDomain, 'https://example.com')
    t.equal(appConfig.scopes.length, 1)
    t.equal(appConfig.scopes[0], 'store_write')
    t.equal(appConfig.manifestURI(), 'https://example.com/manifest.json')
    t.equal(appConfig.redirectURI(), 'https://example.com')
    global.window = undefined
  })

  test('app config works with custom app domain to origin', (t) => {
    t.plan(5)
    global.window = {
      location: {
        origin: 'https://example.com'
      }
    }

    const appConfig = new AppConfig(['store_write'], 'https://custom.example.com')

    t.equal(appConfig.appDomain, 'https://custom.example.com')
    t.equal(appConfig.scopes.length, 1)
    t.equal(appConfig.scopes[0], 'store_write')
    t.equal(appConfig.manifestURI(), 'https://custom.example.com/manifest.json')
    t.equal(appConfig.redirectURI(), 'https://custom.example.com')
    global.window = undefined
  })

  test('handlePendingSignIn with authResponseToken, transit key and custom Blockstack API URL', (t) => {
    t.plan(2)

    const customBlockstackAPIUrl = 'https://test.name.lookups'
    const oldBlockstackAPIUrl = config.network.blockstackAPIUrl
    const url = `${customBlockstackAPIUrl}/v1/names/ryan.id`

    FetchMock.get(url, sampleNameRecords.ryan)

    const appPrivateKey = makeECPrivateKey()
    const transitPrivateKey = makeECPrivateKey()
    const transitPublicKey = getPublicKeyFromPrivate(transitPrivateKey)
    const metadata = {}

    const appConfig = new AppConfig(['store_write'], 'http://localhost:3000')
    const blockstack = new UserSession({ appConfig })
    blockstack.store.getSessionData().transitKey = transitPrivateKey

    const authResponse = makeAuthResponse(privateKey, sampleProfiles.ryan, 'ryan.id',
                                          metadata, undefined, appPrivateKey, undefined,
                                          transitPublicKey, undefined, customBlockstackAPIUrl)

    blockstack.handlePendingSignIn(authResponse)
      .then(() => {
        t.pass('Should correctly sign in with auth response')
        t.equal(config.network.blockstackAPIUrl, customBlockstackAPIUrl,
                'Should override global Blockstack API URL')

        config.network.blockstackAPIUrl = oldBlockstackAPIUrl
      })
      .catch((err) => {
        console.log(err.stack)
        t.fail('Should not error')
      })
  })

  test('handlePendingSignIn with authResponseToken, transit key, '
    + 'Blockstack API URL, and Gaia association token', (t) => {
    t.plan(3)

    const customBlockstackAPIUrl = 'https://test.name.lookups'
    const oldBlockstackAPIUrl = config.network.blockstackAPIUrl
    const url = `${customBlockstackAPIUrl}/v1/names/ryan.id`

    FetchMock.get(url, sampleNameRecords.ryan)

    const appPrivateKey = makeECPrivateKey()
    const identityPrivateKey = makeECPrivateKey()
    const transitPrivateKey = makeECPrivateKey()
    const transitPublicKey = getPublicKeyFromPrivate(transitPrivateKey)
    const metadata = {}

    const appPublicKey = getPublicKeyFromPrivate(appPrivateKey)
    const FOUR_MONTH_SECONDS = 60 * 60 * 24 * 31 * 4
    const salt = '00000000000000000000000000000'
    const identityPublicKey = getPublicKeyFromPrivate(identityPrivateKey)
    const associationTokenClaim = {
      childToAssociate: appPublicKey,
      iss: identityPublicKey,
      exp: FOUR_MONTH_SECONDS + (new Date() / 1000),
      salt
    }
    const gaiaAssociationToken = new TokenSigner('ES256K', identityPrivateKey)
      .sign(associationTokenClaim)

    const authResponse = makeAuthResponse(privateKey, sampleProfiles.ryan, 'ryan.id',
                                          metadata, undefined, appPrivateKey, undefined,
                                          transitPublicKey, undefined, customBlockstackAPIUrl,
                                          gaiaAssociationToken)

    const appConfig = new AppConfig(['store_write'], 'http://localhost:3000')
    const blockstack = new UserSession({ appConfig })
    blockstack.store.getSessionData().transitKey = transitPrivateKey

    blockstack.handlePendingSignIn(authResponse)
      .then(() => {
        t.pass('Should correctly sign in with auth response')
        t.equal(config.network.blockstackAPIUrl, customBlockstackAPIUrl,
                'Should override global Blockstack API URL')

        t.equal(blockstack.loadUserData().gaiaAssociationToken, gaiaAssociationToken,
                'Should have Gaia association token')

        // restore
        config.network.blockstackAPIUrl = oldBlockstackAPIUrl
      })
      .catch((err) => {
        console.log(err.stack)
        t.fail('Should not error')
      })
  })
}<|MERGE_RESOLUTION|>--- conflicted
+++ resolved
@@ -19,22 +19,11 @@
   isManifestUriValid,
   isRedirectUriValid,
   verifyAuthRequestAndLoadManifest,
-<<<<<<< HEAD
-  handlePendingSignIn,
-  signUserOut,
-  config,
-  loadUserData
-} from '../../../src'
-
-import { BLOCKSTACK_APP_PRIVATE_KEY_LABEL } from '../../../src/auth/authConstants'
-
-=======
   UserSession,
   AppConfig,
   config
 } from '../../../lib'
 
->>>>>>> d3763767
 import { sampleProfiles, sampleNameRecords } from './sampleData'
 
 // global.window = {}
