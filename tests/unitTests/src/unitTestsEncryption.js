import test from 'tape-promise/tape'
<<<<<<< HEAD
import {
 encryptECIES,
 decryptECIES,
 getHexFromBN,
 signECDSA,
 verifyECDSA,
 encryptMnemonic,
 decryptMnemonic
=======

import elliptic from 'elliptic'
import {
  encryptECIES, decryptECIES, getHexFromBN, signECDSA, verifyECDSA
>>>>>>> 5aad42b0
} from '../../../lib/encryption'


export function runEncryptionTests() {
  const privateKey = 'a5c61c6ca7b3e7e55edee68566aeab22e4da26baa285c7bd10e8d2218aa3b229'
  const publicKey = '027d28f9951ce46538951e3697c62588a87f1f1f295de4a14fdd4c780fc52cfe69'

  test('encrypt-to-decrypt works', (t) => {
    t.plan(2)

    const testString = 'all work and no play makes jack a dull boy'
    let cipherObj = encryptECIES(publicKey, testString)
    let deciphered = decryptECIES(privateKey, cipherObj)
    t.equal(deciphered, testString, 'Decrypted ciphertext does not match expected plaintext')

    const testBuffer = new Buffer(testString)
    cipherObj = encryptECIES(publicKey, testBuffer)
    deciphered = decryptECIES(privateKey, cipherObj)
    t.equal(deciphered.toString('hex'), testBuffer.toString('hex'),
            'Decrypted cipherbuffer does not match expected plainbuffer')
  })

  test('encrypt-to-decrypt fails on bad mac', (t) => {
    t.plan(1)

    const testString = 'all work and no play makes jack a dull boy'
    const cipherObj = encryptECIES(publicKey, testString)
    const evilString = 'some work and some play makes jack a dull boy'
    const evilObj = encryptECIES(publicKey, evilString)

    cipherObj.cipherText = evilObj.cipherText

    try {
      decryptECIES(privateKey, cipherObj)
      t.true(false, 'Decryption should have failed when ciphertext modified')
    } catch (e) {
      t.true(true, 'Decryption correctly fails when ciphertext modified')
    }
  })

  test('sign-to-verify-works', (t) => {
    t.plan(2)

    const testString = 'all work and no play makes jack a dull boy'
    let sigObj = signECDSA(privateKey, testString)
    t.true(verifyECDSA(testString, sigObj.publicKey, sigObj.signature),
           'String content should be verified')

    const testBuffer = new Buffer(testString)
    sigObj = signECDSA(privateKey, testBuffer)
    t.true(verifyECDSA(testBuffer, sigObj.publicKey, sigObj.signature),
           'String buffer should be verified')
  })

  test('sign-to-verify-fails', (t) => {
    t.plan(3)

    const testString = 'all work and no play makes jack a dull boy'
    const failString = 'I should fail'

    let sigObj = signECDSA(privateKey, testString)
    t.false(verifyECDSA(failString, sigObj.publicKey, sigObj.signature),
            'String content should not be verified')

    const testBuffer = Buffer.from(testString)
    sigObj = signECDSA(privateKey, testBuffer)
    t.false(verifyECDSA(Buffer.from(failString), sigObj.publicKey, sigObj.signature),
            'Buffer content should not be verified')

    const badPK = '0288580b020800f421d746f738b221d384f098e911b81939d8c94df89e74cba776'
    sigObj = signECDSA(privateKey, testBuffer)
    t.false(verifyECDSA(Buffer.from(failString), badPK, sigObj.signature),
            'Buffer content should not be verified')
  })

  test('bn-padded-to-64-bytes', (t) => {
    t.plan(1)
    const ecurve = new elliptic.ec('secp256k1')

    const evilHexes = ['ba40f85b152bea8c3812da187bcfcfb0dc6e15f9e27cb073633b1c787b19472f',
                       'e346010f923f768138152d0bad063999ff1da5361a81e6e6f9106241692a0076']
    const results = evilHexes.map((hex) => {
      const ephemeralSK = ecurve.keyFromPrivate(hex)
      const ephemeralPK = ephemeralSK.getPublic()
      const sharedSecret = ephemeralSK.derive(ephemeralPK)
      return getHexFromBN(sharedSecret).length === 64
    })

    t.true(results.every(x => x), 'Evil hexes must all generate 64-len hex strings')
  })

  test('encryptMnemonic & decryptMnemonic', (t) => {
    t.plan(4)

    const rawPhrase = 'march eager husband pilot waste rely exclude taste ' +
      'twist donkey actress scene'
    const rawPassword = 'testtest'

    const preEncryptedPhrase = '7573f4f51089ba7ce2b95542552b7504de7305398637733' +
     '0579649dfbc9e664073ba614fac180d3dc237b21eba57f9aee5702ba819fe17a0752c4dc7' +
     '94884c9e75eb60da875f778bbc1aaca1bd373ea3'

    const legacyPhrase = 'vivid oxygen neutral wheat find thumb cigar wheel ' +
      'board kiwi portion business'
    const legacyPassword = 'supersecret'
    const legacyEncrypted = '1c94d7de0000000304d583f007c71e6e5fef354c046e8c64b1' +
      'adebd6904dcb007a1222f07313643873455ab2a3ab3819e99d518cc7d33c18bde02494aa' +
      '74efc35a8970b2007b2fc715f6067cee27f5c92d020b1806b0444994aab80050a6732131' +
      'd2947a51bacb3952fb9286124b3c2b3196ff7edce66dee0dbd9eb59558e0044bddb3a78f' +
      '48a66cf8d78bb46bb472bd2d5ec420c831fc384293252459524ee2d668869f33c586a944' +
      '67d0ce8671260f4cc2e87140c873b6ca79fb86c6d77d134d7beb2018845a9e71e6c7ecde' +
      'dacd8a676f1f873c5f9c708cc6070642d44d2505aa9cdba26c50ad6f8d3e547fb0cba710' +
      'a7f7be54ff7ea7e98a809ddee5ef85f6f259b3a17a8d8dbaac618b80fe266a1e63ec19e4' +
      '76bee9177b51894ee'

    // Test encryption -> decryption. Can't be done with hard-coded values
    // due to random salt.
    // TODO: Use generators to allow for inserting the same salt for testing?
    encryptMnemonic(rawPhrase, rawPassword)
      .then(encoded =>
        decryptMnemonic(encoded.toString('hex'), rawPassword)
      , (err) => {
        t.fail(`Should encrypt mnemonic phrase, instead errored: ${err}`)
      })
      .then(decoded => {
        t.true(decoded.toString() === rawPhrase, 'Should encrypt & decrypt a phrase correctly')
      }, (err) => {
        t.fail(`Should decrypt encrypted phrase, instead errored: ${err}`)
      })

    // Test valid input (No salt, so it's the same every time)
    decryptMnemonic(legacyEncrypted, legacyPassword).then((decoded) => {
      t.true(decoded.toString() === legacyPhrase, 'Should decrypt legacy encrypted phrase')
    }, (err) => {
      t.fail(`Should decrypt legacy encrypted phrase, instead errored: ${err}`)
    })

    // Invalid inputs
    encryptMnemonic('not a mnemonic phrase', 'password').then(() => {
      t.fail('Should have thrown on invalid mnemonic input')
    }, () => {
      t.pass('Should throw on invalid mnemonic input')
    })

    decryptMnemonic(preEncryptedPhrase, 'incorrect password').then(() => {
      t.fail('Should have thrown on incorrect password for decryption')
    }, () => {
      t.pass('Should throw on incorrect password')
    })
  })
}<|MERGE_RESOLUTION|>--- conflicted
+++ resolved
@@ -1,19 +1,9 @@
 import test from 'tape-promise/tape'
-<<<<<<< HEAD
-import {
- encryptECIES,
- decryptECIES,
- getHexFromBN,
- signECDSA,
- verifyECDSA,
- encryptMnemonic,
- decryptMnemonic
-=======
 
 import elliptic from 'elliptic'
 import {
-  encryptECIES, decryptECIES, getHexFromBN, signECDSA, verifyECDSA
->>>>>>> 5aad42b0
+  encryptECIES, decryptECIES, getHexFromBN, signECDSA,
+  verifyECDSA,  encryptMnemonic, decryptMnemonic
 } from '../../../lib/encryption'
 
 
@@ -108,37 +98,36 @@
   test('encryptMnemonic & decryptMnemonic', (t) => {
     t.plan(4)
 
-    const rawPhrase = 'march eager husband pilot waste rely exclude taste ' +
-      'twist donkey actress scene'
+    const rawPhrase = 'march eager husband pilot waste rely exclude taste '
+      + 'twist donkey actress scene'
     const rawPassword = 'testtest'
 
-    const preEncryptedPhrase = '7573f4f51089ba7ce2b95542552b7504de7305398637733' +
-     '0579649dfbc9e664073ba614fac180d3dc237b21eba57f9aee5702ba819fe17a0752c4dc7' +
-     '94884c9e75eb60da875f778bbc1aaca1bd373ea3'
+    const preEncryptedPhrase = '7573f4f51089ba7ce2b95542552b7504de7305398637733'
+     + '0579649dfbc9e664073ba614fac180d3dc237b21eba57f9aee5702ba819fe17a0752c4dc7'
+     + '94884c9e75eb60da875f778bbc1aaca1bd373ea3'
 
-    const legacyPhrase = 'vivid oxygen neutral wheat find thumb cigar wheel ' +
-      'board kiwi portion business'
+    const legacyPhrase = 'vivid oxygen neutral wheat find thumb cigar wheel '
+      + 'board kiwi portion business'
     const legacyPassword = 'supersecret'
-    const legacyEncrypted = '1c94d7de0000000304d583f007c71e6e5fef354c046e8c64b1' +
-      'adebd6904dcb007a1222f07313643873455ab2a3ab3819e99d518cc7d33c18bde02494aa' +
-      '74efc35a8970b2007b2fc715f6067cee27f5c92d020b1806b0444994aab80050a6732131' +
-      'd2947a51bacb3952fb9286124b3c2b3196ff7edce66dee0dbd9eb59558e0044bddb3a78f' +
-      '48a66cf8d78bb46bb472bd2d5ec420c831fc384293252459524ee2d668869f33c586a944' +
-      '67d0ce8671260f4cc2e87140c873b6ca79fb86c6d77d134d7beb2018845a9e71e6c7ecde' +
-      'dacd8a676f1f873c5f9c708cc6070642d44d2505aa9cdba26c50ad6f8d3e547fb0cba710' +
-      'a7f7be54ff7ea7e98a809ddee5ef85f6f259b3a17a8d8dbaac618b80fe266a1e63ec19e4' +
-      '76bee9177b51894ee'
+    const legacyEncrypted = '1c94d7de0000000304d583f007c71e6e5fef354c046e8c64b1'
+      + 'adebd6904dcb007a1222f07313643873455ab2a3ab3819e99d518cc7d33c18bde02494aa'
+      + '74efc35a8970b2007b2fc715f6067cee27f5c92d020b1806b0444994aab80050a6732131'
+      + 'd2947a51bacb3952fb9286124b3c2b3196ff7edce66dee0dbd9eb59558e0044bddb3a78f'
+      + '48a66cf8d78bb46bb472bd2d5ec420c831fc384293252459524ee2d668869f33c586a944'
+      + '67d0ce8671260f4cc2e87140c873b6ca79fb86c6d77d134d7beb2018845a9e71e6c7ecde'
+      + 'dacd8a676f1f873c5f9c708cc6070642d44d2505aa9cdba26c50ad6f8d3e547fb0cba710'
+      + 'a7f7be54ff7ea7e98a809ddee5ef85f6f259b3a17a8d8dbaac618b80fe266a1e63ec19e4'
+      + '76bee9177b51894ee'
 
     // Test encryption -> decryption. Can't be done with hard-coded values
     // due to random salt.
     // TODO: Use generators to allow for inserting the same salt for testing?
     encryptMnemonic(rawPhrase, rawPassword)
-      .then(encoded =>
-        decryptMnemonic(encoded.toString('hex'), rawPassword)
-      , (err) => {
-        t.fail(`Should encrypt mnemonic phrase, instead errored: ${err}`)
-      })
-      .then(decoded => {
+      .then(encoded => decryptMnemonic(encoded.toString('hex'), rawPassword),
+            (err) => {
+              t.fail(`Should encrypt mnemonic phrase, instead errored: ${err}`)
+            })
+      .then((decoded) => {
         t.true(decoded.toString() === rawPhrase, 'Should encrypt & decrypt a phrase correctly')
       }, (err) => {
         t.fail(`Should decrypt encrypted phrase, instead errored: ${err}`)
