import test from 'tape'
import FetchMock from 'fetch-mock'
import proxyquire from 'proxyquire'
import sinon from 'sinon'
import { TokenSigner, TokenVerifier, decodeToken } from 'jsontokens'
import {
  uploadToGaiaHub, getFullReadUrl,
  connectToGaiaHub,
  getBucketUrl
<<<<<<< HEAD
} from '../../../src/storage/hub'
import { getFile, encryptContent, decryptContent } from '../../../src/storage'
import { BLOCKSTACK_STORAGE_LABEL } from '../../../src/auth/authConstants'
import { getPublicKeyFromPrivate } from '../../../src/keys'
=======
} from '../../../lib/storage/hub'
import { getFileImpl, encryptContentImpl } from '../../../lib/storage'
import { getPublicKeyFromPrivate } from '../../../lib/keys'
>>>>>>> d3763767

import { UserSession, AppConfig } from '../../../lib'

// class LocalStorage {
//   constructor() {
//     this.data = {}
//   }
//
//   setItem(k, v) {
//     this.data[k] = v
//   }
//
//   removeItem(k) {
//     delete this.data[k]
//   }
//
//   getItem(k) {
//     return this.data[k]
//   }
// }
// const localStorage = new LocalStorage()
// global.localStorage = localStorage
// global.window = {}
// global.window.localStorage = localStorage
// global.window.location = {}
// global.window.location.origin = 'https://myApp.blockstack.org'

export function runStorageTests() {
  test('getFile unencrypted, unsigned', (t) => {
    t.plan(2)

    const path = 'file.json'
    const gaiaHubConfig = {
      address: '1NZNxhoxobqwsNvTb16pdeiqvFvce3Yg8U',
      server: 'https://hub.blockstack.org',
      token: '',
      url_prefix: 'gaia.testblockstack.org/hub/'
    }

    const fullReadUrl = 'https://gaia.testblockstack.org/hub/1NZNxhoxobqwsNvTb16pdeiqvFvce3Yg8U/file.json'
    const fileContent = { test: 'test' }

    const appConfig = new AppConfig(['store_write'], 'http://localhost:3000')
    const blockstack = new UserSession({ appConfig })

    const getOrSetLocalGaiaHubConnection = sinon.stub().resolves(gaiaHubConfig)
    const getFullReadUrl = sinon.stub().resolves(fullReadUrl) // eslint-disable-line no-shadow

<<<<<<< HEAD
    const { getFile } = proxyquire('../../../src/storage', { // eslint-disable-line no-shadow
=======
    const { getFileImpl } = proxyquire('../../../lib/storage', { // eslint-disable-line no-shadow
>>>>>>> d3763767
      './hub': { getOrSetLocalGaiaHubConnection, getFullReadUrl }
    })

    FetchMock.get(fullReadUrl, fileContent)
    const options = { decrypt: false }
    getFileImpl(blockstack, path, options)
      .then((file) => {
        t.ok(file, 'Returns file content')
        t.same(JSON.parse(file), fileContent)
      })
  })

  test('getFile unencrypted, unsigned - multi-reader', (t) => {
    t.plan(6)

    const path = 'file.json'
    const gaiaHubConfig = {
      address: '1NZNxhoxobqwsNvTb16pdeiqvFvce3Yg8U',
      server: 'https://hub.blockstack.org',
      token: '',
      url_prefix: 'gaia.testblockstack.org/hub/'
    }

    const appConfig = new AppConfig(['store_write'], 'http://localhost:8080')
    const blockstack = new UserSession({ appConfig })

    const fullReadUrl = 'https://gaia.testblockstack.org/hub/1NZNxhoxobqwsNvTb16pdeiqvFvce3Yg8U/file.json'
    const fileContent = { test: 'test' }

    const getOrSetLocalGaiaHubConnection = sinon.stub().resolves(gaiaHubConfig)
    const getFullReadUrl2 = sinon.stub().resolves(fullReadUrl)

<<<<<<< HEAD
    const { getFile } = proxyquire('../../../src/storage', { // eslint-disable-line no-shadow
=======
    const { getFileImpl } = proxyquire('../../../lib/storage', { // eslint-disable-line no-shadow
>>>>>>> d3763767
      './hub': { getOrSetLocalGaiaHubConnection, getFullReadUrl2 }
    })

    FetchMock.get(fullReadUrl, fileContent)

    const nameLookupUrl = 'https://core.blockstack.org/v1/names/yukan.id'

    const nameRecord = {
      status: 'registered',
      zonefile: '$ORIGIN yukan.id\n$TTL 3600\n_http._tcp URI 10 1 "https://gaia.blockstack.org/hub/16zVUoP7f15nfTiHw2UNiX8NT5SWYqwNv3/0/profile.json"\n',
      expire_block: 581432,
      blockchain: 'bitcoin',
      last_txid: 'f7fa811518566b1914a098c3bd61a810aee56390815bd608490b0860ac1b5b4d',
      address: '16zVUoP7f15nfTiHw2UNiX8NT5SWYqwNv3',
      zonefile_hash: '98f42e11026d42d394b3424d4d7f0cccd6f376e2'
    }
    const nameRecordContent = JSON.stringify(nameRecord)
    FetchMock.get(nameLookupUrl, nameRecordContent)

    const profileUrl = 'https://gaia.blockstack.org/hub/16zVUoP7f15nfTiHw2UNiX8NT5SWYqwNv3/0/profile.json'

    /* eslint-disable */
    const profileContent = [
      {
        'token': 'eyJ0eXAiOiJKV1QiLCJhbGciOiJFUzI1NksifQ.eyJqdGkiOiJjNDhmOTQ0OC1hMGZlLTRiOWUtOWQ2YS1mYzA5MzhjOGUyNzAiLCJpYXQiOiIyMDE4LTAxLTA4VDE4OjIyOjI0Ljc5NloiLCJleHAiOiIyMDE5LTAxLTA4VDE4OjIyOjI0Ljc5NloiLCJzdWJqZWN0Ijp7InB1YmxpY0tleSI6IjAyNDg3YTkxY2Q5NjZmYWVjZWUyYWVmM2ZkZTM3MjgwOWI0NmEzNmVlMTkyNDhjMDFmNzJiNjQ1ZjQ0Y2VmMmUyYyJ9LCJpc3N1ZXIiOnsicHVibGljS2V5IjoiMDI0ODdhOTFjZDk2NmZhZWNlZTJhZWYzZmRlMzcyODA5YjQ2YTM2ZWUxOTI0OGMwMWY3MmI2NDVmNDRjZWYyZTJjIn0sImNsYWltIjp7IkB0eXBlIjoiUGVyc29uIiwiQGNvbnRleHQiOiJodHRwOi8vc2NoZW1hLm9yZyIsImltYWdlIjpbeyJAdHlwZSI6IkltYWdlT2JqZWN0IiwibmFtZSI6ImF2YXRhciIsImNvbnRlbnRVcmwiOiJodHRwczovL3d3dy5kcm9wYm94LmNvbS9zL2oxaDBrdHMwbTdhYWRpcC9hdmF0YXItMD9kbD0xIn1dLCJnaXZlbk5hbWUiOiIiLCJmYW1pbHlOYW1lIjoiIiwiZGVzY3JpcHRpb24iOiIiLCJhY2NvdW50IjpbeyJAdHlwZSI6IkFjY291bnQiLCJwbGFjZWhvbGRlciI6ZmFsc2UsInNlcnZpY2UiOiJoYWNrZXJOZXdzIiwiaWRlbnRpZmllciI6Inl1a2FubCIsInByb29mVHlwZSI6Imh0dHAiLCJwcm9vZlVybCI6Imh0dHBzOi8vbmV3cy55Y29tYmluYXRvci5jb20vdXNlcj9pZD15dWthbmwifSx7IkB0eXBlIjoiQWNjb3VudCIsInBsYWNlaG9sZGVyIjpmYWxzZSwic2VydmljZSI6ImdpdGh1YiIsImlkZW50aWZpZXIiOiJ5a25sIiwicHJvb2ZUeXBlIjoiaHR0cCIsInByb29mVXJsIjoiaHR0cHM6Ly9naXN0LmdpdGh1Yi5jb20veWtubC8xZjcwMThiOThmNzE2ZjAxNWE2Y2Y0NGZkYTA4MDZkNyJ9LHsiQHR5cGUiOiJBY2NvdW50IiwicGxhY2Vob2xkZXIiOmZhbHNlLCJzZXJ2aWNlIjoidHdpdHRlciIsImlkZW50aWZpZXIiOiJ5dWthbmwiLCJwcm9vZlR5cGUiOiJodHRwIiwicHJvb2ZVcmwiOiJodHRwczovL3R3aXR0ZXIuY29tL3l1a2FuTC9zdGF0dXMvOTE2NzQwNzQ5MjM2MTAxMTIwIn1dLCJuYW1lIjoiS2VuIExpYW8iLCJhcHBzIjp7Imh0dHA6Ly9sb2NhbGhvc3Q6ODA4MCI6Imh0dHBzOi8vZ2FpYS5ibG9ja3N0YWNrLm9yZy9odWIvMUREVXFmS3RRZ1lOdDcyMnd1QjRaMmZQQzdhaU5HUWE1Ui8ifX19.UyQNZ02kBFHEovbwiGaS-VQd57w9kcwn1Nt3QbW3afEMArg1OndmeplB7lzjMuRCLAi-88lkpQLkFw7LwKZ31Q',
        'decodedToken': {
          'header': {
            'typ': 'JWT',
            'alg': 'ES256K'
          },
          'payload': {
            'jti': 'c48f9448-a0fe-4b9e-9d6a-fc0938c8e270',
            'iat': '2018-01-08T18:22:24.796Z',
            'exp': '2019-01-08T18:22:24.796Z',
            'subject': {
              'publicKey': '02487a91cd966faecee2aef3fde372809b46a36ee19248c01f72b645f44cef2e2c'
            },
            'issuer': {
              'publicKey': '02487a91cd966faecee2aef3fde372809b46a36ee19248c01f72b645f44cef2e2c'
            },
            'claim': {
              '@type': 'Person',
              '@context': 'http://schema.org',
              'image': [
                {
                  '@type': 'ImageObject',
                  'name': 'avatar',
                  'contentUrl': 'https://www.dropbox.com/s/j1h0kts0m7aadip/avatar-0?dl=1'
                }
              ],
              'givenName': '',
              'familyName': '',
              'description': '',
              'account': [
                {
                  '@type': 'Account',
                  'placeholder': false,
                  'service': 'hackerNews',
                  'identifier': 'yukanl',
                  'proofType': 'http',
                  'proofUrl': 'https://news.ycombinator.com/user?id=yukanl'
                },
                {
                  '@type': 'Account',
                  'placeholder': false,
                  'service': 'github',
                  'identifier': 'yknl',
                  'proofType': 'http',
                  'proofUrl': 'https://gist.github.com/yknl/1f7018b98f716f015a6cf44fda0806d7'
                },
                {
                  '@type': 'Account',
                  'placeholder': false,
                  'service': 'twitter',
                  'identifier': 'yukanl',
                  'proofType': 'http',
                  'proofUrl': 'https://twitter.com/yukanL/status/916740749236101120'
                }
              ],
              'name': 'Ken Liao',
              'apps': {
                'http://localhost:8080': 'https://gaia.blockstack.org/hub/1DDUqfKtQgYNt722wuB4Z2fPC7aiNGQa5R/'
              }
            }
          },
          'signature': 'UyQNZ02kBFHEovbwiGaS-VQd57w9kcwn1Nt3QbW3afEMArg1OndmeplB7lzjMuRCLAi-88lkpQLkFw7LwKZ31Q'
        }
      }
    ]
    /* eslint-enable */
    FetchMock.get(profileUrl, profileContent)

    const fileUrl = 'https://gaia.blockstack.org/hub/1DDUqfKtQgYNt722wuB4Z2fPC7aiNGQa5R/file.json'
    const fileContents = JSON.stringify({ key: 'value' })
    FetchMock.get(fileUrl, fileContents)

    const options = {
      username: 'yukan.id',
      app: 'http://localhost:8080',
      decrypt: false
    }

    getFileImpl(blockstack, path, options)
      .then((file) => {
        t.ok(file, 'Returns file content')
        t.same(JSON.parse(file), JSON.parse(fileContents))
      })

    const optionsNameLookupUrl = {
      username: 'yukan.id',
      app: 'http://localhost:8080',
      zoneFileLookupURL: 'https://potato/v1/names',
      decrypt: false
    }

    FetchMock.get('https://potato/v1/names/yukan.id', nameRecordContent)
    getFileImpl(blockstack, path, optionsNameLookupUrl)
      .then((file) => {
        t.ok(file, 'Returns file content')
        t.same(JSON.parse(file), JSON.parse(fileContents))
      })

    const optionsNoApp = {
      username: 'yukan.id',
      decrypt: false
    }

    getFileImpl(blockstack, path, optionsNoApp)
      .then((file) => {
        t.ok(file, 'Returns file content')
        t.same(JSON.parse(file), JSON.parse(fileContents))
      })
  })

  test('encrypt & decrypt content', (t) => {
    t.plan(2)
    const privateKey = 'a5c61c6ca7b3e7e55edee68566aeab22e4da26baa285c7bd10e8d2218aa3b229'
    const appConfig = new AppConfig(['store_write'], 'http://localhost:3000')
    const blockstack = new UserSession({ appConfig })
    blockstack.store.getSessionData().userData = {
      appPrivateKey: privateKey
    } // manually set private key for testing

    const content = 'yellowsubmarine'
    const ciphertext = blockstack.encryptContent(content)
    t.ok(ciphertext)
    const deciphered = blockstack.decryptContent(ciphertext)
    t.equal(content, deciphered)
  })

  test('encrypt & decrypt content -- specify key', (t) => {
    t.plan(2)
    const appConfig = new AppConfig(['store_write'], 'http://localhost:3000')
    const blockstack = new UserSession({ appConfig })
    const privateKey = '896adae13a1bf88db0b2ec94339b62382ec6f34cd7e2ff8abae7ec271e05f9d8'
    const publicKey = getPublicKeyFromPrivate(privateKey)
    const content = 'we-all-live-in-a-yellow-submarine'
    const ciphertext = blockstack.encryptContent(content, { publicKey })
    t.ok(ciphertext)
    const deciphered = blockstack.decryptContent(ciphertext, { privateKey })
    t.equal(content, deciphered)
  })

  test('putFile unencrypted, not signed', (t) => {
    t.plan(1)

    const path = 'file.json'
    const gaiaHubConfig = {
      address: '1NZNxhoxobqwsNvTb16pdeiqvFvce3Yg8U',
      server: 'https://hub.blockstack.org',
      token: '',
      url_prefix: 'gaia.testblockstack.org/hub/'
    }

    const appConfig = new AppConfig(['store_write'], 'http://localhost:3000')
    const blockstack = new UserSession({ appConfig })

    const fullReadUrl = 'https://gaia.testblockstack.org/hub/1NZNxhoxobqwsNvTb16pdeiqvFvce3Yg8U/file.json'
    const fileContent = { test: 'test' }

    const getOrSetLocalGaiaHubConnection = sinon.stub().resolves(gaiaHubConfig)
    const uploadToGaiaHub = sinon.stub().resolves(fullReadUrl) // eslint-disable-line no-shadow

<<<<<<< HEAD
    const { putFile } = proxyquire('../../../src/storage', {
=======
    const { putFileImpl } = proxyquire('../../../lib/storage', {
>>>>>>> d3763767
      './hub': { getOrSetLocalGaiaHubConnection, uploadToGaiaHub }
    })

    const options = { encrypt: false }

    putFileImpl(blockstack, path, fileContent, options)
      .then((publicURL) => {
        t.ok(publicURL, fullReadUrl)
      })
  })

  test('putFile & getFile unencrypted, not signed, with contentType', (t) => {
    t.plan(3)
    const path = 'file.html'
    const gaiaHubConfig = {
      address: '1NZNxhoxobqwsNvTb16pdeiqvFvce3Yg8U',
      server: 'https://hub.blockstack.org',
      token: '',
      url_prefix: 'gaia.testblockstack.org/hub/'
    }

    const appConfig = new AppConfig(['store_write'], 'http://localhost:3000')
    const blockstack = new UserSession({ appConfig })

    const fullReadUrl = 'https://gaia.testblockstack.org/hub/1NZNxhoxobqwsNvTb16pdeiqvFvce3Yg8U/file.html'
    const fileContent = '<!DOCTYPE html><html><head><title>Title</title></head><body>Blockstack</body></html>'

    const getOrSetLocalGaiaHubConnection = sinon.stub().resolves(gaiaHubConfig)
    const uploadToGaiaHub = sinon.stub().resolves(fullReadUrl) // eslint-disable-line no-shadow
    const getFullReadUrl = sinon.stub().resolves(fullReadUrl) // eslint-disable-line no-shadow

<<<<<<< HEAD
    const { putFile } = proxyquire('../../../src/storage', {
      './hub': { getOrSetLocalGaiaHubConnection, uploadToGaiaHub }
    })
    const { getFile } = proxyquire('../../../src/storage', { // eslint-disable-line no-shadow
=======
    const { putFileImpl } = proxyquire('../../../lib/storage', {
      './hub': { getOrSetLocalGaiaHubConnection, uploadToGaiaHub }
    })
    const { getFileImpl } = proxyquire('../../../lib/storage', { // eslint-disable-line no-shadow
>>>>>>> d3763767
      './hub': { getOrSetLocalGaiaHubConnection, getFullReadUrl }
    })

    const config = {
      status: 200,
      body: fileContent,
      headers: { 'Content-Type': 'text/html' }
    }
    FetchMock.get(fullReadUrl, config)

    const options = { encrypt: false, contentType: 'text/html' }
    putFileImpl(blockstack, path, fileContent, options)
      .then((publicURL) => {
        t.ok(publicURL, fullReadUrl)
      })
      .then(() => {
        const decryptOptions = { decrypt: false }
        getFileImpl(blockstack, path, decryptOptions).then((readContent) => {
          t.equal(readContent, fileContent)
          t.ok(typeof (readContent) === 'string')
        })
      })
  })

  test('putFile & getFile encrypted, not signed', (t) => {
    t.plan(2)

    const privateKey = 'a5c61c6ca7b3e7e55edee68566aeab22e4da26baa285c7bd10e8d2218aa3b229'
    const appConfig = new AppConfig(['store_write'], 'http://localhost:3000')
    const blockstack = new UserSession({ appConfig })
    blockstack.store.getSessionData().userData = {
      appPrivateKey: privateKey
    } // manually set private key for testing

    const path = 'file.json'
    const gaiaHubConfig = {
      address: '1NZNxhoxobqwsNvTb16pdeiqvFvce3Yg8U',
      server: 'https://hub.blockstack.org',
      token: '',
      url_prefix: 'gaia.testblockstack.org/hub/'
    }

    const fullReadUrl = 'https://gaia.testblockstack.org/hub/1NZNxhoxobqwsNvTb16pdeiqvFvce3Yg8A/file.json'
    const fileContent = JSON.stringify({ test: 'test' })

    const getOrSetLocalGaiaHubConnection = sinon.stub().resolves(gaiaHubConfig)
    const uploadToGaiaHub = sinon.stub().resolves(fullReadUrl) // eslint-disable-line no-shadow
    const getFullReadUrl = sinon.stub().resolves(fullReadUrl) // eslint-disable-line no-shadow

<<<<<<< HEAD
    const { putFile } = proxyquire('../../../src/storage', {
      './hub': { getOrSetLocalGaiaHubConnection, uploadToGaiaHub }
    })
    const { getFile } = proxyquire('../../../src/storage', { // eslint-disable-line no-shadow
=======
    const { putFileImpl } = proxyquire('../../../lib/storage', {
      './hub': { getOrSetLocalGaiaHubConnection, uploadToGaiaHub }
    })
    const { getFileImpl } = proxyquire('../../../lib/storage', { // eslint-disable-line no-shadow
>>>>>>> d3763767
      './hub': { getOrSetLocalGaiaHubConnection, getFullReadUrl }
    })

    FetchMock.get(fullReadUrl, encryptContentImpl(blockstack, fileContent))
    const encryptOptions = { encrypt: true }
    const decryptOptions = { decrypt: true }
    // put and encrypt the file
    putFileImpl(blockstack, path, fileContent, encryptOptions)
      .then((publicURL) => {
        t.ok(publicURL, fullReadUrl)
      }).then(() => {
        // read and decrypt the file
        getFileImpl(blockstack, path, decryptOptions).then((readContent) => {
          t.equal(readContent, fileContent)
          // put back whatever was inside before
        })
      })
  })

  test('putFile encrypt/no-sign using specifying public key & getFile decrypt', (t) => {
    t.plan(2)

    const privateKey = 'a5c61c6ca7b3e7e55edee68566aeab22e4da26baa285c7bd10e8d2218aa3b229'
    const publicKey = getPublicKeyFromPrivate(privateKey)

    const appConfig = new AppConfig(['store_write'], 'http://localhost:3000')
    const blockstack = new UserSession({ appConfig })
    blockstack.store.getSessionData().userData = {
      appPrivateKey: privateKey
    } // manually set private key for testing

    const path = 'file.json'
    const gaiaHubConfig = {
      address: '1NZNxhoxobqwsNvTb16pdeiqvFvce3Yg8U',
      server: 'https://hub.blockstack.org',
      token: '',
      url_prefix: 'gaia.testblockstack.org/hub/'
    }

    const fullReadUrl = 'https://gaia.testblockstack.org/hub/1NZNxhoxobqwsNvTb16pdeiqvFvce3Yg8A/file.json'
    const fileContent = JSON.stringify({ test: 'test' })

    const getOrSetLocalGaiaHubConnection = sinon.stub().resolves(gaiaHubConfig)
    const uploadToGaiaHub = sinon.stub().resolves(fullReadUrl) // eslint-disable-line no-shadow
    const getFullReadUrl = sinon.stub().resolves(fullReadUrl) // eslint-disable-line no-shadow

<<<<<<< HEAD
    const { putFile } = proxyquire('../../../src/storage', {
      './hub': { getOrSetLocalGaiaHubConnection, uploadToGaiaHub }
    })
    const { getFile } = proxyquire('../../../src/storage', { // eslint-disable-line no-shadow
=======
    const { putFileImpl } = proxyquire('../../../lib/storage', {
      './hub': { getOrSetLocalGaiaHubConnection, uploadToGaiaHub }
    })
    const { getFileImpl } = proxyquire('../../../lib/storage', { // eslint-disable-line no-shadow
>>>>>>> d3763767
      './hub': { getOrSetLocalGaiaHubConnection, getFullReadUrl }
    })

    FetchMock.get(fullReadUrl, encryptContentImpl(blockstack, fileContent))
    const encryptOptions = { encrypt: publicKey }
    const decryptOptions = { decrypt: true }
    // put and encrypt the file
    putFileImpl(blockstack, path, fileContent, encryptOptions)
      .then((publicURL) => {
        t.ok(publicURL, fullReadUrl)
      }).then(() => {
        // read and decrypt the file
        getFileImpl(blockstack, path, decryptOptions).then((readContent) => {
          t.equal(readContent, fileContent)
        })
      })
  })

  test('putFile & getFile encrypted, signed', (t) => {
    const privateKey = 'a5c61c6ca7b3e7e55edee68566aeab22e4da26baa285c7bd10e8d2218aa3b229'
    const appConfig = new AppConfig(['store_write'], 'http://localhost:3000')
    const blockstack = new UserSession({ appConfig })
    blockstack.store.getSessionData().userData = {
      appPrivateKey: privateKey
    } // manually set private key for testing

    const gaiaHubConfig = {
      address: '1NZNxhoxobqwsNvTb16pdeiqvFvce3Yg8U',
      server: 'https://hub.blockstack.org',
      token: '',
      url_prefix: 'gaia.testblockstack2.org/hub/'
    }

    const readPrefix = 'https://gaia.testblockstack8.org/hub/1NZNxhoxobqwsNvTb16pdeiqvFvce3Yg8U'
    const fullReadUrl = `${readPrefix}/file.json`
    const urlBadPK = `${readPrefix}/badPK.json`
    const urlBadSig = `${readPrefix}/badSig.json`
    const fileContent = JSON.stringify({ test: 'test' })
    const badPK = '0288580b020800f421d746f738b221d384f098e911b81939d8c94df89e74cba776'

    const getOrSetLocalGaiaHubConnection = sinon.stub().resolves(gaiaHubConfig)
    let putFiledContents = ''
    const uploadToGaiaHub = sinon.stub().callsFake( // eslint-disable-line no-shadow
      (fname, contents) => {
        putFiledContents = contents
        return Promise.resolve(`${readPrefix}/${fname}`)
      }
    )

    const getFullReadUrl = sinon.stub().callsFake( // eslint-disable-line no-shadow
      path => Promise.resolve(`${readPrefix}/${path}`)
    )

    const lookupProfile = sinon.stub().callsFake(
      (username) => {
        t.equal(username, 'applejacks.id', 'Unexpected user lookup request')
        return Promise.resolve({ apps: { origin: readPrefix } })
      }
    )

<<<<<<< HEAD
    const { putFile } = proxyquire('../../../src/storage', {
      './hub': { getOrSetLocalGaiaHubConnection, uploadToGaiaHub }
    })
    const { getFile } = proxyquire('../../../src/storage', { // eslint-disable-line no-shadow
=======
    const { putFileImpl } = proxyquire('../../../lib/storage', {
      './hub': { getOrSetLocalGaiaHubConnection, uploadToGaiaHub }
    })
    const { getFileImpl } = proxyquire('../../../lib/storage', { // eslint-disable-line no-shadow
>>>>>>> d3763767
      './hub': { getOrSetLocalGaiaHubConnection, getFullReadUrl },
      '../profiles': { lookupProfile }
    })

    const encryptOptions = { encrypt: true, sign: true }
    const decryptOptions = { decrypt: true, verify: true }
    // put and encrypt the file
    putFileImpl(blockstack, 'doesnt-matter.json', fileContent, encryptOptions)
      .then((publicURL) => {
        t.ok(publicURL, fullReadUrl)
        FetchMock.get(fullReadUrl, putFiledContents)
        const contentsObj = JSON.parse(putFiledContents)
        FetchMock.get(urlBadPK, JSON.stringify({
          signature: contentsObj.signature,
          publicKey: badPK,
          cipherText: contentsObj.cipherText
        }))
        FetchMock.get(urlBadSig, JSON.stringify({
          signature: contentsObj.signature,
          publicKey: contentsObj.publicKey,
          cipherText: 'potato potato potato'
        }))
      }).then(() => getFileImpl(blockstack, 'file.json', decryptOptions).then((readContent) => {
        t.equal(readContent, fileContent)
      }))
      .then(() => getFileImpl(blockstack, 'file.json', {
        decrypt: true,
        verify: true,
        username: 'applejacks.id',
        app: 'origin'
      })
        .then((readContent) => {
          t.equal(readContent, fileContent)
        }))
      .then(() => getFileImpl(blockstack, 'badPK.json', decryptOptions)
        .then(() => t.true(false, 'Should not successfully decrypt file'))
        .catch(err => t.ok(err.message.indexOf('doesn\'t match gaia address') >= 0,
                           `Should fail with complaint about mismatch PK: ${err.message}`)))
      .then(() => getFileImpl(blockstack, 'badPK.json', {
        decrypt: true,
        verify: true,
        username: 'applejacks.id',
        app: 'origin'
      })
        .then(() => t.true(false, 'Should not successfully decrypt file'))
        .catch(err => t.ok(err.message.indexOf('doesn\'t match gaia address') >= 0,
                           `Should fail with complaint about mismatch PK: ${err.message}`)))
      .then(() => getFileImpl(blockstack, 'badSig.json', decryptOptions)
        .then(() => t.true(false, 'Should not successfully decrypt file'))
        .catch(err => t.ok(err.message.indexOf('do not match ECDSA') >= 0,
                           'Should fail with complaint about bad signature')))
      .catch(err => console.log(err.stack))
      .then(() => {
        t.end()
      })
  })

  test('putFile & getFile unencrypted, signed', (t) => {
    const privateKey = 'a5c61c6ca7b3e7e55edee68566aeab22e4da26baa285c7bd10e8d2218aa3b229'
    const appConfig = new AppConfig(['store_write'], 'http://localhost:3000')
    const blockstack = new UserSession({ appConfig })
    blockstack.store.getSessionData().userData = {
      appPrivateKey: privateKey
    } // manually set private key for testing

    const gaiaHubConfig = {
      address: '1NZNxhoxobqwsNvTb16pdeiqvFvce3Yg8U',
      server: 'https://hub.blockstack.org',
      token: '',
      url_prefix: 'gaia.testblockstack2.org/hub/'
    }

    const readPrefix = 'https://gaia.testblockstack4.org/hub/1NZNxhoxobqwsNvTb16pdeiqvFvce3Yg8U'

    const goodPath = 'file.json'
    const badPKPath = 'badPK.json'
    const badSigPath = 'badSig.json'
    const noSigPath = 'noSig.json'

    const fileContent = JSON.stringify({ test: 'test' })
    const badPK = '0288580b020800f421d746f738b221d384f098e911b81939d8c94df89e74cba776'

    const getOrSetLocalGaiaHubConnection = sinon.stub().resolves(gaiaHubConfig)
    const putFiledContents = []
    const pathToReadUrl = (fname => `${readPrefix}/${fname}`)

    const uploadToGaiaHub = sinon.stub().callsFake( // eslint-disable-line no-shadow
      (fname, contents) => {
        putFiledContents.push([fname, contents])
        if (!fname.endsWith('.sig')) {
          t.equal(contents, fileContent)
        }
        return Promise.resolve(pathToReadUrl(fname))
      }
    )

    const getFullReadUrl = sinon.stub().callsFake( // eslint-disable-line no-shadow
      path => Promise.resolve(pathToReadUrl(path))
    )

    const lookupProfile = sinon.stub().callsFake(
      (username) => {
        t.equal(username, 'applejacks.id', 'Unexpected user lookup request')
        return Promise.resolve({ apps: { origin: readPrefix } })
      }
    )

<<<<<<< HEAD
    const { putFile } = proxyquire('../../../src/storage', {
      './hub': { getOrSetLocalGaiaHubConnection, uploadToGaiaHub }
    })
    const { getFile } = proxyquire('../../../src/storage', { // eslint-disable-line no-shadow
=======
    const { putFileImpl } = proxyquire('../../../lib/storage', {
      './hub': { getOrSetLocalGaiaHubConnection, uploadToGaiaHub }
    })
    const { getFileImpl } = proxyquire('../../../lib/storage', { // eslint-disable-line no-shadow
>>>>>>> d3763767
      './hub': { getOrSetLocalGaiaHubConnection, getFullReadUrl },
      '../profiles': { lookupProfile }
    })

    const encryptOptions = { encrypt: false, sign: true }
    const decryptOptions = { decrypt: false, verify: true }
    const multiplayerDecryptOptions = {
      username: 'applejacks.id',
      decrypt: false,
      verify: true,
      app: 'origin'
    }
    // put and encrypt the file
    putFileImpl(blockstack, goodPath, fileContent, encryptOptions)
      .then((publicURL) => {
        t.equal(publicURL, pathToReadUrl(goodPath))
        t.equal(putFiledContents.length, 2)

        let sigContents = ''
        // good path mocks
        putFiledContents.forEach(
          ([path, contents]) => {
            FetchMock.get(pathToReadUrl(path),
                          contents)
            if (path.endsWith('.sig')) {
              sigContents = contents
            }
          }
        )
        const sigObject = JSON.parse(sigContents)
        // bad sig mocks
        FetchMock.get(pathToReadUrl(badSigPath), 'hello world, this is inauthentic.')
        FetchMock.get(pathToReadUrl(`${badSigPath}.sig`), sigContents)

        // no sig mocks
        FetchMock.get(pathToReadUrl(noSigPath), 'hello world, this is inauthentic.')
        FetchMock.get(pathToReadUrl(`${noSigPath}.sig`), { status: 404, body: 'nopers.' })

        // bad pk mocks
        FetchMock.get(pathToReadUrl(badPKPath), fileContent)
        FetchMock.get(pathToReadUrl(`${badPKPath}.sig`),
                      JSON.stringify({
                        signature: sigObject.signature,
                        publicKey: badPK
                      }))
      })
      .then(() => getFileImpl(blockstack, goodPath, decryptOptions).then((readContent) => {
        t.equal(readContent, fileContent, 'should read the file')
      }))
      .then(() => getFileImpl(blockstack, badSigPath, decryptOptions)
        .then(() => t.fail('Should have failed to read file.'))
        .catch(err => t.ok(err.message.indexOf('do not match ECDSA') >= 0,
                           'Should fail with complaint about bad signature')))
      .then(() => getFileImpl(blockstack, noSigPath, decryptOptions)
        .then(() => t.fail('Should have failed to read file.'))
        .catch(err => t.ok(err.message.indexOf('obtain signature for file') >= 0,
                           'Should fail with complaint about missing signature')))
      .then(() => getFileImpl(blockstack, badPKPath, decryptOptions)
        .then(() => t.fail('Should have failed to read file.'))
        .catch(err => t.ok(err.message.indexOf('match gaia address') >= 0,
                           'Should fail with complaint about matching addresses')))
      .then(() => getFileImpl(blockstack, goodPath, multiplayerDecryptOptions)
        .then((readContent) => {
          t.equal(readContent, fileContent, 'should read the file')
        }))
      .then(() => getFileImpl(blockstack, badSigPath, multiplayerDecryptOptions)
        .then(() => t.fail('Should have failed to read file.'))
        .catch(err => t.ok(err.message.indexOf('do not match ECDSA') >= 0,
                           'Should fail with complaint about bad signature')))
      .then(() => getFileImpl(blockstack, noSigPath, multiplayerDecryptOptions)
        .then(() => t.fail('Should have failed to read file.'))
        .catch(err => t.ok(err.message.indexOf('obtain signature for file') >= 0,
                           'Should fail with complaint about missing signature')))
      .then(() => getFileImpl(blockstack, badPKPath, multiplayerDecryptOptions)
        .then(() => t.fail('Should have failed to read file.'))
        .catch(err => t.ok(err.message.indexOf('match gaia address') >= 0,
                           'Should fail with complaint about matching addresses')))
      .catch((err) => {
        console.log(err.stack)
        t.fail('Unexpected error!')
      })
      .then(() => {
        t.end()
      })
  })

  test('promises reject', (t) => {
    t.plan(2)
    const appConfig = new AppConfig(['store_write'], 'http://localhost:3000')
    const blockstack = new UserSession({ appConfig })
    const path = 'file.json'
    const fullReadUrl = 'https://hub.testblockstack.org/store/1NZNxhoxobqwsNvTb16pdeiqvFvce3Yg8U/file.json'
    const gaiaHubConfig = {
      address: '1NZNxhoxobqwsNvTb16pdeiqvFvce3Yg8U',
      server: 'https://hub.testblockstack.org',
      token: '',
      url_prefix: 'gaia.testblockstack.org/hub/'
    }

    const getOrSetLocalGaiaHubConnection = sinon.stub().resolves(gaiaHubConfig)
<<<<<<< HEAD
    const { putFile } = proxyquire('../../../src/storage', {
      './hub': { getOrSetLocalGaiaHubConnection }
=======
    const setLocalGaiaHubConnection = sinon.stub().resolves(gaiaHubConfig)
    const { putFileImpl } = proxyquire('../../../lib/storage', {
      './hub': {
        getOrSetLocalGaiaHubConnection,
        setLocalGaiaHubConnection
      }
>>>>>>> d3763767
    })

    FetchMock.post(`${fullReadUrl}`, { status: 404, body: 'Not found.' })
    putFileImpl(blockstack, path, 'hello world', { encrypt: false })
      .then(() => t.ok(false, 'Should not have returned'))
      .catch(() => t.ok(true, 'Should have rejected promise'))

    const gaiaHubUrl = 'https://potato.hub.farm'
    const signer = '01010101'
    FetchMock.get('https://potato.hub.farm/hub_info', { status: 421, body: 'Nope.' })
    connectToGaiaHub(gaiaHubUrl, signer)
      .then(() => t.ok(false, 'Should not have returned'))
      .catch(() => t.ok(true, 'Should have rejected promise'))
  })

  test('putFile gets a new gaia config and tries again', (t) => {
    t.plan(3)
    const appConfig = new AppConfig(['store_write'], 'http://localhost:3000')
    const blockstack = new UserSession({ appConfig })
    const path = 'file.json'
    const fullWriteUrl = 'https://hub.testblockstack.org/store/1NZNxhoxobqwsNvTb16pdeiqvFvce3Yabc/file.json'
    const invalidHubConfig = {
      address: '1NZNxhoxobqwsNvTb16pdeiqvFvce3Yabc',
      server: 'https://hub.testblockstack.org',
      token: '',
      url_prefix: 'gaia.testblockstack.org/hub/'
    }

    const validHubConfig = Object.assign({}, invalidHubConfig, {
      token: 'valid'
    })

    const getOrSetLocalGaiaHubConnection = sinon.stub().resolves(invalidHubConfig)
    const setLocalGaiaHubConnection = sinon.stub().resolves(validHubConfig)
    const { putFileImpl } = proxyquire('../../../lib/storage', {
      './hub': {
        getOrSetLocalGaiaHubConnection,
        setLocalGaiaHubConnection
      }
    })

    FetchMock.post(fullWriteUrl, (url, { headers }) => {
      console.log(url, headers)
      if (headers.Authorization === 'bearer ') {
        t.ok(true, 'tries with invalid token')
        return 401
      } else if (headers.Authorization === 'bearer valid') {
        t.ok(true, 'Tries with valid hub config')
        return {
          status: 200,
          body: JSON.stringify({ publicURL: 'readURL' })
        }
      }
      return 401
    })
    putFileImpl(blockstack, path, 'hello world', { encrypt: false })
      .then(() => t.ok(true, 'Request should pass'))
  })

  test('fetch404null', (t) => {
    t.plan(2)
    const config = {
      address: '19MoWG8u88L6t766j7Vne21Mg4wHsCQ7vk',
      url_prefix: 'gaia.testblockstack.org/hub/',
      token: '',
      server: 'hub.testblockstack.org'
    }

    const privateKey = 'a5c61c6ca7b3e7e55edee68566aeab22e4da26baa285c7bd10e8d2218aa3b229'
    const appConfig = new AppConfig(['store_write'], 'http://localhost:3000')
    const blockstack = new UserSession({ appConfig })
    blockstack.store.getSessionData().userData = {
      appPrivateKey: privateKey,
      gaiaHubConfig: config
    } // manually set for testing

    FetchMock.get(`${config.url_prefix}${config.address}/foo.json`,
                  { status: 404 })

    const optionsNoDecrypt = { decrypt: false }
    getFileImpl(blockstack, 'foo.json', optionsNoDecrypt)
      .then(x => t.equal(x, null, '404 should return null'))

    const optionsDecrypt = { decrypt: true }
    getFileImpl(blockstack, 'foo.json', optionsDecrypt)
      .then(x => t.equal(x, null, '404 should return null, even if we try to decrypt'))
  })

  test('uploadToGaiaHub', (t) => {
    t.plan(2)

    const config = {
      address: '19MoWG8u88L6t766j7Vne21Mg4wHsCQ7vk',
      url_prefix: 'gaia.testblockstack.org',
      token: '',
      server: 'hub.testblockstack.org'
    }

    FetchMock.post(`${config.server}/store/${config.address}/foo.json`,
                   JSON.stringify({ publicURL: `${config.url_prefix}/${config.address}/foo.json` }))

    uploadToGaiaHub('foo.json', 'foo the bar', config)
      .then((url) => {
        t.ok(url, 'URL returned')
        t.equal(url, `${config.url_prefix}/${config.address}/foo.json`)
      })
  })

  test('getFullReadUrl', (t) => {
    t.plan(1)

    const config = {
      address: '19MoWG8u88L6t766j7Vne21Mg4wHsCQ7vk',
      url_prefix: 'gaia.testblockstack.org',
      token: '',
      server: 'hub.testblockstack.org'
    }

    const outUrl = getFullReadUrl('foo.json', config)
    t.equal(`${config.url_prefix}${config.address}/foo.json`, outUrl)
  })

  test('connectToGaiaHub', (t) => {
    t.plan(6)

    const hubServer = 'hub.testblockstack.org'

    const hubInfo = {
      read_url_prefix: 'gaia.testblockstack.org',
      challenge_text: 'please-sign',
      latest_auth_version: 'v1'
    }

    const privateKey = 'a5c61c6ca7b3e7e55edee68566aeab22e4da26baa285c7bd10e8d2218aa3b229'
    const address = '1NZNxhoxobqwsNvTb16pdeiqvFvce3Yg8U'
    const publicKey = '027d28f9951ce46538951e3697c62588a87f1f1f295de4a14fdd4c780fc52cfe69'

    FetchMock.get(`${hubServer}/hub_info`,
                  JSON.stringify(hubInfo))

    const appConfig = new AppConfig(['store_write'], 'http://localhost:3000')
    const blockstack = new UserSession({ appConfig })
    blockstack.store.getSessionData().userData = {
      appPrivateKey: privateKey
    } // manually set for testing

    connectToGaiaHub(hubServer, privateKey)
      .then((config) => {
        t.ok(config, 'Config returned by connectToGaiaHub()')
        t.equal(hubInfo.read_url_prefix, config.url_prefix)
        t.equal(address, config.address)
        t.equal(hubServer, config.server)
        const jsonTokenPart = config.token.slice('v1:'.length)

        const verified = new TokenVerifier('ES256K', publicKey)
          .verify(jsonTokenPart)
        t.ok(verified, 'Verified token')
        t.equal(hubServer, decodeToken(jsonTokenPart).payload.hubUrl, 'Intended hubUrl')
      })
  })

  test('connectToGaiaHub with an association token', (t) => {
    t.plan(7)

    const hubServer = 'hub.testblockstack.org'

    const hubInfo = {
      read_url_prefix: 'gaia.testblockstack.org',
      challenge_text: 'please-sign',
      latest_auth_version: 'v1'
    }

    const privateKey = 'a5c61c6ca7b3e7e55edee68566aeab22e4da26baa285c7bd10e8d2218aa3b229'
    const address = '1NZNxhoxobqwsNvTb16pdeiqvFvce3Yg8U'
    const publicKey = '027d28f9951ce46538951e3697c62588a87f1f1f295de4a14fdd4c780fc52cfe69'

    const identityPrivateKey = '4dea04fe440d760664d96f1fd219e7a73324fc8faa28c7babd1a7813d05970aa01'
    const identityPublicKey = '0234f3c7aec9fe13190aede94d1eaa0a7d2b48d18fd86b9651fc3996a5f467fc73'

    const FOUR_MONTH_SECONDS = 60 * 60 * 24 * 31 * 4
    const salt = '00000000000000000000000000000'
    const associationTokenClaim = {
      childToAssociate: publicKey,
      iss: identityPublicKey,
      exp: FOUR_MONTH_SECONDS + (new Date() / 1000),
      salt
    }
    const gaiaAssociationToken = new TokenSigner('ES256K', identityPrivateKey)
      .sign(associationTokenClaim)

    FetchMock.get(`${hubServer}/hub_info`,
                  JSON.stringify(hubInfo))

    const appConfig = new AppConfig(['store_write'], 'http://localhost:3000')
    const blockstack = new UserSession({ appConfig })
    blockstack.store.getSessionData().userData = {
      appPrivateKey: privateKey
    } // manually set for testing

    connectToGaiaHub(hubServer, privateKey, gaiaAssociationToken)
      .then((config) => {
        t.ok(config, 'Config returned by connectToGaiaHub()')
        t.equal(hubInfo.read_url_prefix, config.url_prefix)
        t.equal(address, config.address)
        t.equal(hubServer, config.server)
        const jsonTokenPart = config.token.slice('v1:'.length)

        const verified = new TokenVerifier('ES256K', publicKey)
          .verify(jsonTokenPart)
        t.ok(verified, 'Verified token')
        t.equal(hubServer, decodeToken(jsonTokenPart).payload.hubUrl, 'Intended hubUrl')
        t.equal(gaiaAssociationToken, decodeToken(jsonTokenPart).payload.associationToken,
                'Intended association token')
      })
  })

  test('getBucketUrl', (t) => {
    t.plan(2)
    const hubServer = 'hub2.testblockstack.org'

    const hubInfo = {
      read_url_prefix: 'https://gaia.testblockstack.org/hub/',
      challenge_text: 'please-sign',
      latest_auth_version: 'v1'
    }

    const privateKey = 'a5c61c6ca7b3e7e55edee68566aeab22e4da26baa285c7bd10e8d2218aa3b229'
    const address = '1NZNxhoxobqwsNvTb16pdeiqvFvce3Yg8U'

    FetchMock.get(`${hubServer}/hub_info`, JSON.stringify(hubInfo))

    getBucketUrl(hubServer, privateKey)
      .then((bucketUrl) => {
        t.ok(bucketUrl, 'App index file URL returned by getBucketUrl')
        t.equal(bucketUrl, `${hubInfo.read_url_prefix}${address}/`)
      })
  })

  test('getUserAppFileUrl', (t) => {
    t.plan(2)

    const path = 'file.json'
    const name = 'test.id'
    const appOrigin = 'testblockstack.org'
    const profile = {
      apps: {
        'testblockstack.org': 'https://gaia.testblockstack.org/hub/1NZNxhoxobqwsNvTb16pdeiqvFvce3Yg8U/'
      }
    }

    const fileUrl = 'https://gaia.testblockstack.org/hub/1NZNxhoxobqwsNvTb16pdeiqvFvce3Yg8U/file.json'

    const lookupProfile = sinon.stub().resolves(profile)

    const { getUserAppFileUrl } = proxyquire('../../../src/storage', {
      '../profiles': { lookupProfile }
    })

    getUserAppFileUrl(path, name, appOrigin)
      .then((url) => {
        t.ok(url, 'Returns user app file url')
        t.equals(url, fileUrl)
      })
  })

  test('listFiles', (t) => {
    t.plan(3)

    const path = 'file.json'
    const gaiaHubConfig = {
      address: '1NZNxhoxobqwsNvTb16pdeiqvFvce3Yg8U',
      server: 'https://hub.blockstack.org',
      token: '',
      url_prefix: 'gaia.testblockstack.org/hub/'
    }

    const privateKey = 'a5c61c6ca7b3e7e55edee68566aeab22e4da26baa285c7bd10e8d2218aa3b229'
    const appConfig = new AppConfig(['store_write'], 'http://localhost:3000')
    const blockstack = new UserSession({ appConfig })
    blockstack.store.getSessionData().userData = {
      appPrivateKey: privateKey,
      gaiaHubConfig
    } // manually set for testing

    let callCount = 0
    FetchMock.post(`${gaiaHubConfig.server}/list-files/${gaiaHubConfig.address}`, () => {
      callCount += 1
      if (callCount === 1) {
        return { entries: [path], page: callCount }
      } else if (callCount === 2) {
        return { entries: [], page: callCount }
      } else {
        throw new Error('Called too many times')
      }
    })

    const getOrSetLocalGaiaHubConnection = sinon.stub().resolves(gaiaHubConfig)
<<<<<<< HEAD
    const { listFiles } = proxyquire('../../../src/storage', {
=======
    const { listFilesImpl } = proxyquire('../../../lib/storage', {
>>>>>>> d3763767
      './hub': { getOrSetLocalGaiaHubConnection }
    })

    const files = []
    listFilesImpl(blockstack, (name) => {
      files.push(name)
      return true
    })
      .then((count) => {
        t.equal(files.length, 1, 'Got one file back')
        t.equal(files[0], 'file.json', 'Got the right file back')
        t.equal(count, 1, 'Count matches number of files')
      })
  })
}<|MERGE_RESOLUTION|>--- conflicted
+++ resolved
@@ -7,16 +7,9 @@
   uploadToGaiaHub, getFullReadUrl,
   connectToGaiaHub,
   getBucketUrl
-<<<<<<< HEAD
-} from '../../../src/storage/hub'
-import { getFile, encryptContent, decryptContent } from '../../../src/storage'
-import { BLOCKSTACK_STORAGE_LABEL } from '../../../src/auth/authConstants'
-import { getPublicKeyFromPrivate } from '../../../src/keys'
-=======
 } from '../../../lib/storage/hub'
 import { getFileImpl, encryptContentImpl } from '../../../lib/storage'
 import { getPublicKeyFromPrivate } from '../../../lib/keys'
->>>>>>> d3763767
 
 import { UserSession, AppConfig } from '../../../lib'
 
@@ -65,11 +58,7 @@
     const getOrSetLocalGaiaHubConnection = sinon.stub().resolves(gaiaHubConfig)
     const getFullReadUrl = sinon.stub().resolves(fullReadUrl) // eslint-disable-line no-shadow
 
-<<<<<<< HEAD
-    const { getFile } = proxyquire('../../../src/storage', { // eslint-disable-line no-shadow
-=======
     const { getFileImpl } = proxyquire('../../../lib/storage', { // eslint-disable-line no-shadow
->>>>>>> d3763767
       './hub': { getOrSetLocalGaiaHubConnection, getFullReadUrl }
     })
 
@@ -102,11 +91,7 @@
     const getOrSetLocalGaiaHubConnection = sinon.stub().resolves(gaiaHubConfig)
     const getFullReadUrl2 = sinon.stub().resolves(fullReadUrl)
 
-<<<<<<< HEAD
-    const { getFile } = proxyquire('../../../src/storage', { // eslint-disable-line no-shadow
-=======
     const { getFileImpl } = proxyquire('../../../lib/storage', { // eslint-disable-line no-shadow
->>>>>>> d3763767
       './hub': { getOrSetLocalGaiaHubConnection, getFullReadUrl2 }
     })
 
@@ -290,11 +275,7 @@
     const getOrSetLocalGaiaHubConnection = sinon.stub().resolves(gaiaHubConfig)
     const uploadToGaiaHub = sinon.stub().resolves(fullReadUrl) // eslint-disable-line no-shadow
 
-<<<<<<< HEAD
-    const { putFile } = proxyquire('../../../src/storage', {
-=======
     const { putFileImpl } = proxyquire('../../../lib/storage', {
->>>>>>> d3763767
       './hub': { getOrSetLocalGaiaHubConnection, uploadToGaiaHub }
     })
 
@@ -326,17 +307,10 @@
     const uploadToGaiaHub = sinon.stub().resolves(fullReadUrl) // eslint-disable-line no-shadow
     const getFullReadUrl = sinon.stub().resolves(fullReadUrl) // eslint-disable-line no-shadow
 
-<<<<<<< HEAD
-    const { putFile } = proxyquire('../../../src/storage', {
-      './hub': { getOrSetLocalGaiaHubConnection, uploadToGaiaHub }
-    })
-    const { getFile } = proxyquire('../../../src/storage', { // eslint-disable-line no-shadow
-=======
     const { putFileImpl } = proxyquire('../../../lib/storage', {
       './hub': { getOrSetLocalGaiaHubConnection, uploadToGaiaHub }
     })
     const { getFileImpl } = proxyquire('../../../lib/storage', { // eslint-disable-line no-shadow
->>>>>>> d3763767
       './hub': { getOrSetLocalGaiaHubConnection, getFullReadUrl }
     })
 
@@ -386,17 +360,10 @@
     const uploadToGaiaHub = sinon.stub().resolves(fullReadUrl) // eslint-disable-line no-shadow
     const getFullReadUrl = sinon.stub().resolves(fullReadUrl) // eslint-disable-line no-shadow
 
-<<<<<<< HEAD
-    const { putFile } = proxyquire('../../../src/storage', {
-      './hub': { getOrSetLocalGaiaHubConnection, uploadToGaiaHub }
-    })
-    const { getFile } = proxyquire('../../../src/storage', { // eslint-disable-line no-shadow
-=======
     const { putFileImpl } = proxyquire('../../../lib/storage', {
       './hub': { getOrSetLocalGaiaHubConnection, uploadToGaiaHub }
     })
     const { getFileImpl } = proxyquire('../../../lib/storage', { // eslint-disable-line no-shadow
->>>>>>> d3763767
       './hub': { getOrSetLocalGaiaHubConnection, getFullReadUrl }
     })
 
@@ -443,17 +410,10 @@
     const uploadToGaiaHub = sinon.stub().resolves(fullReadUrl) // eslint-disable-line no-shadow
     const getFullReadUrl = sinon.stub().resolves(fullReadUrl) // eslint-disable-line no-shadow
 
-<<<<<<< HEAD
-    const { putFile } = proxyquire('../../../src/storage', {
-      './hub': { getOrSetLocalGaiaHubConnection, uploadToGaiaHub }
-    })
-    const { getFile } = proxyquire('../../../src/storage', { // eslint-disable-line no-shadow
-=======
     const { putFileImpl } = proxyquire('../../../lib/storage', {
       './hub': { getOrSetLocalGaiaHubConnection, uploadToGaiaHub }
     })
     const { getFileImpl } = proxyquire('../../../lib/storage', { // eslint-disable-line no-shadow
->>>>>>> d3763767
       './hub': { getOrSetLocalGaiaHubConnection, getFullReadUrl }
     })
 
@@ -514,17 +474,10 @@
       }
     )
 
-<<<<<<< HEAD
-    const { putFile } = proxyquire('../../../src/storage', {
-      './hub': { getOrSetLocalGaiaHubConnection, uploadToGaiaHub }
-    })
-    const { getFile } = proxyquire('../../../src/storage', { // eslint-disable-line no-shadow
-=======
     const { putFileImpl } = proxyquire('../../../lib/storage', {
       './hub': { getOrSetLocalGaiaHubConnection, uploadToGaiaHub }
     })
     const { getFileImpl } = proxyquire('../../../lib/storage', { // eslint-disable-line no-shadow
->>>>>>> d3763767
       './hub': { getOrSetLocalGaiaHubConnection, getFullReadUrl },
       '../profiles': { lookupProfile }
     })
@@ -632,17 +585,10 @@
       }
     )
 
-<<<<<<< HEAD
-    const { putFile } = proxyquire('../../../src/storage', {
-      './hub': { getOrSetLocalGaiaHubConnection, uploadToGaiaHub }
-    })
-    const { getFile } = proxyquire('../../../src/storage', { // eslint-disable-line no-shadow
-=======
     const { putFileImpl } = proxyquire('../../../lib/storage', {
       './hub': { getOrSetLocalGaiaHubConnection, uploadToGaiaHub }
     })
     const { getFileImpl } = proxyquire('../../../lib/storage', { // eslint-disable-line no-shadow
->>>>>>> d3763767
       './hub': { getOrSetLocalGaiaHubConnection, getFullReadUrl },
       '../profiles': { lookupProfile }
     })
@@ -743,17 +689,12 @@
     }
 
     const getOrSetLocalGaiaHubConnection = sinon.stub().resolves(gaiaHubConfig)
-<<<<<<< HEAD
-    const { putFile } = proxyquire('../../../src/storage', {
-      './hub': { getOrSetLocalGaiaHubConnection }
-=======
     const setLocalGaiaHubConnection = sinon.stub().resolves(gaiaHubConfig)
     const { putFileImpl } = proxyquire('../../../lib/storage', {
       './hub': {
         getOrSetLocalGaiaHubConnection,
         setLocalGaiaHubConnection
       }
->>>>>>> d3763767
     })
 
     FetchMock.post(`${fullReadUrl}`, { status: 404, body: 'Not found.' })
@@ -1008,7 +949,7 @@
 
     const lookupProfile = sinon.stub().resolves(profile)
 
-    const { getUserAppFileUrl } = proxyquire('../../../src/storage', {
+    const { getUserAppFileUrl } = proxyquire('../../../lib/storage', {
       '../profiles': { lookupProfile }
     })
 
@@ -1051,11 +992,7 @@
     })
 
     const getOrSetLocalGaiaHubConnection = sinon.stub().resolves(gaiaHubConfig)
-<<<<<<< HEAD
-    const { listFiles } = proxyquire('../../../src/storage', {
-=======
     const { listFilesImpl } = proxyquire('../../../lib/storage', {
->>>>>>> d3763767
       './hub': { getOrSetLocalGaiaHubConnection }
     })
 
