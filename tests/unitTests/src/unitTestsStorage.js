import test from 'tape'
import FetchMock from 'fetch-mock'
import proxyquire from 'proxyquire'
import sinon from 'sinon'
import { TokenSigner, TokenVerifier, decodeToken } from 'jsontokens'
import {
  uploadToGaiaHub, getFullReadUrl,
  connectToGaiaHub,
  getBucketUrl
<<<<<<< HEAD
} from '../../../src/storage/hub'
import { getFileImpl, encryptContentImpl } from '../../../src/storage'
import { getPublicKeyFromPrivate } from '../../../src/keys'
=======
} from '../../../lib/storage/hub'
import { getFileImpl, encryptContentImpl, getFileUrlImpl } from '../../../lib/storage'
import { getPublicKeyFromPrivate } from '../../../lib/keys'
>>>>>>> ce676375

import { UserSession, AppConfig } from '../../../src'

// class LocalStorage {
//   constructor() {
//     this.data = {}
//   }
//
//   setItem(k, v) {
//     this.data[k] = v
//   }
//
//   removeItem(k) {
//     delete this.data[k]
//   }
//
//   getItem(k) {
//     return this.data[k]
//   }
// }
// const localStorage = new LocalStorage()
// global.localStorage = localStorage
// global.window = {}
// global.window.localStorage = localStorage
// global.window.location = {}
// global.window.location.origin = 'https://myApp.blockstack.org'

export function runStorageTests() {
  test('getFile unencrypted, unsigned', (t) => {
    t.plan(2)

    const path = 'file.json'
    const gaiaHubConfig = {
      address: '1NZNxhoxobqwsNvTb16pdeiqvFvce3Yg8U',
      server: 'https://hub.blockstack.org',
      token: '',
      url_prefix: 'gaia.testblockstack.org/hub/'
    }

    const fullReadUrl = 'https://gaia.testblockstack.org/hub/1NZNxhoxobqwsNvTb16pdeiqvFvce3Yg8U/file.json'
    const fileContent = { test: 'test' }

    const appConfig = new AppConfig(['store_write'], 'http://localhost:3000')
    const blockstack = new UserSession({ appConfig })

    const getOrSetLocalGaiaHubConnection = sinon.stub().resolves(gaiaHubConfig)
    const getFullReadUrl = sinon.stub().resolves(fullReadUrl) // eslint-disable-line no-shadow

    const { getFileImpl } = proxyquire('../../../src/storage', { // eslint-disable-line no-shadow
      './hub': { getOrSetLocalGaiaHubConnection, getFullReadUrl }
    })

    FetchMock.get(fullReadUrl, fileContent)
    const options = { decrypt: false }
    getFileImpl(blockstack, path, options)
      .then((file) => {
        t.ok(file, 'Returns file content')
        t.same(JSON.parse(file), fileContent)
      })
  })

  test('getFile unencrypted, unsigned - multi-reader', (t) => {
    t.plan(6)

    const path = 'file.json'
    const gaiaHubConfig = {
      address: '1NZNxhoxobqwsNvTb16pdeiqvFvce3Yg8U',
      server: 'https://hub.blockstack.org',
      token: '',
      url_prefix: 'gaia.testblockstack.org/hub/'
    }

    const appConfig = new AppConfig(['store_write'], 'http://localhost:8080')
    const blockstack = new UserSession({ appConfig })

    const fullReadUrl = 'https://gaia.testblockstack.org/hub/1NZNxhoxobqwsNvTb16pdeiqvFvce3Yg8U/file.json'
    const fileContent = { test: 'test' }

    const getOrSetLocalGaiaHubConnection = sinon.stub().resolves(gaiaHubConfig)
    const getFullReadUrl2 = sinon.stub().resolves(fullReadUrl)

    const { getFileImpl } = proxyquire('../../../src/storage', { // eslint-disable-line no-shadow
      './hub': { getOrSetLocalGaiaHubConnection, getFullReadUrl2 }
    })

    FetchMock.get(fullReadUrl, fileContent)

    const nameLookupUrl = 'https://core.blockstack.org/v1/names/yukan.id'

    const nameRecord = {
      status: 'registered',
      zonefile: '$ORIGIN yukan.id\n$TTL 3600\n_http._tcp URI 10 1 "https://gaia.blockstack.org/hub/16zVUoP7f15nfTiHw2UNiX8NT5SWYqwNv3/0/profile.json"\n',
      expire_block: 581432,
      blockchain: 'bitcoin',
      last_txid: 'f7fa811518566b1914a098c3bd61a810aee56390815bd608490b0860ac1b5b4d',
      address: '16zVUoP7f15nfTiHw2UNiX8NT5SWYqwNv3',
      zonefile_hash: '98f42e11026d42d394b3424d4d7f0cccd6f376e2'
    }
    const nameRecordContent = JSON.stringify(nameRecord)
    FetchMock.get(nameLookupUrl, nameRecordContent)

    const profileUrl = 'https://gaia.blockstack.org/hub/16zVUoP7f15nfTiHw2UNiX8NT5SWYqwNv3/0/profile.json'

    /* eslint-disable */
    const profileContent = [
      {
        'token': 'eyJ0eXAiOiJKV1QiLCJhbGciOiJFUzI1NksifQ.eyJqdGkiOiJjNDhmOTQ0OC1hMGZlLTRiOWUtOWQ2YS1mYzA5MzhjOGUyNzAiLCJpYXQiOiIyMDE4LTAxLTA4VDE4OjIyOjI0Ljc5NloiLCJleHAiOiIyMDE5LTAxLTA4VDE4OjIyOjI0Ljc5NloiLCJzdWJqZWN0Ijp7InB1YmxpY0tleSI6IjAyNDg3YTkxY2Q5NjZmYWVjZWUyYWVmM2ZkZTM3MjgwOWI0NmEzNmVlMTkyNDhjMDFmNzJiNjQ1ZjQ0Y2VmMmUyYyJ9LCJpc3N1ZXIiOnsicHVibGljS2V5IjoiMDI0ODdhOTFjZDk2NmZhZWNlZTJhZWYzZmRlMzcyODA5YjQ2YTM2ZWUxOTI0OGMwMWY3MmI2NDVmNDRjZWYyZTJjIn0sImNsYWltIjp7IkB0eXBlIjoiUGVyc29uIiwiQGNvbnRleHQiOiJodHRwOi8vc2NoZW1hLm9yZyIsImltYWdlIjpbeyJAdHlwZSI6IkltYWdlT2JqZWN0IiwibmFtZSI6ImF2YXRhciIsImNvbnRlbnRVcmwiOiJodHRwczovL3d3dy5kcm9wYm94LmNvbS9zL2oxaDBrdHMwbTdhYWRpcC9hdmF0YXItMD9kbD0xIn1dLCJnaXZlbk5hbWUiOiIiLCJmYW1pbHlOYW1lIjoiIiwiZGVzY3JpcHRpb24iOiIiLCJhY2NvdW50IjpbeyJAdHlwZSI6IkFjY291bnQiLCJwbGFjZWhvbGRlciI6ZmFsc2UsInNlcnZpY2UiOiJoYWNrZXJOZXdzIiwiaWRlbnRpZmllciI6Inl1a2FubCIsInByb29mVHlwZSI6Imh0dHAiLCJwcm9vZlVybCI6Imh0dHBzOi8vbmV3cy55Y29tYmluYXRvci5jb20vdXNlcj9pZD15dWthbmwifSx7IkB0eXBlIjoiQWNjb3VudCIsInBsYWNlaG9sZGVyIjpmYWxzZSwic2VydmljZSI6ImdpdGh1YiIsImlkZW50aWZpZXIiOiJ5a25sIiwicHJvb2ZUeXBlIjoiaHR0cCIsInByb29mVXJsIjoiaHR0cHM6Ly9naXN0LmdpdGh1Yi5jb20veWtubC8xZjcwMThiOThmNzE2ZjAxNWE2Y2Y0NGZkYTA4MDZkNyJ9LHsiQHR5cGUiOiJBY2NvdW50IiwicGxhY2Vob2xkZXIiOmZhbHNlLCJzZXJ2aWNlIjoidHdpdHRlciIsImlkZW50aWZpZXIiOiJ5dWthbmwiLCJwcm9vZlR5cGUiOiJodHRwIiwicHJvb2ZVcmwiOiJodHRwczovL3R3aXR0ZXIuY29tL3l1a2FuTC9zdGF0dXMvOTE2NzQwNzQ5MjM2MTAxMTIwIn1dLCJuYW1lIjoiS2VuIExpYW8iLCJhcHBzIjp7Imh0dHA6Ly9sb2NhbGhvc3Q6ODA4MCI6Imh0dHBzOi8vZ2FpYS5ibG9ja3N0YWNrLm9yZy9odWIvMUREVXFmS3RRZ1lOdDcyMnd1QjRaMmZQQzdhaU5HUWE1Ui8ifX19.UyQNZ02kBFHEovbwiGaS-VQd57w9kcwn1Nt3QbW3afEMArg1OndmeplB7lzjMuRCLAi-88lkpQLkFw7LwKZ31Q',
        'decodedToken': {
          'header': {
            'typ': 'JWT',
            'alg': 'ES256K'
          },
          'payload': {
            'jti': 'c48f9448-a0fe-4b9e-9d6a-fc0938c8e270',
            'iat': '2018-01-08T18:22:24.796Z',
            'exp': '2019-01-08T18:22:24.796Z',
            'subject': {
              'publicKey': '02487a91cd966faecee2aef3fde372809b46a36ee19248c01f72b645f44cef2e2c'
            },
            'issuer': {
              'publicKey': '02487a91cd966faecee2aef3fde372809b46a36ee19248c01f72b645f44cef2e2c'
            },
            'claim': {
              '@type': 'Person',
              '@context': 'http://schema.org',
              'image': [
                {
                  '@type': 'ImageObject',
                  'name': 'avatar',
                  'contentUrl': 'https://www.dropbox.com/s/j1h0kts0m7aadip/avatar-0?dl=1'
                }
              ],
              'givenName': '',
              'familyName': '',
              'description': '',
              'account': [
                {
                  '@type': 'Account',
                  'placeholder': false,
                  'service': 'hackerNews',
                  'identifier': 'yukanl',
                  'proofType': 'http',
                  'proofUrl': 'https://news.ycombinator.com/user?id=yukanl'
                },
                {
                  '@type': 'Account',
                  'placeholder': false,
                  'service': 'github',
                  'identifier': 'yknl',
                  'proofType': 'http',
                  'proofUrl': 'https://gist.github.com/yknl/1f7018b98f716f015a6cf44fda0806d7'
                },
                {
                  '@type': 'Account',
                  'placeholder': false,
                  'service': 'twitter',
                  'identifier': 'yukanl',
                  'proofType': 'http',
                  'proofUrl': 'https://twitter.com/yukanL/status/916740749236101120'
                }
              ],
              'name': 'Ken Liao',
              'apps': {
                'http://localhost:8080': 'https://gaia.blockstack.org/hub/1DDUqfKtQgYNt722wuB4Z2fPC7aiNGQa5R/'
              }
            }
          },
          'signature': 'UyQNZ02kBFHEovbwiGaS-VQd57w9kcwn1Nt3QbW3afEMArg1OndmeplB7lzjMuRCLAi-88lkpQLkFw7LwKZ31Q'
        }
      }
    ]
    /* eslint-enable */
    FetchMock.get(profileUrl, profileContent)

    const fileUrl = 'https://gaia.blockstack.org/hub/1DDUqfKtQgYNt722wuB4Z2fPC7aiNGQa5R/file.json'
    const fileContents = JSON.stringify({ key: 'value' })
    FetchMock.get(fileUrl, fileContents)

    const options = {
      username: 'yukan.id',
      app: 'http://localhost:8080',
      decrypt: false
    }

    getFileImpl(blockstack, path, options)
      .then((file) => {
        t.ok(file, 'Returns file content')
        t.same(JSON.parse(file), JSON.parse(fileContents))
      })

    const optionsNameLookupUrl = {
      username: 'yukan.id',
      app: 'http://localhost:8080',
      zoneFileLookupURL: 'https://potato/v1/names',
      decrypt: false
    }

    FetchMock.get('https://potato/v1/names/yukan.id', nameRecordContent)
    getFileImpl(blockstack, path, optionsNameLookupUrl)
      .then((file) => {
        t.ok(file, 'Returns file content')
        t.same(JSON.parse(file), JSON.parse(fileContents))
      })

    const optionsNoApp = {
      username: 'yukan.id',
      decrypt: false
    }

    getFileImpl(blockstack, path, optionsNoApp)
      .then((file) => {
        t.ok(file, 'Returns file content')
        t.same(JSON.parse(file), JSON.parse(fileContents))
      })
  })

  test('encrypt & decrypt content', (t) => {
    t.plan(2)
    const privateKey = 'a5c61c6ca7b3e7e55edee68566aeab22e4da26baa285c7bd10e8d2218aa3b229'
    const appConfig = new AppConfig(['store_write'], 'http://localhost:3000')
    const blockstack = new UserSession({ appConfig })
    blockstack.store.getSessionData().userData = {
      appPrivateKey: privateKey
    } // manually set private key for testing

    const content = 'yellowsubmarine'
    const ciphertext = blockstack.encryptContent(content)
    t.ok(ciphertext)
    const deciphered = blockstack.decryptContent(ciphertext)
    t.equal(content, deciphered)
  })

  test('encrypt & decrypt content -- specify key', (t) => {
    t.plan(2)
    const appConfig = new AppConfig(['store_write'], 'http://localhost:3000')
    const blockstack = new UserSession({ appConfig })
    const privateKey = '896adae13a1bf88db0b2ec94339b62382ec6f34cd7e2ff8abae7ec271e05f9d8'
    const publicKey = getPublicKeyFromPrivate(privateKey)
    const content = 'we-all-live-in-a-yellow-submarine'
    const ciphertext = blockstack.encryptContent(content, { publicKey })
    t.ok(ciphertext)
    const deciphered = blockstack.decryptContent(ciphertext, { privateKey })
    t.equal(content, deciphered)
  })

  test('putFile unencrypted, not signed', (t) => {
    t.plan(1)

    const path = 'file.json'
    const gaiaHubConfig = {
      address: '1NZNxhoxobqwsNvTb16pdeiqvFvce3Yg8U',
      server: 'https://hub.blockstack.org',
      token: '',
      url_prefix: 'gaia.testblockstack.org/hub/'
    }

    const appConfig = new AppConfig(['store_write'], 'http://localhost:3000')
    const blockstack = new UserSession({ appConfig })

    const fullReadUrl = 'https://gaia.testblockstack.org/hub/1NZNxhoxobqwsNvTb16pdeiqvFvce3Yg8U/file.json'
    const fileContent = { test: 'test' }

    const getOrSetLocalGaiaHubConnection = sinon.stub().resolves(gaiaHubConfig)
    const uploadToGaiaHub = sinon.stub().resolves(fullReadUrl) // eslint-disable-line no-shadow

    const { putFileImpl } = proxyquire('../../../src/storage', {
      './hub': { getOrSetLocalGaiaHubConnection, uploadToGaiaHub }
    })

    const options = { encrypt: false }

    putFileImpl(blockstack, path, fileContent, options)
      .then((publicURL) => {
        t.ok(publicURL, fullReadUrl)
      })
  })

  test('putFile & getFile unencrypted, not signed, with contentType', (t) => {
    t.plan(3)
    const path = 'file.html'
    const gaiaHubConfig = {
      address: '1NZNxhoxobqwsNvTb16pdeiqvFvce3Yg8U',
      server: 'https://hub.blockstack.org',
      token: '',
      url_prefix: 'gaia.testblockstack.org/hub/'
    }

    const appConfig = new AppConfig(['store_write'], 'http://localhost:3000')
    const blockstack = new UserSession({ appConfig })

    const fullReadUrl = 'https://gaia.testblockstack.org/hub/1NZNxhoxobqwsNvTb16pdeiqvFvce3Yg8U/file.html'
    const fileContent = '<!DOCTYPE html><html><head><title>Title</title></head><body>Blockstack</body></html>'

    const getOrSetLocalGaiaHubConnection = sinon.stub().resolves(gaiaHubConfig)
    const uploadToGaiaHub = sinon.stub().resolves(fullReadUrl) // eslint-disable-line no-shadow
    const getFullReadUrl = sinon.stub().resolves(fullReadUrl) // eslint-disable-line no-shadow

    const { putFileImpl } = proxyquire('../../../src/storage', {
      './hub': { getOrSetLocalGaiaHubConnection, uploadToGaiaHub }
    })
    const { getFileImpl } = proxyquire('../../../src/storage', { // eslint-disable-line no-shadow
      './hub': { getOrSetLocalGaiaHubConnection, getFullReadUrl }
    })

    const config = {
      status: 200,
      body: fileContent,
      headers: { 'Content-Type': 'text/html' }
    }
    FetchMock.get(fullReadUrl, config)

    const options = { encrypt: false, contentType: 'text/html' }
    putFileImpl(blockstack, path, fileContent, options)
      .then((publicURL) => {
        t.ok(publicURL, fullReadUrl)
      })
      .then(() => {
        const decryptOptions = { decrypt: false }
        getFileImpl(blockstack, path, decryptOptions).then((readContent) => {
          t.equal(readContent, fileContent)
          t.ok(typeof (readContent) === 'string')
        })
      })
  })

  test('putFile & getFile encrypted, not signed', (t) => {
    t.plan(2)

    const privateKey = 'a5c61c6ca7b3e7e55edee68566aeab22e4da26baa285c7bd10e8d2218aa3b229'
    const appConfig = new AppConfig(['store_write'], 'http://localhost:3000')
    const blockstack = new UserSession({ appConfig })
    blockstack.store.getSessionData().userData = {
      appPrivateKey: privateKey
    } // manually set private key for testing

    const path = 'file.json'
    const gaiaHubConfig = {
      address: '1NZNxhoxobqwsNvTb16pdeiqvFvce3Yg8U',
      server: 'https://hub.blockstack.org',
      token: '',
      url_prefix: 'gaia.testblockstack.org/hub/'
    }

    const fullReadUrl = 'https://gaia.testblockstack.org/hub/1NZNxhoxobqwsNvTb16pdeiqvFvce3Yg8A/file.json'
    const fileContent = JSON.stringify({ test: 'test' })

    const getOrSetLocalGaiaHubConnection = sinon.stub().resolves(gaiaHubConfig)
    const uploadToGaiaHub = sinon.stub().resolves(fullReadUrl) // eslint-disable-line no-shadow
    const getFullReadUrl = sinon.stub().resolves(fullReadUrl) // eslint-disable-line no-shadow

    const { putFileImpl } = proxyquire('../../../src/storage', {
      './hub': { getOrSetLocalGaiaHubConnection, uploadToGaiaHub }
    })
    const { getFileImpl } = proxyquire('../../../src/storage', { // eslint-disable-line no-shadow
      './hub': { getOrSetLocalGaiaHubConnection, getFullReadUrl }
    })

    FetchMock.get(fullReadUrl, encryptContentImpl(blockstack, fileContent))
    const encryptOptions = { encrypt: true }
    const decryptOptions = { decrypt: true }
    // put and encrypt the file
    putFileImpl(blockstack, path, fileContent, encryptOptions)
      .then((publicURL) => {
        t.ok(publicURL, fullReadUrl)
      }).then(() => {
        // read and decrypt the file
        getFileImpl(blockstack, path, decryptOptions).then((readContent) => {
          t.equal(readContent, fileContent)
          // put back whatever was inside before
        })
      })
  })

  test('putFile encrypt/no-sign using specifying public key & getFile decrypt', (t) => {
    t.plan(2)

    const privateKey = 'a5c61c6ca7b3e7e55edee68566aeab22e4da26baa285c7bd10e8d2218aa3b229'
    const publicKey = getPublicKeyFromPrivate(privateKey)

    const appConfig = new AppConfig(['store_write'], 'http://localhost:3000')
    const blockstack = new UserSession({ appConfig })
    blockstack.store.getSessionData().userData = {
      appPrivateKey: privateKey
    } // manually set private key for testing

    const path = 'file.json'
    const gaiaHubConfig = {
      address: '1NZNxhoxobqwsNvTb16pdeiqvFvce3Yg8U',
      server: 'https://hub.blockstack.org',
      token: '',
      url_prefix: 'gaia.testblockstack.org/hub/'
    }

    const fullReadUrl = 'https://gaia.testblockstack.org/hub/1NZNxhoxobqwsNvTb16pdeiqvFvce3Yg8A/file.json'
    const fileContent = JSON.stringify({ test: 'test' })

    const getOrSetLocalGaiaHubConnection = sinon.stub().resolves(gaiaHubConfig)
    const uploadToGaiaHub = sinon.stub().resolves(fullReadUrl) // eslint-disable-line no-shadow
    const getFullReadUrl = sinon.stub().resolves(fullReadUrl) // eslint-disable-line no-shadow

    const { putFileImpl } = proxyquire('../../../src/storage', {
      './hub': { getOrSetLocalGaiaHubConnection, uploadToGaiaHub }
    })
    const { getFileImpl } = proxyquire('../../../src/storage', { // eslint-disable-line no-shadow
      './hub': { getOrSetLocalGaiaHubConnection, getFullReadUrl }
    })

    FetchMock.get(fullReadUrl, encryptContentImpl(blockstack, fileContent))
    const encryptOptions = { encrypt: publicKey }
    const decryptOptions = { decrypt: true }
    // put and encrypt the file
    putFileImpl(blockstack, path, fileContent, encryptOptions)
      .then((publicURL) => {
        t.ok(publicURL, fullReadUrl)
      }).then(() => {
        // read and decrypt the file
        getFileImpl(blockstack, path, decryptOptions).then((readContent) => {
          t.equal(readContent, fileContent)
        })
      })
  })

  test('putFile & getFile encrypted, signed', (t) => {
    const privateKey = 'a5c61c6ca7b3e7e55edee68566aeab22e4da26baa285c7bd10e8d2218aa3b229'
    const appConfig = new AppConfig(['store_write'], 'http://localhost:3000')
    const blockstack = new UserSession({ appConfig })
    blockstack.store.getSessionData().userData = {
      appPrivateKey: privateKey
    } // manually set private key for testing

    const gaiaHubConfig = {
      address: '1NZNxhoxobqwsNvTb16pdeiqvFvce3Yg8U',
      server: 'https://hub.blockstack.org',
      token: '',
      url_prefix: 'gaia.testblockstack2.org/hub/'
    }

    const readPrefix = 'https://gaia.testblockstack8.org/hub/1NZNxhoxobqwsNvTb16pdeiqvFvce3Yg8U'
    const fullReadUrl = `${readPrefix}/file.json`
    const urlBadPK = `${readPrefix}/badPK.json`
    const urlBadSig = `${readPrefix}/badSig.json`
    const fileContent = JSON.stringify({ test: 'test' })
    const badPK = '0288580b020800f421d746f738b221d384f098e911b81939d8c94df89e74cba776'

    const getOrSetLocalGaiaHubConnection = sinon.stub().resolves(gaiaHubConfig)
    let putFiledContents = ''
    const uploadToGaiaHub = sinon.stub().callsFake( // eslint-disable-line no-shadow
      (fname, contents) => {
        putFiledContents = contents
        return Promise.resolve(`${readPrefix}/${fname}`)
      }
    )

    const getFullReadUrl = sinon.stub().callsFake( // eslint-disable-line no-shadow
      path => Promise.resolve(`${readPrefix}/${path}`)
    )

    const lookupProfile = sinon.stub().callsFake(
      (username) => {
        t.equal(username, 'applejacks.id', 'Unexpected user lookup request')
        return Promise.resolve({ apps: { origin: readPrefix } })
      }
    )

    const { putFileImpl } = proxyquire('../../../src/storage', {
      './hub': { getOrSetLocalGaiaHubConnection, uploadToGaiaHub }
    })
    const { getFileImpl } = proxyquire('../../../src/storage', { // eslint-disable-line no-shadow
      './hub': { getOrSetLocalGaiaHubConnection, getFullReadUrl },
      '../profiles': { lookupProfile }
    })

    const encryptOptions = { encrypt: true, sign: true }
    const decryptOptions = { decrypt: true, verify: true }
    // put and encrypt the file
    putFileImpl(blockstack, 'doesnt-matter.json', fileContent, encryptOptions)
      .then((publicURL) => {
        t.ok(publicURL, fullReadUrl)
        FetchMock.get(fullReadUrl, putFiledContents)
        const contentsObj = JSON.parse(putFiledContents)
        FetchMock.get(urlBadPK, JSON.stringify({
          signature: contentsObj.signature,
          publicKey: badPK,
          cipherText: contentsObj.cipherText
        }))
        FetchMock.get(urlBadSig, JSON.stringify({
          signature: contentsObj.signature,
          publicKey: contentsObj.publicKey,
          cipherText: 'potato potato potato'
        }))
      }).then(() => getFileImpl(blockstack, 'file.json', decryptOptions).then((readContent) => {
        t.equal(readContent, fileContent)
      }))
      .then(() => getFileImpl(blockstack, 'file.json', {
        decrypt: true,
        verify: true,
        username: 'applejacks.id',
        app: 'origin'
      })
        .then((readContent) => {
          t.equal(readContent, fileContent)
        }))
      .then(() => getFileImpl(blockstack, 'badPK.json', decryptOptions)
        .then(() => t.true(false, 'Should not successfully decrypt file'))
        .catch(err => t.ok(err.message.indexOf('doesn\'t match gaia address') >= 0,
                           `Should fail with complaint about mismatch PK: ${err.message}`)))
      .then(() => getFileImpl(blockstack, 'badPK.json', {
        decrypt: true,
        verify: true,
        username: 'applejacks.id',
        app: 'origin'
      })
        .then(() => t.true(false, 'Should not successfully decrypt file'))
        .catch(err => t.ok(err.message.indexOf('doesn\'t match gaia address') >= 0,
                           `Should fail with complaint about mismatch PK: ${err.message}`)))
      .then(() => getFileImpl(blockstack, 'badSig.json', decryptOptions)
        .then(() => t.true(false, 'Should not successfully decrypt file'))
        .catch(err => t.ok(err.message.indexOf('do not match ECDSA') >= 0,
                           'Should fail with complaint about bad signature')))
      .catch(err => console.log(err.stack))
      .then(() => {
        t.end()
      })
  })

  test('putFile & getFile unencrypted, signed', (t) => {
    const privateKey = 'a5c61c6ca7b3e7e55edee68566aeab22e4da26baa285c7bd10e8d2218aa3b229'
    const appConfig = new AppConfig(['store_write'], 'http://localhost:3000')
    const blockstack = new UserSession({ appConfig })
    blockstack.store.getSessionData().userData = {
      appPrivateKey: privateKey
    } // manually set private key for testing

    const gaiaHubConfig = {
      address: '1NZNxhoxobqwsNvTb16pdeiqvFvce3Yg8U',
      server: 'https://hub.blockstack.org',
      token: '',
      url_prefix: 'gaia.testblockstack2.org/hub/'
    }

    const readPrefix = 'https://gaia.testblockstack4.org/hub/1NZNxhoxobqwsNvTb16pdeiqvFvce3Yg8U'

    const goodPath = 'file.json'
    const badPKPath = 'badPK.json'
    const badSigPath = 'badSig.json'
    const noSigPath = 'noSig.json'

    const fileContent = JSON.stringify({ test: 'test' })
    const badPK = '0288580b020800f421d746f738b221d384f098e911b81939d8c94df89e74cba776'

    const getOrSetLocalGaiaHubConnection = sinon.stub().resolves(gaiaHubConfig)
    const putFiledContents = []
    const pathToReadUrl = (fname => `${readPrefix}/${fname}`)

    const uploadToGaiaHub = sinon.stub().callsFake( // eslint-disable-line no-shadow
      (fname, contents) => {
        putFiledContents.push([fname, contents])
        if (!fname.endsWith('.sig')) {
          t.equal(contents, fileContent)
        }
        return Promise.resolve(pathToReadUrl(fname))
      }
    )

    const getFullReadUrl = sinon.stub().callsFake( // eslint-disable-line no-shadow
      path => Promise.resolve(pathToReadUrl(path))
    )

    const lookupProfile = sinon.stub().callsFake(
      (username) => {
        t.equal(username, 'applejacks.id', 'Unexpected user lookup request')
        return Promise.resolve({ apps: { origin: readPrefix } })
      }
    )

    const { putFileImpl } = proxyquire('../../../src/storage', {
      './hub': { getOrSetLocalGaiaHubConnection, uploadToGaiaHub }
    })
    const { getFileImpl } = proxyquire('../../../src/storage', { // eslint-disable-line no-shadow
      './hub': { getOrSetLocalGaiaHubConnection, getFullReadUrl },
      '../profiles': { lookupProfile }
    })

    const encryptOptions = { encrypt: false, sign: true }
    const decryptOptions = { decrypt: false, verify: true }
    const multiplayerDecryptOptions = {
      username: 'applejacks.id',
      decrypt: false,
      verify: true,
      app: 'origin'
    }
    // put and encrypt the file
    putFileImpl(blockstack, goodPath, fileContent, encryptOptions)
      .then((publicURL) => {
        t.equal(publicURL, pathToReadUrl(goodPath))
        t.equal(putFiledContents.length, 2)

        let sigContents = ''
        // good path mocks
        putFiledContents.forEach(
          ([path, contents]) => {
            FetchMock.get(pathToReadUrl(path),
                          contents)
            if (path.endsWith('.sig')) {
              sigContents = contents
            }
          }
        )
        const sigObject = JSON.parse(sigContents)
        // bad sig mocks
        FetchMock.get(pathToReadUrl(badSigPath), 'hello world, this is inauthentic.')
        FetchMock.get(pathToReadUrl(`${badSigPath}.sig`), sigContents)

        // no sig mocks
        FetchMock.get(pathToReadUrl(noSigPath), 'hello world, this is inauthentic.')
        FetchMock.get(pathToReadUrl(`${noSigPath}.sig`), { status: 404, body: 'nopers.' })

        // bad pk mocks
        FetchMock.get(pathToReadUrl(badPKPath), fileContent)
        FetchMock.get(pathToReadUrl(`${badPKPath}.sig`),
                      JSON.stringify({
                        signature: sigObject.signature,
                        publicKey: badPK
                      }))
      })
      .then(() => getFileImpl(blockstack, goodPath, decryptOptions).then((readContent) => {
        t.equal(readContent, fileContent, 'should read the file')
      }))
      .then(() => getFileImpl(blockstack, badSigPath, decryptOptions)
        .then(() => t.fail('Should have failed to read file.'))
        .catch(err => t.ok(err.message.indexOf('do not match ECDSA') >= 0,
                           'Should fail with complaint about bad signature')))
      .then(() => getFileImpl(blockstack, noSigPath, decryptOptions)
        .then(() => t.fail('Should have failed to read file.'))
        .catch(err => t.ok(err.message.indexOf('obtain signature for file') >= 0,
                           'Should fail with complaint about missing signature')))
      .then(() => getFileImpl(blockstack, badPKPath, decryptOptions)
        .then(() => t.fail('Should have failed to read file.'))
        .catch(err => t.ok(err.message.indexOf('match gaia address') >= 0,
                           'Should fail with complaint about matching addresses')))
      .then(() => getFileImpl(blockstack, goodPath, multiplayerDecryptOptions)
        .then((readContent) => {
          t.equal(readContent, fileContent, 'should read the file')
        }))
      .then(() => getFileImpl(blockstack, badSigPath, multiplayerDecryptOptions)
        .then(() => t.fail('Should have failed to read file.'))
        .catch(err => t.ok(err.message.indexOf('do not match ECDSA') >= 0,
                           'Should fail with complaint about bad signature')))
      .then(() => getFileImpl(blockstack, noSigPath, multiplayerDecryptOptions)
        .then(() => t.fail('Should have failed to read file.'))
        .catch(err => t.ok(err.message.indexOf('obtain signature for file') >= 0,
                           'Should fail with complaint about missing signature')))
      .then(() => getFileImpl(blockstack, badPKPath, multiplayerDecryptOptions)
        .then(() => t.fail('Should have failed to read file.'))
        .catch(err => t.ok(err.message.indexOf('match gaia address') >= 0,
                           'Should fail with complaint about matching addresses')))
      .catch((err) => {
        console.log(err.stack)
        t.fail('Unexpected error!')
      })
      .then(() => {
        t.end()
      })
  })

  test('promises reject', (t) => {
    t.plan(2)
    const appConfig = new AppConfig(['store_write'], 'http://localhost:3000')
    const blockstack = new UserSession({ appConfig })
    const path = 'file.json'
    const fullReadUrl = 'https://hub.testblockstack.org/store/1NZNxhoxobqwsNvTb16pdeiqvFvce3Yg8U/file.json'
    const gaiaHubConfig = {
      address: '1NZNxhoxobqwsNvTb16pdeiqvFvce3Yg8U',
      server: 'https://hub.testblockstack.org',
      token: '',
      url_prefix: 'gaia.testblockstack.org/hub/'
    }

    const getOrSetLocalGaiaHubConnection = sinon.stub().resolves(gaiaHubConfig)
    const setLocalGaiaHubConnection = sinon.stub().resolves(gaiaHubConfig)
    const { putFileImpl } = proxyquire('../../../src/storage', {
      './hub': {
        getOrSetLocalGaiaHubConnection,
        setLocalGaiaHubConnection
      }
    })

    FetchMock.post(`${fullReadUrl}`, { status: 404, body: 'Not found.' })
    putFileImpl(blockstack, path, 'hello world', { encrypt: false })
      .then(() => t.ok(false, 'Should not have returned'))
      .catch(() => t.ok(true, 'Should have rejected promise'))

    const gaiaHubUrl = 'https://potato.hub.farm'
    const signer = '01010101'
    FetchMock.get('https://potato.hub.farm/hub_info', { status: 421, body: 'Nope.' })
    connectToGaiaHub(gaiaHubUrl, signer)
      .then(() => t.ok(false, 'Should not have returned'))
      .catch(() => t.ok(true, 'Should have rejected promise'))
  })

  test('putFile gets a new gaia config and tries again', (t) => {
    t.plan(3)
    const appConfig = new AppConfig(['store_write'], 'http://localhost:3000')
    const blockstack = new UserSession({ appConfig })
    const path = 'file.json'
    const fullWriteUrl = 'https://hub.testblockstack.org/store/1NZNxhoxobqwsNvTb16pdeiqvFvce3Yabc/file.json'
    const invalidHubConfig = {
      address: '1NZNxhoxobqwsNvTb16pdeiqvFvce3Yabc',
      server: 'https://hub.testblockstack.org',
      token: '',
      url_prefix: 'gaia.testblockstack.org/hub/'
    }

    const validHubConfig = Object.assign({}, invalidHubConfig, {
      token: 'valid'
    })

    const getOrSetLocalGaiaHubConnection = sinon.stub().resolves(invalidHubConfig)
    const setLocalGaiaHubConnection = sinon.stub().resolves(validHubConfig)
    const { putFileImpl } = proxyquire('../../../src/storage', {
      './hub': {
        getOrSetLocalGaiaHubConnection,
        setLocalGaiaHubConnection
      }
    })

    FetchMock.post(fullWriteUrl, (url, { headers }) => {
      console.log(url, headers)
      if (headers.Authorization === 'bearer ') {
        t.ok(true, 'tries with invalid token')
        return 401
      } else if (headers.Authorization === 'bearer valid') {
        t.ok(true, 'Tries with valid hub config')
        return {
          status: 200,
          body: JSON.stringify({ publicURL: 'readURL' })
        }
      }
      return 401
    })
    putFileImpl(blockstack, path, 'hello world', { encrypt: false })
      .then(() => t.ok(true, 'Request should pass'))
  })

  test('getFileUrl', (t) => { 
    t.plan(2)
    const config = {
      address: '19MoWG8u88L6t766j7Vne21Mg4wHsCQ7vk',
      url_prefix: 'gaia.testblockstack.org/hub/',
      token: '',
      server: 'hub.testblockstack.org'
    }

    const privateKey = 'a5c61c6ca7b3e7e55edee68566aeab22e4da26baa285c7bd10e8d2218aa3b229'
    const appConfig = new AppConfig(['store_write'], 'http://localhost:3000')
    const blockstack = new UserSession({ appConfig })
    blockstack.store.getSessionData().userData = {
      appPrivateKey: privateKey,
      gaiaHubConfig: config
    } // manually set for testing

    FetchMock.get(`${config.url_prefix}${config.address}/foo.json`,
                  { status: 404 })

    getFileUrlImpl(blockstack, 'foo.json')
      .then(x => t.equal(
        x, 
        'gaia.testblockstack.org/hub/19MoWG8u88L6t766j7Vne21Mg4wHsCQ7vk/foo.json', 
        'getFileUrlImpl should return correct url'))

    blockstack.getFileUrl('foo.json') 
      .then(x => t.equal(
        x, 
        'gaia.testblockstack.org/hub/19MoWG8u88L6t766j7Vne21Mg4wHsCQ7vk/foo.json', 
        'UserSession.getFileUrl should return correct url'))
  })

  test('fetch404null', (t) => {
    t.plan(2)
    const config = {
      address: '19MoWG8u88L6t766j7Vne21Mg4wHsCQ7vk',
      url_prefix: 'gaia.testblockstack.org/hub/',
      token: '',
      server: 'hub.testblockstack.org'
    }

    const privateKey = 'a5c61c6ca7b3e7e55edee68566aeab22e4da26baa285c7bd10e8d2218aa3b229'
    const appConfig = new AppConfig(['store_write'], 'http://localhost:3000')
    const blockstack = new UserSession({ appConfig })
    blockstack.store.getSessionData().userData = {
      appPrivateKey: privateKey,
      gaiaHubConfig: config
    } // manually set for testing

    FetchMock.get(`${config.url_prefix}${config.address}/foo.json`,
                  { status: 404 })

    const optionsNoDecrypt = { decrypt: false }
    getFileImpl(blockstack, 'foo.json', optionsNoDecrypt)
      .then(x => t.equal(x, null, '404 should return null'))

    const optionsDecrypt = { decrypt: true }
    getFileImpl(blockstack, 'foo.json', optionsDecrypt)
      .then(x => t.equal(x, null, '404 should return null, even if we try to decrypt'))
  })

  test('uploadToGaiaHub', (t) => {
    t.plan(2)

    const config = {
      address: '19MoWG8u88L6t766j7Vne21Mg4wHsCQ7vk',
      url_prefix: 'gaia.testblockstack.org',
      token: '',
      server: 'hub.testblockstack.org'
    }

    FetchMock.post(`${config.server}/store/${config.address}/foo.json`,
                   JSON.stringify({ publicURL: `${config.url_prefix}/${config.address}/foo.json` }))

    uploadToGaiaHub('foo.json', 'foo the bar', config)
      .then((url) => {
        t.ok(url, 'URL returned')
        t.equal(url, `${config.url_prefix}/${config.address}/foo.json`)
      })
  })

  test('getFullReadUrl', (t) => {
    t.plan(1)

    const config = {
      address: '19MoWG8u88L6t766j7Vne21Mg4wHsCQ7vk',
      url_prefix: 'gaia.testblockstack.org',
      token: '',
      server: 'hub.testblockstack.org'
    }

    const outUrl = getFullReadUrl('foo.json', config)
    t.equal(`${config.url_prefix}${config.address}/foo.json`, outUrl)
  })

  test('connectToGaiaHub', (t) => {
    t.plan(6)

    const hubServer = 'hub.testblockstack.org'

    const hubInfo = {
      read_url_prefix: 'gaia.testblockstack.org',
      challenge_text: 'please-sign',
      latest_auth_version: 'v1'
    }

    const privateKey = 'a5c61c6ca7b3e7e55edee68566aeab22e4da26baa285c7bd10e8d2218aa3b229'
    const address = '1NZNxhoxobqwsNvTb16pdeiqvFvce3Yg8U'
    const publicKey = '027d28f9951ce46538951e3697c62588a87f1f1f295de4a14fdd4c780fc52cfe69'

    FetchMock.get(`${hubServer}/hub_info`,
                  JSON.stringify(hubInfo))

    const appConfig = new AppConfig(['store_write'], 'http://localhost:3000')
    const blockstack = new UserSession({ appConfig })
    blockstack.store.getSessionData().userData = {
      appPrivateKey: privateKey
    } // manually set for testing

    connectToGaiaHub(hubServer, privateKey)
      .then((config) => {
        t.ok(config, 'Config returned by connectToGaiaHub()')
        t.equal(hubInfo.read_url_prefix, config.url_prefix)
        t.equal(address, config.address)
        t.equal(hubServer, config.server)
        const jsonTokenPart = config.token.slice('v1:'.length)

        const verified = new TokenVerifier('ES256K', publicKey)
          .verify(jsonTokenPart)
        t.ok(verified, 'Verified token')
        t.equal(hubServer, decodeToken(jsonTokenPart).payload.hubUrl, 'Intended hubUrl')
      })
  })

  test('connectToGaiaHub with an association token', (t) => {
    t.plan(7)

    const hubServer = 'hub.testblockstack.org'

    const hubInfo = {
      read_url_prefix: 'gaia.testblockstack.org',
      challenge_text: 'please-sign',
      latest_auth_version: 'v1'
    }

    const privateKey = 'a5c61c6ca7b3e7e55edee68566aeab22e4da26baa285c7bd10e8d2218aa3b229'
    const address = '1NZNxhoxobqwsNvTb16pdeiqvFvce3Yg8U'
    const publicKey = '027d28f9951ce46538951e3697c62588a87f1f1f295de4a14fdd4c780fc52cfe69'

    const identityPrivateKey = '4dea04fe440d760664d96f1fd219e7a73324fc8faa28c7babd1a7813d05970aa01'
    const identityPublicKey = '0234f3c7aec9fe13190aede94d1eaa0a7d2b48d18fd86b9651fc3996a5f467fc73'

    const FOUR_MONTH_SECONDS = 60 * 60 * 24 * 31 * 4
    const salt = '00000000000000000000000000000'
    const associationTokenClaim = {
      childToAssociate: publicKey,
      iss: identityPublicKey,
      exp: FOUR_MONTH_SECONDS + (new Date() / 1000),
      salt
    }
    const gaiaAssociationToken = new TokenSigner('ES256K', identityPrivateKey)
      .sign(associationTokenClaim)

    FetchMock.get(`${hubServer}/hub_info`,
                  JSON.stringify(hubInfo))

    const appConfig = new AppConfig(['store_write'], 'http://localhost:3000')
    const blockstack = new UserSession({ appConfig })
    blockstack.store.getSessionData().userData = {
      appPrivateKey: privateKey
    } // manually set for testing

    connectToGaiaHub(hubServer, privateKey, gaiaAssociationToken)
      .then((config) => {
        t.ok(config, 'Config returned by connectToGaiaHub()')
        t.equal(hubInfo.read_url_prefix, config.url_prefix)
        t.equal(address, config.address)
        t.equal(hubServer, config.server)
        const jsonTokenPart = config.token.slice('v1:'.length)

        const verified = new TokenVerifier('ES256K', publicKey)
          .verify(jsonTokenPart)
        t.ok(verified, 'Verified token')
        t.equal(hubServer, decodeToken(jsonTokenPart).payload.hubUrl, 'Intended hubUrl')
        t.equal(gaiaAssociationToken, decodeToken(jsonTokenPart).payload.associationToken,
                'Intended association token')
      })
  })

  test('getBucketUrl', (t) => {
    t.plan(2)
    const hubServer = 'hub2.testblockstack.org'

    const hubInfo = {
      read_url_prefix: 'https://gaia.testblockstack.org/hub/',
      challenge_text: 'please-sign',
      latest_auth_version: 'v1'
    }

    const privateKey = 'a5c61c6ca7b3e7e55edee68566aeab22e4da26baa285c7bd10e8d2218aa3b229'
    const address = '1NZNxhoxobqwsNvTb16pdeiqvFvce3Yg8U'

    FetchMock.get(`${hubServer}/hub_info`, JSON.stringify(hubInfo))

    getBucketUrl(hubServer, privateKey)
      .then((bucketUrl) => {
        t.ok(bucketUrl, 'App index file URL returned by getBucketUrl')
        t.equal(bucketUrl, `${hubInfo.read_url_prefix}${address}/`)
      })
  })

  test('getUserAppFileUrl', (t) => {
    t.plan(2)

    const path = 'file.json'
    const name = 'test.id'
    const appOrigin = 'testblockstack.org'
    const profile = {
      apps: {
        'testblockstack.org': 'https://gaia.testblockstack.org/hub/1NZNxhoxobqwsNvTb16pdeiqvFvce3Yg8U/'
      }
    }

    const fileUrl = 'https://gaia.testblockstack.org/hub/1NZNxhoxobqwsNvTb16pdeiqvFvce3Yg8U/file.json'

    const lookupProfile = sinon.stub().resolves(profile)

    const { getUserAppFileUrl } = proxyquire('../../../src/storage', {
      '../profiles': { lookupProfile }
    })

    getUserAppFileUrl(path, name, appOrigin)
      .then((url) => {
        t.ok(url, 'Returns user app file url')
        t.equals(url, fileUrl)
      })
  })

  test('listFiles', (t) => {
    t.plan(3)

    const path = 'file.json'
    const gaiaHubConfig = {
      address: '1NZNxhoxobqwsNvTb16pdeiqvFvce3Yg8U',
      server: 'https://hub.blockstack.org',
      token: '',
      url_prefix: 'gaia.testblockstack.org/hub/'
    }

    const privateKey = 'a5c61c6ca7b3e7e55edee68566aeab22e4da26baa285c7bd10e8d2218aa3b229'
    const appConfig = new AppConfig(['store_write'], 'http://localhost:3000')
    const blockstack = new UserSession({ appConfig })
    blockstack.store.getSessionData().userData = {
      appPrivateKey: privateKey,
      gaiaHubConfig
    } // manually set for testing

    let callCount = 0
    FetchMock.post(`${gaiaHubConfig.server}/list-files/${gaiaHubConfig.address}`, () => {
      callCount += 1
      if (callCount === 1) {
        return { entries: [path], page: callCount }
      } else if (callCount === 2) {
        return { entries: [], page: callCount }
      } else {
        throw new Error('Called too many times')
      }
    })

    const getOrSetLocalGaiaHubConnection = sinon.stub().resolves(gaiaHubConfig)
    const { listFilesImpl } = proxyquire('../../../src/storage', {
      './hub': { getOrSetLocalGaiaHubConnection }
    })

    const files = []
    listFilesImpl(blockstack, (name) => {
      files.push(name)
      return true
    })
      .then((count) => {
        t.equal(files.length, 1, 'Got one file back')
        t.equal(files[0], 'file.json', 'Got the right file back')
        t.equal(count, 1, 'Count matches number of files')
      })
  })
}<|MERGE_RESOLUTION|>--- conflicted
+++ resolved
@@ -7,15 +7,9 @@
   uploadToGaiaHub, getFullReadUrl,
   connectToGaiaHub,
   getBucketUrl
-<<<<<<< HEAD
 } from '../../../src/storage/hub'
-import { getFileImpl, encryptContentImpl } from '../../../src/storage'
+import { getFileImpl, encryptContentImpl, getFileUrlImpl } from '../../../src/storage'
 import { getPublicKeyFromPrivate } from '../../../src/keys'
-=======
-} from '../../../lib/storage/hub'
-import { getFileImpl, encryptContentImpl, getFileUrlImpl } from '../../../lib/storage'
-import { getPublicKeyFromPrivate } from '../../../lib/keys'
->>>>>>> ce676375
 
 import { UserSession, AppConfig } from '../../../src'
 
