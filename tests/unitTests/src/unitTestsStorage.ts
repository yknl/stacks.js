--- conflicted
+++ resolved
@@ -13,13 +13,9 @@
 import { getPublicKeyFromPrivate } from '../../../src/keys'
 
 import { UserSession, AppConfig } from '../../../src'
-<<<<<<< HEAD
-import { DoesNotExist } from '../../../src/errors';
-=======
+import { DoesNotExist } from '../../../src/errors'
 import * as util from 'util'
 import * as jsdom from 'jsdom'
-
->>>>>>> c2ac2c61
 
 // class LocalStorage {
 //   constructor() {
