[
  {
    "name": "Authentication",
    "description": {
      "type": "root",
      "children": [
        {
          "type": "paragraph",
          "children": [
            {
              "type": "text",
              "value": "Single sign on and authentication without third parties or remote servers.",
              "position": {
                "start": {
                  "line": 1,
                  "column": 1,
                  "offset": 0
                },
                "end": {
                  "line": 1,
                  "column": 75,
                  "offset": 74
                },
                "indent": []
              }
            }
          ],
          "position": {
            "start": {
              "line": 1,
              "column": 1,
              "offset": 0
            },
            "end": {
              "line": 1,
              "column": 75,
              "offset": 74
            },
            "indent": []
          }
        },
        {
          "type": "paragraph",
          "children": [
            {
              "type": "link",
              "title": null,
              "url": "https://github.com/blockstack/blockstack.js/blob/master/src/auth/README.md",
              "children": [
                {
                  "type": "text",
                  "value": "Read more about authentication",
                  "position": {
                    "start": {
                      "line": 3,
                      "column": 2,
                      "offset": 77
                    },
                    "end": {
                      "line": 3,
                      "column": 32,
                      "offset": 107
                    },
                    "indent": []
                  }
                }
              ],
              "position": {
                "start": {
                  "line": 3,
                  "column": 1,
                  "offset": 76
                },
                "end": {
                  "line": 3,
                  "column": 109,
                  "offset": 184
                },
                "indent": []
              }
            }
          ],
          "position": {
            "start": {
              "line": 3,
              "column": 1,
              "offset": 76
            },
            "end": {
              "line": 3,
              "column": 109,
              "offset": 184
            },
            "indent": []
          }
        }
      ],
      "position": {
        "start": {
          "line": 1,
          "column": 1,
          "offset": 0
        },
        "end": {
          "line": 4,
          "column": 1,
          "offset": 185
        }
      }
    },
    "kind": "note",
    "members": {
      "global": [],
      "inner": [],
      "instance": [],
      "events": [],
      "static": []
    },
    "path": [
      {
        "name": "Authentication",
        "kind": "note"
      }
    ],
    "namespace": "Authentication"
  },
  {
    "description": {
      "type": "root",
      "children": [
        {
          "type": "paragraph",
          "children": [
            {
              "type": "text",
              "value": "Generates an authentication request and redirects the user to the Blockstack\nbrowser to approve the sign in request.",
              "position": {
                "start": {
                  "line": 1,
                  "column": 1,
                  "offset": 0
                },
                "end": {
                  "line": 2,
                  "column": 40,
                  "offset": 116
                },
                "indent": [
                  1
                ]
              }
            }
          ],
          "position": {
            "start": {
              "line": 1,
              "column": 1,
              "offset": 0
            },
            "end": {
              "line": 2,
              "column": 40,
              "offset": 116
            },
            "indent": [
              1
            ]
          }
        },
        {
          "type": "paragraph",
          "children": [
            {
              "type": "text",
              "value": "Please note that this requires that the web browser properly handles the\n",
              "position": {
                "start": {
                  "line": 4,
                  "column": 1,
                  "offset": 118
                },
                "end": {
                  "line": 5,
                  "column": 1,
                  "offset": 191
                },
                "indent": [
                  1
                ]
              }
            },
            {
              "type": "inlineCode",
              "value": "blockstack:",
              "position": {
                "start": {
                  "line": 5,
                  "column": 1,
                  "offset": 191
                },
                "end": {
                  "line": 5,
                  "column": 14,
                  "offset": 204
                },
                "indent": []
              }
            },
            {
              "type": "text",
              "value": " URL protocol handler.",
              "position": {
                "start": {
                  "line": 5,
                  "column": 14,
                  "offset": 204
                },
                "end": {
                  "line": 5,
                  "column": 36,
                  "offset": 226
                },
                "indent": []
              }
            }
          ],
          "position": {
            "start": {
              "line": 4,
              "column": 1,
              "offset": 118
            },
            "end": {
              "line": 5,
              "column": 36,
              "offset": 226
            },
            "indent": [
              1
            ]
          }
        },
        {
          "type": "paragraph",
          "children": [
            {
              "type": "text",
              "value": "Most applications should use this\nmethod for sign in unless they require more fine grained control over how the\nauthentication request is generated. If your app falls into this category,\nuse ",
              "position": {
                "start": {
                  "line": 7,
                  "column": 1,
                  "offset": 228
                },
                "end": {
                  "line": 10,
                  "column": 5,
                  "offset": 419
                },
                "indent": [
                  1,
                  1,
                  1
                ]
              }
            },
            {
              "type": "inlineCode",
              "value": "generateAndStoreTransitKey",
              "position": {
                "start": {
                  "line": 10,
                  "column": 5,
                  "offset": 419
                },
                "end": {
                  "line": 10,
                  "column": 33,
                  "offset": 447
                },
                "indent": []
              }
            },
            {
              "type": "text",
              "value": ", ",
              "position": {
                "start": {
                  "line": 10,
                  "column": 33,
                  "offset": 447
                },
                "end": {
                  "line": 10,
                  "column": 35,
                  "offset": 449
                },
                "indent": []
              }
            },
            {
              "type": "inlineCode",
              "value": "makeAuthRequest",
              "position": {
                "start": {
                  "line": 10,
                  "column": 35,
                  "offset": 449
                },
                "end": {
                  "line": 10,
                  "column": 52,
                  "offset": 466
                },
                "indent": []
              }
            },
            {
              "type": "text",
              "value": ",\nand ",
              "position": {
                "start": {
                  "line": 10,
                  "column": 52,
                  "offset": 466
                },
                "end": {
                  "line": 11,
                  "column": 5,
                  "offset": 472
                },
                "indent": [
                  1
                ]
              }
            },
            {
              "type": "inlineCode",
              "value": "redirectToSignInWithAuthRequest",
              "position": {
                "start": {
                  "line": 11,
                  "column": 5,
                  "offset": 472
                },
                "end": {
                  "line": 11,
                  "column": 38,
                  "offset": 505
                },
                "indent": []
              }
            },
            {
              "type": "text",
              "value": " to build your own sign in process.",
              "position": {
                "start": {
                  "line": 11,
                  "column": 38,
                  "offset": 505
                },
                "end": {
                  "line": 11,
                  "column": 73,
                  "offset": 540
                },
                "indent": []
              }
            }
          ],
          "position": {
            "start": {
              "line": 7,
              "column": 1,
              "offset": 228
            },
            "end": {
              "line": 11,
              "column": 73,
              "offset": 540
            },
            "indent": [
              1,
              1,
              1,
              1
            ]
          }
        }
      ],
      "position": {
        "start": {
          "line": 1,
          "column": 1,
          "offset": 0
        },
        "end": {
          "line": 11,
          "column": 73,
          "offset": 540
        }
      }
    },
    "tags": [
      {
        "title": "param",
        "description": "The location to which the identity provider will redirect the user after\nthe user approves sign in.",
        "lineNumber": 13,
        "type": {
          "type": "OptionalType",
          "expression": {
            "type": "NameExpression",
            "name": "String"
          }
        },
        "name": "redirectURI",
        "default": "`${window.location.origin}/`"
      },
      {
        "title": "param",
        "description": "Location of the manifest file.",
        "lineNumber": 16,
        "type": {
          "type": "OptionalType",
          "expression": {
            "type": "NameExpression",
            "name": "String"
          }
        },
        "name": "manifestURI",
        "default": "`${window.location.origin}/manifest.json`"
      },
      {
        "title": "param",
        "description": "Defaults to requesting write access to\nthis app's data store.\nAn array of strings indicating which permissions this app is requesting.",
        "lineNumber": 18,
        "type": {
          "type": "OptionalType",
          "expression": {
            "type": "NameExpression",
            "name": "Array"
          }
        },
        "name": "scopes",
        "default": "DEFAULT_SCOPE"
      },
      {
        "title": "return",
        "description": null,
        "lineNumber": 21,
        "type": {
          "type": "NameExpression",
          "name": "void"
        }
      }
    ],
    "loc": {
      "start": {
        "line": 87,
        "column": 0
      },
      "end": {
        "line": 109,
        "column": 3
      }
    },
    "context": {
      "loc": {
        "start": {
          "line": 110,
          "column": 0
        },
        "end": {
          "line": 116,
          "column": 1
        }
      },
      "file": "/home/aaron/devel/blockstack.js/src/auth/authApp.js"
    },
    "augments": [],
    "examples": [],
    "params": [
      {
        "title": "param",
        "name": "redirectURI",
        "lineNumber": 13,
        "description": {
          "type": "root",
          "children": [
            {
              "type": "paragraph",
              "children": [
                {
                  "type": "text",
                  "value": "The location to which the identity provider will redirect the user after\nthe user approves sign in.",
                  "position": {
                    "start": {
                      "line": 1,
                      "column": 1,
                      "offset": 0
                    },
                    "end": {
                      "line": 2,
                      "column": 27,
                      "offset": 99
                    },
                    "indent": [
                      1
                    ]
                  }
                }
              ],
              "position": {
                "start": {
                  "line": 1,
                  "column": 1,
                  "offset": 0
                },
                "end": {
                  "line": 2,
                  "column": 27,
                  "offset": 99
                },
                "indent": [
                  1
                ]
              }
            }
          ],
          "position": {
            "start": {
              "line": 1,
              "column": 1,
              "offset": 0
            },
            "end": {
              "line": 2,
              "column": 27,
              "offset": 99
            }
          }
        },
        "type": {
          "type": "NameExpression",
          "name": "String"
        },
        "default": "`${window.location.origin}/`"
      },
      {
        "title": "param",
        "name": "manifestURI",
        "lineNumber": 16,
        "description": {
          "type": "root",
          "children": [
            {
              "type": "paragraph",
              "children": [
                {
                  "type": "text",
                  "value": "Location of the manifest file.",
                  "position": {
                    "start": {
                      "line": 1,
                      "column": 1,
                      "offset": 0
                    },
                    "end": {
                      "line": 1,
                      "column": 31,
                      "offset": 30
                    },
                    "indent": []
                  }
                }
              ],
              "position": {
                "start": {
                  "line": 1,
                  "column": 1,
                  "offset": 0
                },
                "end": {
                  "line": 1,
                  "column": 31,
                  "offset": 30
                },
                "indent": []
              }
            }
          ],
          "position": {
            "start": {
              "line": 1,
              "column": 1,
              "offset": 0
            },
            "end": {
              "line": 1,
              "column": 31,
              "offset": 30
            }
          }
        },
        "type": {
          "type": "NameExpression",
          "name": "String"
        },
        "default": "`${window.location.origin}/manifest.json`"
      },
      {
        "title": "param",
        "name": "scopes",
        "lineNumber": 18,
        "description": {
          "type": "root",
          "children": [
            {
              "type": "paragraph",
              "children": [
                {
                  "type": "text",
                  "value": "Defaults to requesting write access to\nthis app's data store.\nAn array of strings indicating which permissions this app is requesting.",
                  "position": {
                    "start": {
                      "line": 1,
                      "column": 1,
                      "offset": 0
                    },
                    "end": {
                      "line": 3,
                      "column": 73,
                      "offset": 134
                    },
                    "indent": [
                      1,
                      1
                    ]
                  }
                }
              ],
              "position": {
                "start": {
                  "line": 1,
                  "column": 1,
                  "offset": 0
                },
                "end": {
                  "line": 3,
                  "column": 73,
                  "offset": 134
                },
                "indent": [
                  1,
                  1
                ]
              }
            }
          ],
          "position": {
            "start": {
              "line": 1,
              "column": 1,
              "offset": 0
            },
            "end": {
              "line": 3,
              "column": 73,
              "offset": 134
            }
          }
        },
        "type": {
          "type": "NameExpression",
          "name": "Array"
        },
        "default": "DEFAULT_SCOPE"
      }
    ],
    "properties": [],
    "returns": [
      {
        "description": {
          "type": "root",
          "children": [],
          "position": {
            "start": {
              "line": 1,
              "column": 1,
              "offset": 0
            },
            "end": {
              "line": 1,
              "column": 1,
              "offset": 0
            }
          }
        },
        "title": "returns",
        "type": {
          "type": "NameExpression",
          "name": "void"
        }
      }
    ],
    "sees": [],
    "throws": [],
    "todos": [],
    "name": "redirectToSignIn",
    "kind": "function",
    "members": {
      "global": [],
      "inner": [],
      "instance": [],
      "events": [],
      "static": []
    },
    "path": [
      {
        "name": "redirectToSignIn",
        "kind": "function"
      }
    ],
    "namespace": "redirectToSignIn"
  },
  {
    "description": {
      "type": "root",
      "children": [
        {
          "type": "paragraph",
          "children": [
            {
              "type": "text",
              "value": "Check if there is a authentication request that hasn't been handled.",
              "position": {
                "start": {
                  "line": 1,
                  "column": 1,
                  "offset": 0
                },
                "end": {
                  "line": 1,
                  "column": 69,
                  "offset": 68
                },
                "indent": []
              }
            }
          ],
          "position": {
            "start": {
              "line": 1,
              "column": 1,
              "offset": 0
            },
            "end": {
              "line": 1,
              "column": 69,
              "offset": 68
            },
            "indent": []
          }
        }
      ],
      "position": {
        "start": {
          "line": 1,
          "column": 1,
          "offset": 0
        },
        "end": {
          "line": 1,
          "column": 69,
          "offset": 68
        }
      }
    },
    "tags": [
      {
        "title": "return",
        "description": "`true` if there is a pending sign in, otherwise `false`",
        "lineNumber": 2,
        "type": {
          "type": "NameExpression",
          "name": "Boolean"
        }
      }
    ],
    "loc": {
      "start": {
        "line": 127,
        "column": 0
      },
      "end": {
        "line": 130,
        "column": 3
      }
    },
    "context": {
      "loc": {
        "start": {
          "line": 131,
          "column": 0
        },
        "end": {
          "line": 133,
          "column": 1
        }
      },
      "file": "/home/aaron/devel/blockstack.js/src/auth/authApp.js"
    },
    "augments": [],
    "examples": [],
    "params": [],
    "properties": [],
    "returns": [
      {
        "description": {
          "type": "root",
          "children": [
            {
              "type": "paragraph",
              "children": [
                {
                  "type": "inlineCode",
                  "value": "true",
                  "position": {
                    "start": {
                      "line": 1,
                      "column": 1,
                      "offset": 0
                    },
                    "end": {
                      "line": 1,
                      "column": 7,
                      "offset": 6
                    },
                    "indent": []
                  }
                },
                {
                  "type": "text",
                  "value": " if there is a pending sign in, otherwise ",
                  "position": {
                    "start": {
                      "line": 1,
                      "column": 7,
                      "offset": 6
                    },
                    "end": {
                      "line": 1,
                      "column": 49,
                      "offset": 48
                    },
                    "indent": []
                  }
                },
                {
                  "type": "inlineCode",
                  "value": "false",
                  "position": {
                    "start": {
                      "line": 1,
                      "column": 49,
                      "offset": 48
                    },
                    "end": {
                      "line": 1,
                      "column": 56,
                      "offset": 55
                    },
                    "indent": []
                  }
                }
              ],
              "position": {
                "start": {
                  "line": 1,
                  "column": 1,
                  "offset": 0
                },
                "end": {
                  "line": 1,
                  "column": 56,
                  "offset": 55
                },
                "indent": []
              }
            }
          ],
          "position": {
            "start": {
              "line": 1,
              "column": 1,
              "offset": 0
            },
            "end": {
              "line": 1,
              "column": 56,
              "offset": 55
            }
          }
        },
        "title": "returns",
        "type": {
          "type": "NameExpression",
          "name": "Boolean"
        }
      }
    ],
    "sees": [],
    "throws": [],
    "todos": [],
    "name": "isSignInPending",
    "kind": "function",
    "members": {
      "global": [],
      "inner": [],
      "instance": [],
      "events": [],
      "static": []
    },
    "path": [
      {
        "name": "isSignInPending",
        "kind": "function"
      }
    ],
    "namespace": "isSignInPending"
  },
  {
    "description": {
      "type": "root",
      "children": [
        {
          "type": "paragraph",
          "children": [
            {
              "type": "text",
              "value": "Try to process any pending sign in request by returning a ",
              "position": {
                "start": {
                  "line": 1,
                  "column": 1,
                  "offset": 0
                },
                "end": {
                  "line": 1,
                  "column": 59,
                  "offset": 58
                },
                "indent": []
              }
            },
            {
              "type": "inlineCode",
              "value": "Promise",
              "position": {
                "start": {
                  "line": 1,
                  "column": 59,
                  "offset": 58
                },
                "end": {
                  "line": 1,
                  "column": 68,
                  "offset": 67
                },
                "indent": []
              }
            },
            {
              "type": "text",
              "value": " that resolves\nto the user data object if the sign in succeeds.",
              "position": {
                "start": {
                  "line": 1,
                  "column": 68,
                  "offset": 67
                },
                "end": {
                  "line": 2,
                  "column": 49,
                  "offset": 130
                },
                "indent": [
                  1
                ]
              }
            }
          ],
          "position": {
            "start": {
              "line": 1,
              "column": 1,
              "offset": 0
            },
            "end": {
              "line": 2,
              "column": 49,
              "offset": 130
            },
            "indent": [
              1
            ]
          }
        }
      ],
      "position": {
        "start": {
          "line": 1,
          "column": 1,
          "offset": 0
        },
        "end": {
          "line": 2,
          "column": 49,
          "offset": 130
        }
      }
    },
    "tags": [
      {
        "title": "param",
        "description": "the endpoint against which to verify public\nkeys match claimed username",
        "lineNumber": 4,
        "type": {
          "type": "NameExpression",
          "name": "String"
        },
        "name": "nameLookupURL"
      },
      {
        "title": "return",
        "description": "that resolves to the user data object if successful and rejects\nif handling the sign in request fails or there was no pending sign in request.",
        "lineNumber": 7,
        "type": {
          "type": "NameExpression",
          "name": "Promise"
        }
      }
    ],
    "loc": {
      "start": {
        "line": 136,
        "column": 0
      },
      "end": {
        "line": 145,
        "column": 3
      }
    },
    "context": {
      "loc": {
        "start": {
          "line": 146,
          "column": 0
        },
        "end": {
          "line": 224,
          "column": 1
        }
      },
      "file": "/home/aaron/devel/blockstack.js/src/auth/authApp.js"
    },
    "augments": [],
    "examples": [],
    "params": [
      {
        "title": "param",
        "name": "nameLookupURL",
        "lineNumber": 4,
        "description": {
          "type": "root",
          "children": [
            {
              "type": "paragraph",
              "children": [
                {
                  "type": "text",
                  "value": "the endpoint against which to verify public\nkeys match claimed username",
                  "position": {
                    "start": {
                      "line": 1,
                      "column": 1,
                      "offset": 0
                    },
                    "end": {
                      "line": 2,
                      "column": 28,
                      "offset": 71
                    },
                    "indent": [
                      1
                    ]
                  }
                }
              ],
              "position": {
                "start": {
                  "line": 1,
                  "column": 1,
                  "offset": 0
                },
                "end": {
                  "line": 2,
                  "column": 28,
                  "offset": 71
                },
                "indent": [
                  1
                ]
              }
            }
          ],
          "position": {
            "start": {
              "line": 1,
              "column": 1,
              "offset": 0
            },
            "end": {
              "line": 2,
              "column": 28,
              "offset": 71
            }
          }
        },
        "type": {
          "type": "NameExpression",
          "name": "String"
        },
        "default": "'https://core.blockstack.org/v1/names/'"
      }
    ],
    "properties": [],
    "returns": [
      {
        "description": {
          "type": "root",
          "children": [
            {
              "type": "paragraph",
              "children": [
                {
                  "type": "text",
                  "value": "that resolves to the user data object if successful and rejects\nif handling the sign in request fails or there was no pending sign in request.",
                  "position": {
                    "start": {
                      "line": 1,
                      "column": 1,
                      "offset": 0
                    },
                    "end": {
                      "line": 2,
                      "column": 79,
                      "offset": 142
                    },
                    "indent": [
                      1
                    ]
                  }
                }
              ],
              "position": {
                "start": {
                  "line": 1,
                  "column": 1,
                  "offset": 0
                },
                "end": {
                  "line": 2,
                  "column": 79,
                  "offset": 142
                },
                "indent": [
                  1
                ]
              }
            }
          ],
          "position": {
            "start": {
              "line": 1,
              "column": 1,
              "offset": 0
            },
            "end": {
              "line": 2,
              "column": 79,
              "offset": 142
            }
          }
        },
        "title": "returns",
        "type": {
          "type": "NameExpression",
          "name": "Promise"
        }
      }
    ],
    "sees": [],
    "throws": [],
    "todos": [],
    "name": "handlePendingSignIn",
    "kind": "function",
    "members": {
      "global": [],
      "inner": [],
      "instance": [],
      "events": [],
      "static": []
    },
    "path": [
      {
        "name": "handlePendingSignIn",
        "kind": "function"
      }
    ],
    "namespace": "handlePendingSignIn"
  },
  {
    "description": {
      "type": "root",
      "children": [
        {
          "type": "paragraph",
          "children": [
            {
              "type": "text",
              "value": "Retrieves the user data object. The user's profile is stored in the key ",
              "position": {
                "start": {
                  "line": 1,
                  "column": 1,
                  "offset": 0
                },
                "end": {
                  "line": 1,
                  "column": 73,
                  "offset": 72
                },
                "indent": []
              }
            },
            {
              "type": "inlineCode",
              "value": "profile",
              "position": {
                "start": {
                  "line": 1,
                  "column": 73,
                  "offset": 72
                },
                "end": {
                  "line": 1,
                  "column": 82,
                  "offset": 81
                },
                "indent": []
              }
            },
            {
              "type": "text",
              "value": ".",
              "position": {
                "start": {
                  "line": 1,
                  "column": 82,
                  "offset": 81
                },
                "end": {
                  "line": 1,
                  "column": 83,
                  "offset": 82
                },
                "indent": []
              }
            }
          ],
          "position": {
            "start": {
              "line": 1,
              "column": 1,
              "offset": 0
            },
            "end": {
              "line": 1,
              "column": 83,
              "offset": 82
            },
            "indent": []
          }
        }
      ],
      "position": {
        "start": {
          "line": 1,
          "column": 1,
          "offset": 0
        },
        "end": {
          "line": 1,
          "column": 83,
          "offset": 82
        }
      }
    },
    "tags": [
      {
        "title": "return",
        "description": "User data object.",
        "lineNumber": 2,
        "type": {
          "type": "NameExpression",
          "name": "Object"
        }
      }
    ],
    "loc": {
      "start": {
        "line": 226,
        "column": 0
      },
      "end": {
        "line": 229,
        "column": 3
      }
    },
    "context": {
      "loc": {
        "start": {
          "line": 230,
          "column": 0
        },
        "end": {
          "line": 232,
          "column": 1
        }
      },
      "file": "/home/aaron/devel/blockstack.js/src/auth/authApp.js"
    },
    "augments": [],
    "examples": [],
    "params": [],
    "properties": [],
    "returns": [
      {
        "description": {
          "type": "root",
          "children": [
            {
              "type": "paragraph",
              "children": [
                {
                  "type": "text",
                  "value": "User data object.",
                  "position": {
                    "start": {
                      "line": 1,
                      "column": 1,
                      "offset": 0
                    },
                    "end": {
                      "line": 1,
                      "column": 18,
                      "offset": 17
                    },
                    "indent": []
                  }
                }
              ],
              "position": {
                "start": {
                  "line": 1,
                  "column": 1,
                  "offset": 0
                },
                "end": {
                  "line": 1,
                  "column": 18,
                  "offset": 17
                },
                "indent": []
              }
            }
          ],
          "position": {
            "start": {
              "line": 1,
              "column": 1,
              "offset": 0
            },
            "end": {
              "line": 1,
              "column": 18,
              "offset": 17
            }
          }
        },
        "title": "returns",
        "type": {
          "type": "NameExpression",
          "name": "Object"
        }
      }
    ],
    "sees": [],
    "throws": [],
    "todos": [],
    "name": "loadUserData",
    "kind": "function",
    "members": {
      "global": [],
      "inner": [],
      "instance": [],
      "events": [],
      "static": []
    },
    "path": [
      {
        "name": "loadUserData",
        "kind": "function"
      }
    ],
    "namespace": "loadUserData"
  },
  {
    "description": {
      "type": "root",
      "children": [
        {
          "type": "paragraph",
          "children": [
            {
              "type": "text",
              "value": "Check if a user is currently signed in.",
              "position": {
                "start": {
                  "line": 1,
                  "column": 1,
                  "offset": 0
                },
                "end": {
                  "line": 1,
                  "column": 40,
                  "offset": 39
                },
                "indent": []
              }
            }
          ],
          "position": {
            "start": {
              "line": 1,
              "column": 1,
              "offset": 0
            },
            "end": {
              "line": 1,
              "column": 40,
              "offset": 39
            },
            "indent": []
          }
        }
      ],
      "position": {
        "start": {
          "line": 1,
          "column": 1,
          "offset": 0
        },
        "end": {
          "line": 1,
          "column": 40,
          "offset": 39
        }
      }
    },
    "tags": [
      {
        "title": "return",
        "description": "`true` if the user is signed in, `false` if not.",
        "lineNumber": 2,
        "type": {
          "type": "NameExpression",
          "name": "Boolean"
        }
      }
    ],
    "loc": {
      "start": {
        "line": 45,
        "column": 0
      },
      "end": {
        "line": 48,
        "column": 3
      }
    },
    "context": {
      "loc": {
        "start": {
          "line": 49,
          "column": 0
        },
        "end": {
          "line": 51,
          "column": 1
        }
      },
      "file": "/home/aaron/devel/blockstack.js/src/auth/authApp.js"
    },
    "augments": [],
    "examples": [],
    "params": [],
    "properties": [],
    "returns": [
      {
        "description": {
          "type": "root",
          "children": [
            {
              "type": "paragraph",
              "children": [
                {
                  "type": "inlineCode",
                  "value": "true",
                  "position": {
                    "start": {
                      "line": 1,
                      "column": 1,
                      "offset": 0
                    },
                    "end": {
                      "line": 1,
                      "column": 7,
                      "offset": 6
                    },
                    "indent": []
                  }
                },
                {
                  "type": "text",
                  "value": " if the user is signed in, ",
                  "position": {
                    "start": {
                      "line": 1,
                      "column": 7,
                      "offset": 6
                    },
                    "end": {
                      "line": 1,
                      "column": 34,
                      "offset": 33
                    },
                    "indent": []
                  }
                },
                {
                  "type": "inlineCode",
                  "value": "false",
                  "position": {
                    "start": {
                      "line": 1,
                      "column": 34,
                      "offset": 33
                    },
                    "end": {
                      "line": 1,
                      "column": 41,
                      "offset": 40
                    },
                    "indent": []
                  }
                },
                {
                  "type": "text",
                  "value": " if not.",
                  "position": {
                    "start": {
                      "line": 1,
                      "column": 41,
                      "offset": 40
                    },
                    "end": {
                      "line": 1,
                      "column": 49,
                      "offset": 48
                    },
                    "indent": []
                  }
                }
              ],
              "position": {
                "start": {
                  "line": 1,
                  "column": 1,
                  "offset": 0
                },
                "end": {
                  "line": 1,
                  "column": 49,
                  "offset": 48
                },
                "indent": []
              }
            }
          ],
          "position": {
            "start": {
              "line": 1,
              "column": 1,
              "offset": 0
            },
            "end": {
              "line": 1,
              "column": 49,
              "offset": 48
            }
          }
        },
        "title": "returns",
        "type": {
          "type": "NameExpression",
          "name": "Boolean"
        }
      }
    ],
    "sees": [],
    "throws": [],
    "todos": [],
    "name": "isUserSignedIn",
    "kind": "function",
    "members": {
      "global": [],
      "inner": [],
      "instance": [],
      "events": [],
      "static": []
    },
    "path": [
      {
        "name": "isUserSignedIn",
        "kind": "function"
      }
    ],
    "namespace": "isUserSignedIn"
  },
  {
    "description": {
      "type": "root",
      "children": [
        {
          "type": "paragraph",
          "children": [
            {
              "type": "text",
              "value": "Sign the user out and optionally redirect to given location.",
              "position": {
                "start": {
                  "line": 1,
                  "column": 1,
                  "offset": 0
                },
                "end": {
                  "line": 1,
                  "column": 61,
                  "offset": 60
                },
                "indent": []
              }
            }
          ],
          "position": {
            "start": {
              "line": 1,
              "column": 1,
              "offset": 0
            },
            "end": {
              "line": 1,
              "column": 61,
              "offset": 60
            },
            "indent": []
          }
        }
      ],
      "position": {
        "start": {
          "line": 1,
          "column": 1,
          "offset": 0
        },
        "end": {
          "line": 1,
          "column": 61,
          "offset": 60
        }
      }
    },
    "tags": [
      {
        "title": "param",
        "description": "Location to redirect user to after sign out.",
        "lineNumber": 2,
        "type": {
          "type": "OptionalType",
          "expression": {
            "type": "NameExpression",
            "name": "String"
          }
        },
        "name": "redirectURL",
        "default": "null"
      },
      {
        "title": "return",
        "description": null,
        "lineNumber": 3,
        "type": {
          "type": "NameExpression",
          "name": "void"
        }
      }
    ],
    "loc": {
      "start": {
        "line": 234,
        "column": 0
      },
      "end": {
        "line": 238,
        "column": 3
      }
    },
    "context": {
      "loc": {
        "start": {
          "line": 239,
          "column": 0
        },
        "end": {
          "line": 246,
          "column": 1
        }
      },
      "file": "/home/aaron/devel/blockstack.js/src/auth/authApp.js"
    },
    "augments": [],
    "examples": [],
    "params": [
      {
        "title": "param",
        "name": "redirectURL",
        "lineNumber": 2,
        "description": {
          "type": "root",
          "children": [
            {
              "type": "paragraph",
              "children": [
                {
                  "type": "text",
                  "value": "Location to redirect user to after sign out.",
                  "position": {
                    "start": {
                      "line": 1,
                      "column": 1,
                      "offset": 0
                    },
                    "end": {
                      "line": 1,
                      "column": 45,
                      "offset": 44
                    },
                    "indent": []
                  }
                }
              ],
              "position": {
                "start": {
                  "line": 1,
                  "column": 1,
                  "offset": 0
                },
                "end": {
                  "line": 1,
                  "column": 45,
                  "offset": 44
                },
                "indent": []
              }
            }
          ],
          "position": {
            "start": {
              "line": 1,
              "column": 1,
              "offset": 0
            },
            "end": {
              "line": 1,
              "column": 45,
              "offset": 44
            }
          }
        },
        "type": {
          "type": "NameExpression",
          "name": "String"
        },
        "default": "null"
      }
    ],
    "properties": [],
    "returns": [
      {
        "description": {
          "type": "root",
          "children": [],
          "position": {
            "start": {
              "line": 1,
              "column": 1,
              "offset": 0
            },
            "end": {
              "line": 1,
              "column": 1,
              "offset": 0
            }
          }
        },
        "title": "returns",
        "type": {
          "type": "NameExpression",
          "name": "void"
        }
      }
    ],
    "sees": [],
    "throws": [],
    "todos": [],
    "name": "signUserOut",
    "kind": "function",
    "members": {
      "global": [],
      "inner": [],
      "instance": [],
      "events": [],
      "static": []
    },
    "path": [
      {
        "name": "signUserOut",
        "kind": "function"
      }
    ],
    "namespace": "signUserOut"
  },
  {
    "description": {
      "type": "root",
      "children": [
        {
          "type": "paragraph",
          "children": [
            {
              "type": "text",
              "value": "Generates an authentication request that can be sent to the Blockstack\nbrowser for the user to approve sign in.",
              "position": {
                "start": {
                  "line": 1,
                  "column": 1,
                  "offset": 0
                },
                "end": {
                  "line": 2,
                  "column": 41,
                  "offset": 111
                },
                "indent": [
                  1
                ]
              }
            }
          ],
          "position": {
            "start": {
              "line": 1,
              "column": 1,
              "offset": 0
            },
            "end": {
              "line": 2,
              "column": 41,
              "offset": 111
            },
            "indent": [
              1
            ]
          }
        }
      ],
      "position": {
        "start": {
          "line": 1,
          "column": 1,
          "offset": 0
        },
        "end": {
          "line": 2,
          "column": 41,
          "offset": 111
        }
      }
    },
    "tags": [
      {
        "title": "param",
        "description": "hex encoded transit\n  private key",
        "lineNumber": 3,
        "type": {
          "type": "OptionalType",
          "expression": {
            "type": "NameExpression",
            "name": "String"
          }
        },
        "name": "transitPrivateKey",
        "default": "generateAndStoreTransitKey()"
      },
      {
        "title": "param",
        "description": "location to redirect user to after sign in approval",
        "lineNumber": 5,
        "type": {
          "type": "NameExpression",
          "name": "String"
        },
        "name": "redirectURI"
      },
      {
        "title": "param",
        "description": "location of this app's manifest file",
        "lineNumber": 6,
        "type": {
          "type": "NameExpression",
          "name": "String"
        },
        "name": "manifestURI"
      },
      {
        "title": "param",
        "description": "the permissions this app is requesting",
        "lineNumber": 7,
        "type": {
          "type": "TypeApplication",
          "expression": {
            "type": "NameExpression",
            "name": "Array"
          },
          "applications": [
            {
              "type": "NameExpression",
              "name": "String"
            }
          ]
        },
        "name": "scopes"
      },
      {
        "title": "param",
        "description": "the origin of this app",
        "lineNumber": 8,
        "type": {
          "type": "NameExpression",
          "name": "String"
        },
        "name": "appDomain"
      },
      {
        "title": "param",
        "description": "the time at which this request is no longer valid",
        "lineNumber": 9,
        "type": {
          "type": "NameExpression",
          "name": "Number"
        },
        "name": "expiresAt"
      },
      {
        "title": "return",
        "description": "the authentication request",
        "lineNumber": 10,
        "type": {
          "type": "NameExpression",
          "name": "String"
        }
      }
    ],
    "loc": {
      "start": {
        "line": 27,
        "column": 0
      },
      "end": {
        "line": 38,
        "column": 3
      }
    },
    "context": {
      "loc": {
        "start": {
          "line": 39,
          "column": 0
        },
        "end": {
          "line": 74,
          "column": 1
        }
      },
      "file": "/home/aaron/devel/blockstack.js/src/auth/authMessages.js"
    },
    "augments": [],
    "examples": [],
    "params": [
      {
        "title": "param",
        "name": "transitPrivateKey",
        "lineNumber": 3,
        "description": {
          "type": "root",
          "children": [
            {
              "type": "paragraph",
              "children": [
                {
                  "type": "text",
                  "value": "hex encoded transit\n  private key",
                  "position": {
                    "start": {
                      "line": 1,
                      "column": 1,
                      "offset": 0
                    },
                    "end": {
                      "line": 2,
                      "column": 14,
                      "offset": 33
                    },
                    "indent": [
                      1
                    ]
                  }
                }
              ],
              "position": {
                "start": {
                  "line": 1,
                  "column": 1,
                  "offset": 0
                },
                "end": {
                  "line": 2,
                  "column": 14,
                  "offset": 33
                },
                "indent": [
                  1
                ]
              }
            }
          ],
          "position": {
            "start": {
              "line": 1,
              "column": 1,
              "offset": 0
            },
            "end": {
              "line": 2,
              "column": 14,
              "offset": 33
            }
          }
        },
        "type": {
          "type": "NameExpression",
          "name": "String"
        },
        "default": "generateAndStoreTransitKey()"
      },
      {
        "title": "param",
        "name": "redirectURI",
        "lineNumber": 5,
        "description": {
          "type": "root",
          "children": [
            {
              "type": "paragraph",
              "children": [
                {
                  "type": "text",
                  "value": "location to redirect user to after sign in approval",
                  "position": {
                    "start": {
                      "line": 1,
                      "column": 1,
                      "offset": 0
                    },
                    "end": {
                      "line": 1,
                      "column": 52,
                      "offset": 51
                    },
                    "indent": []
                  }
                }
              ],
              "position": {
                "start": {
                  "line": 1,
                  "column": 1,
                  "offset": 0
                },
                "end": {
                  "line": 1,
                  "column": 52,
                  "offset": 51
                },
                "indent": []
              }
            }
          ],
          "position": {
            "start": {
              "line": 1,
              "column": 1,
              "offset": 0
            },
            "end": {
              "line": 1,
              "column": 52,
              "offset": 51
            }
          }
        },
        "type": {
          "type": "NameExpression",
          "name": "String"
        },
        "default": "`${window.location.origin}/`"
      },
      {
        "title": "param",
        "name": "manifestURI",
        "lineNumber": 6,
        "description": {
          "type": "root",
          "children": [
            {
              "type": "paragraph",
              "children": [
                {
                  "type": "text",
                  "value": "location of this app's manifest file",
                  "position": {
                    "start": {
                      "line": 1,
                      "column": 1,
                      "offset": 0
                    },
                    "end": {
                      "line": 1,
                      "column": 37,
                      "offset": 36
                    },
                    "indent": []
                  }
                }
              ],
              "position": {
                "start": {
                  "line": 1,
                  "column": 1,
                  "offset": 0
                },
                "end": {
                  "line": 1,
                  "column": 37,
                  "offset": 36
                },
                "indent": []
              }
            }
          ],
          "position": {
            "start": {
              "line": 1,
              "column": 1,
              "offset": 0
            },
            "end": {
              "line": 1,
              "column": 37,
              "offset": 36
            }
          }
        },
        "type": {
          "type": "NameExpression",
          "name": "String"
        },
        "default": "`${window.location.origin}/manifest.json`"
      },
      {
        "title": "param",
        "name": "scopes",
        "lineNumber": 7,
        "description": {
          "type": "root",
          "children": [
            {
              "type": "paragraph",
              "children": [
                {
                  "type": "text",
                  "value": "the permissions this app is requesting",
                  "position": {
                    "start": {
                      "line": 1,
                      "column": 1,
                      "offset": 0
                    },
                    "end": {
                      "line": 1,
                      "column": 39,
                      "offset": 38
                    },
                    "indent": []
                  }
                }
              ],
              "position": {
                "start": {
                  "line": 1,
                  "column": 1,
                  "offset": 0
                },
                "end": {
                  "line": 1,
                  "column": 39,
                  "offset": 38
                },
                "indent": []
              }
            }
          ],
          "position": {
            "start": {
              "line": 1,
              "column": 1,
              "offset": 0
            },
            "end": {
              "line": 1,
              "column": 39,
              "offset": 38
            }
          }
        },
        "type": {
          "type": "TypeApplication",
          "expression": {
            "type": "NameExpression",
            "name": "Array"
          },
          "applications": [
            {
              "type": "NameExpression",
              "name": "String"
            }
          ]
        },
        "default": "DEFAULT_SCOPE"
      },
      {
        "title": "param",
        "name": "appDomain",
        "lineNumber": 8,
        "description": {
          "type": "root",
          "children": [
            {
              "type": "paragraph",
              "children": [
                {
                  "type": "text",
                  "value": "the origin of this app",
                  "position": {
                    "start": {
                      "line": 1,
                      "column": 1,
                      "offset": 0
                    },
                    "end": {
                      "line": 1,
                      "column": 23,
                      "offset": 22
                    },
                    "indent": []
                  }
                }
              ],
              "position": {
                "start": {
                  "line": 1,
                  "column": 1,
                  "offset": 0
                },
                "end": {
                  "line": 1,
                  "column": 23,
                  "offset": 22
                },
                "indent": []
              }
            }
          ],
          "position": {
            "start": {
              "line": 1,
              "column": 1,
              "offset": 0
            },
            "end": {
              "line": 1,
              "column": 23,
              "offset": 22
            }
          }
        },
        "type": {
          "type": "NameExpression",
          "name": "String"
        },
        "default": "window.location.origin"
      },
      {
        "title": "param",
        "name": "expiresAt",
        "lineNumber": 9,
        "description": {
          "type": "root",
          "children": [
            {
              "type": "paragraph",
              "children": [
                {
                  "type": "text",
                  "value": "the time at which this request is no longer valid",
                  "position": {
                    "start": {
                      "line": 1,
                      "column": 1,
                      "offset": 0
                    },
                    "end": {
                      "line": 1,
                      "column": 50,
                      "offset": 49
                    },
                    "indent": []
                  }
                }
              ],
              "position": {
                "start": {
                  "line": 1,
                  "column": 1,
                  "offset": 0
                },
                "end": {
                  "line": 1,
                  "column": 50,
                  "offset": 49
                },
                "indent": []
              }
            }
          ],
          "position": {
            "start": {
              "line": 1,
              "column": 1,
              "offset": 0
            },
            "end": {
              "line": 1,
              "column": 50,
              "offset": 49
            }
          }
        },
        "type": {
          "type": "NameExpression",
          "name": "Number"
        },
        "default": "nextHour().getTime()"
      }
    ],
    "properties": [],
    "returns": [
      {
        "description": {
          "type": "root",
          "children": [
            {
              "type": "paragraph",
              "children": [
                {
                  "type": "text",
                  "value": "the authentication request",
                  "position": {
                    "start": {
                      "line": 1,
                      "column": 1,
                      "offset": 0
                    },
                    "end": {
                      "line": 1,
                      "column": 27,
                      "offset": 26
                    },
                    "indent": []
                  }
                }
              ],
              "position": {
                "start": {
                  "line": 1,
                  "column": 1,
                  "offset": 0
                },
                "end": {
                  "line": 1,
                  "column": 27,
                  "offset": 26
                },
                "indent": []
              }
            }
          ],
          "position": {
            "start": {
              "line": 1,
              "column": 1,
              "offset": 0
            },
            "end": {
              "line": 1,
              "column": 27,
              "offset": 26
            }
          }
        },
        "title": "returns",
        "type": {
          "type": "NameExpression",
          "name": "String"
        }
      }
    ],
    "sees": [],
    "throws": [],
    "todos": [],
    "name": "makeAuthRequest",
    "kind": "function",
    "members": {
      "global": [],
      "inner": [],
      "instance": [],
      "events": [],
      "static": []
    },
    "path": [
      {
        "name": "makeAuthRequest",
        "kind": "function"
      }
    ],
    "namespace": "makeAuthRequest"
  },
  {
    "description": {
      "type": "root",
      "children": [
        {
          "type": "paragraph",
          "children": [
            {
              "type": "text",
              "value": "Redirects the user to the Blockstack browser to approve the sign in request\ngiven.",
              "position": {
                "start": {
                  "line": 1,
                  "column": 1,
                  "offset": 0
                },
                "end": {
                  "line": 2,
                  "column": 7,
                  "offset": 82
                },
                "indent": [
                  1
                ]
              }
            }
          ],
          "position": {
            "start": {
              "line": 1,
              "column": 1,
              "offset": 0
            },
            "end": {
              "line": 2,
              "column": 7,
              "offset": 82
            },
            "indent": [
              1
            ]
          }
        },
        {
          "type": "paragraph",
          "children": [
            {
              "type": "text",
              "value": "The user is redirected to the ",
              "position": {
                "start": {
                  "line": 4,
                  "column": 1,
                  "offset": 84
                },
                "end": {
                  "line": 4,
                  "column": 31,
                  "offset": 114
                },
                "indent": []
              }
            },
            {
              "type": "inlineCode",
              "value": "blockstackIDHost",
              "position": {
                "start": {
                  "line": 4,
                  "column": 31,
                  "offset": 114
                },
                "end": {
                  "line": 4,
                  "column": 49,
                  "offset": 132
                },
                "indent": []
              }
            },
            {
              "type": "text",
              "value": " if the ",
              "position": {
                "start": {
                  "line": 4,
                  "column": 49,
                  "offset": 132
                },
                "end": {
                  "line": 4,
                  "column": 57,
                  "offset": 140
                },
                "indent": []
              }
            },
            {
              "type": "inlineCode",
              "value": "blockstack:",
              "position": {
                "start": {
                  "line": 4,
                  "column": 57,
                  "offset": 140
                },
                "end": {
                  "line": 4,
                  "column": 70,
                  "offset": 153
                },
                "indent": []
              }
            },
            {
              "type": "text",
              "value": "\nprotocol handler is not detected. Please note that the protocol handler detection\ndoes not work on all browsers.",
              "position": {
                "start": {
                  "line": 4,
                  "column": 70,
                  "offset": 153
                },
                "end": {
                  "line": 6,
                  "column": 31,
                  "offset": 266
                },
                "indent": [
                  1,
                  1
                ]
              }
            }
          ],
          "position": {
            "start": {
              "line": 4,
              "column": 1,
              "offset": 84
            },
            "end": {
              "line": 6,
              "column": 31,
              "offset": 266
            },
            "indent": [
              1,
              1
            ]
          }
        }
      ],
      "position": {
        "start": {
          "line": 1,
          "column": 1,
          "offset": 0
        },
        "end": {
          "line": 6,
          "column": 31,
          "offset": 266
        }
      }
    },
    "tags": [
      {
        "title": "param",
        "description": "the authentication request generated by `makeAuthRequest`",
        "lineNumber": 7,
        "type": {
          "type": "NameExpression",
          "name": "String"
        },
        "name": "authRequest"
      },
      {
        "title": "param",
        "description": "the URL to redirect the user to if the blockstack\n                                    protocol handler is not detected",
        "lineNumber": 8,
        "type": {
          "type": "NameExpression",
          "name": "String"
        },
        "name": "blockstackIDHost"
      },
      {
        "title": "return",
        "description": null,
        "lineNumber": 10,
        "type": {
          "type": "NameExpression",
          "name": "void"
        }
      }
    ],
    "loc": {
      "start": {
        "line": 53,
        "column": 0
      },
      "end": {
        "line": 64,
        "column": 3
      }
    },
    "context": {
      "loc": {
        "start": {
          "line": 65,
          "column": 0
        },
        "end": {
          "line": 85,
          "column": 1
        }
      },
      "file": "/home/aaron/devel/blockstack.js/src/auth/authApp.js"
    },
    "augments": [],
    "examples": [],
    "params": [
      {
        "title": "param",
        "name": "authRequest",
        "lineNumber": 7,
        "description": {
          "type": "root",
          "children": [
            {
              "type": "paragraph",
              "children": [
                {
                  "type": "text",
                  "value": "the authentication request generated by ",
                  "position": {
                    "start": {
                      "line": 1,
                      "column": 1,
                      "offset": 0
                    },
                    "end": {
                      "line": 1,
                      "column": 41,
                      "offset": 40
                    },
                    "indent": []
                  }
                },
                {
                  "type": "inlineCode",
                  "value": "makeAuthRequest",
                  "position": {
                    "start": {
                      "line": 1,
                      "column": 41,
                      "offset": 40
                    },
                    "end": {
                      "line": 1,
                      "column": 58,
                      "offset": 57
                    },
                    "indent": []
                  }
                }
              ],
              "position": {
                "start": {
                  "line": 1,
                  "column": 1,
                  "offset": 0
                },
                "end": {
                  "line": 1,
                  "column": 58,
                  "offset": 57
                },
                "indent": []
              }
            }
          ],
          "position": {
            "start": {
              "line": 1,
              "column": 1,
              "offset": 0
            },
            "end": {
              "line": 1,
              "column": 58,
              "offset": 57
            }
          }
        },
        "type": {
          "type": "NameExpression",
          "name": "String"
        },
        "default": "makeAuthRequest()"
      },
      {
        "title": "param",
        "name": "blockstackIDHost",
        "lineNumber": 8,
        "description": {
          "type": "root",
          "children": [
            {
              "type": "paragraph",
              "children": [
                {
                  "type": "text",
                  "value": "the URL to redirect the user to if the blockstack\n                                    protocol handler is not detected",
                  "position": {
                    "start": {
                      "line": 1,
                      "column": 1,
                      "offset": 0
                    },
                    "end": {
                      "line": 2,
                      "column": 69,
                      "offset": 118
                    },
                    "indent": [
                      1
                    ]
                  }
                }
              ],
              "position": {
                "start": {
                  "line": 1,
                  "column": 1,
                  "offset": 0
                },
                "end": {
                  "line": 2,
                  "column": 69,
                  "offset": 118
                },
                "indent": [
                  1
                ]
              }
            }
          ],
          "position": {
            "start": {
              "line": 1,
              "column": 1,
              "offset": 0
            },
            "end": {
              "line": 2,
              "column": 69,
              "offset": 118
            }
          }
        },
        "type": {
          "type": "NameExpression",
          "name": "String"
        },
        "default": "DEFAULT_BLOCKSTACK_HOST"
      }
    ],
    "properties": [],
    "returns": [
      {
        "description": {
          "type": "root",
          "children": [],
          "position": {
            "start": {
              "line": 1,
              "column": 1,
              "offset": 0
            },
            "end": {
              "line": 1,
              "column": 1,
              "offset": 0
            }
          }
        },
        "title": "returns",
        "type": {
          "type": "NameExpression",
          "name": "void"
        }
      }
    ],
    "sees": [],
    "throws": [],
    "todos": [],
    "name": "redirectToSignInWithAuthRequest",
    "kind": "function",
    "members": {
      "global": [],
      "inner": [],
      "instance": [],
      "events": [],
      "static": []
    },
    "path": [
      {
        "name": "redirectToSignInWithAuthRequest",
        "kind": "function"
      }
    ],
    "namespace": "redirectToSignInWithAuthRequest"
  },
  {
    "description": {
      "type": "root",
      "children": [
        {
          "type": "paragraph",
          "children": [
            {
              "type": "text",
              "value": "Retrieve the authentication token from the URL query",
              "position": {
                "start": {
                  "line": 1,
                  "column": 1,
                  "offset": 0
                },
                "end": {
                  "line": 1,
                  "column": 53,
                  "offset": 52
                },
                "indent": []
              }
            }
          ],
          "position": {
            "start": {
              "line": 1,
              "column": 1,
              "offset": 0
            },
            "end": {
              "line": 1,
              "column": 53,
              "offset": 52
            },
            "indent": []
          }
        }
      ],
      "position": {
        "start": {
          "line": 1,
          "column": 1,
          "offset": 0
        },
        "end": {
          "line": 1,
          "column": 53,
          "offset": 52
        }
      }
    },
    "tags": [
      {
        "title": "return",
        "description": "the authentication token if it exists otherwise `null`",
        "lineNumber": 2,
        "type": {
          "type": "NameExpression",
          "name": "String"
        }
      }
    ],
    "loc": {
      "start": {
        "line": 118,
        "column": 0
      },
      "end": {
        "line": 121,
        "column": 3
      }
    },
    "context": {
      "loc": {
        "start": {
          "line": 122,
          "column": 0
        },
        "end": {
          "line": 125,
          "column": 1
        }
      },
      "file": "/home/aaron/devel/blockstack.js/src/auth/authApp.js"
    },
    "augments": [],
    "examples": [],
    "params": [],
    "properties": [],
    "returns": [
      {
        "description": {
          "type": "root",
          "children": [
            {
              "type": "paragraph",
              "children": [
                {
                  "type": "text",
                  "value": "the authentication token if it exists otherwise ",
                  "position": {
                    "start": {
                      "line": 1,
                      "column": 1,
                      "offset": 0
                    },
                    "end": {
                      "line": 1,
                      "column": 49,
                      "offset": 48
                    },
                    "indent": []
                  }
                },
                {
                  "type": "inlineCode",
                  "value": "null",
                  "position": {
                    "start": {
                      "line": 1,
                      "column": 49,
                      "offset": 48
                    },
                    "end": {
                      "line": 1,
                      "column": 55,
                      "offset": 54
                    },
                    "indent": []
                  }
                }
              ],
              "position": {
                "start": {
                  "line": 1,
                  "column": 1,
                  "offset": 0
                },
                "end": {
                  "line": 1,
                  "column": 55,
                  "offset": 54
                },
                "indent": []
              }
            }
          ],
          "position": {
            "start": {
              "line": 1,
              "column": 1,
              "offset": 0
            },
            "end": {
              "line": 1,
              "column": 55,
              "offset": 54
            }
          }
        },
        "title": "returns",
        "type": {
          "type": "NameExpression",
          "name": "String"
        }
      }
    ],
    "sees": [],
    "throws": [],
    "todos": [],
    "name": "getAuthResponseToken",
    "kind": "function",
    "members": {
      "global": [],
      "inner": [],
      "instance": [],
      "events": [],
      "static": []
    },
    "path": [
      {
        "name": "getAuthResponseToken",
        "kind": "function"
      }
    ],
    "namespace": "getAuthResponseToken"
  },
  {
    "name": "Profiles",
    "description": {
      "type": "root",
      "children": [
        {
          "type": "paragraph",
          "children": [
            {
              "type": "text",
              "value": "Identity you own and control.",
              "position": {
                "start": {
                  "line": 1,
                  "column": 1,
                  "offset": 0
                },
                "end": {
                  "line": 1,
                  "column": 30,
                  "offset": 29
                },
                "indent": []
              }
            }
          ],
          "position": {
            "start": {
              "line": 1,
              "column": 1,
              "offset": 0
            },
            "end": {
              "line": 1,
              "column": 30,
              "offset": 29
            },
            "indent": []
          }
        },
        {
          "type": "paragraph",
          "children": [
            {
              "type": "link",
              "title": null,
              "url": "https://github.com/blockstack/blockstack.js/blob/master/src/profiles/README.md",
              "children": [
                {
                  "type": "text",
                  "value": "Read more about profiles",
                  "position": {
                    "start": {
                      "line": 3,
                      "column": 2,
                      "offset": 32
                    },
                    "end": {
                      "line": 3,
                      "column": 26,
                      "offset": 56
                    },
                    "indent": []
                  }
                }
              ],
              "position": {
                "start": {
                  "line": 3,
                  "column": 1,
                  "offset": 31
                },
                "end": {
                  "line": 3,
                  "column": 107,
                  "offset": 137
                },
                "indent": []
              }
            }
          ],
          "position": {
            "start": {
              "line": 3,
              "column": 1,
              "offset": 31
            },
            "end": {
              "line": 3,
              "column": 107,
              "offset": 137
            },
            "indent": []
          }
        }
      ],
      "position": {
        "start": {
          "line": 1,
          "column": 1,
          "offset": 0
        },
        "end": {
          "line": 4,
          "column": 1,
          "offset": 138
        }
      }
    },
    "kind": "note",
    "members": {
      "global": [],
      "inner": [],
      "instance": [],
      "events": [],
      "static": []
    },
    "path": [
      {
        "name": "Profiles",
        "kind": "note"
      }
    ],
    "namespace": "Profiles"
  },
  {
    "description": {
      "type": "root",
      "children": [
        {
          "type": "paragraph",
          "children": [
            {
              "type": "text",
              "value": "Extracts a profile from an encoded token and optionally verifies it,\nif ",
              "position": {
                "start": {
                  "line": 1,
                  "column": 1,
                  "offset": 0
                },
                "end": {
                  "line": 2,
                  "column": 4,
                  "offset": 72
                },
                "indent": [
                  1
                ]
              }
            },
            {
              "type": "inlineCode",
              "value": "publicKeyOrAddress",
              "position": {
                "start": {
                  "line": 2,
                  "column": 4,
                  "offset": 72
                },
                "end": {
                  "line": 2,
                  "column": 24,
                  "offset": 92
                },
                "indent": []
              }
            },
            {
              "type": "text",
              "value": " is provided.",
              "position": {
                "start": {
                  "line": 2,
                  "column": 24,
                  "offset": 92
                },
                "end": {
                  "line": 2,
                  "column": 37,
                  "offset": 105
                },
                "indent": []
              }
            }
          ],
          "position": {
            "start": {
              "line": 1,
              "column": 1,
              "offset": 0
            },
            "end": {
              "line": 2,
              "column": 37,
              "offset": 105
            },
            "indent": [
              1
            ]
          }
        }
      ],
      "position": {
        "start": {
          "line": 1,
          "column": 1,
          "offset": 0
        },
        "end": {
          "line": 2,
          "column": 37,
          "offset": 105
        }
      }
    },
    "tags": [
      {
        "title": "param",
        "description": "the token to be extracted",
        "lineNumber": 3,
        "type": {
          "type": "NameExpression",
          "name": "String"
        },
        "name": "token"
      },
      {
        "title": "param",
        "description": "the public key or address of the\n  keypair that is thought to have signed the token",
        "lineNumber": 4,
        "type": {
          "type": "NameExpression",
          "name": "String"
        },
        "name": "publicKeyOrAddress"
      },
      {
        "title": "returns",
        "description": "the profile extracted from the encoded token",
        "lineNumber": 6,
        "type": {
          "type": "NameExpression",
          "name": "Object"
        }
      },
      {
        "title": "throws",
        "description": "if the token isn't signed by the provided `publicKeyOrAddress`",
        "lineNumber": 7,
        "type": {
          "type": "NameExpression",
          "name": "Error"
        }
      }
    ],
    "loc": {
      "start": {
        "line": 134,
        "column": 0
      },
      "end": {
        "line": 142,
        "column": 4
      }
    },
    "context": {
      "loc": {
        "start": {
          "line": 143,
          "column": 0
        },
        "end": {
          "line": 160,
          "column": 1
        }
      },
      "file": "/home/aaron/devel/blockstack.js/src/profiles/profileTokens.js"
    },
    "augments": [],
    "examples": [],
    "params": [
      {
        "title": "param",
        "name": "token",
        "lineNumber": 3,
        "description": {
          "type": "root",
          "children": [
            {
              "type": "paragraph",
              "children": [
                {
                  "type": "text",
                  "value": "the token to be extracted",
                  "position": {
                    "start": {
                      "line": 1,
                      "column": 1,
                      "offset": 0
                    },
                    "end": {
                      "line": 1,
                      "column": 26,
                      "offset": 25
                    },
                    "indent": []
                  }
                }
              ],
              "position": {
                "start": {
                  "line": 1,
                  "column": 1,
                  "offset": 0
                },
                "end": {
                  "line": 1,
                  "column": 26,
                  "offset": 25
                },
                "indent": []
              }
            }
          ],
          "position": {
            "start": {
              "line": 1,
              "column": 1,
              "offset": 0
            },
            "end": {
              "line": 1,
              "column": 26,
              "offset": 25
            }
          }
        },
        "type": {
          "type": "NameExpression",
          "name": "String"
        }
      },
      {
        "title": "param",
        "name": "publicKeyOrAddress",
        "lineNumber": 4,
        "description": {
          "type": "root",
          "children": [
            {
              "type": "paragraph",
              "children": [
                {
                  "type": "text",
                  "value": "the public key or address of the\n  keypair that is thought to have signed the token",
                  "position": {
                    "start": {
                      "line": 1,
                      "column": 1,
                      "offset": 0
                    },
                    "end": {
                      "line": 2,
                      "column": 51,
                      "offset": 83
                    },
                    "indent": [
                      1
                    ]
                  }
                }
              ],
              "position": {
                "start": {
                  "line": 1,
                  "column": 1,
                  "offset": 0
                },
                "end": {
                  "line": 2,
                  "column": 51,
                  "offset": 83
                },
                "indent": [
                  1
                ]
              }
            }
          ],
          "position": {
            "start": {
              "line": 1,
              "column": 1,
              "offset": 0
            },
            "end": {
              "line": 2,
              "column": 51,
              "offset": 83
            }
          }
        },
        "type": {
          "type": "NameExpression",
          "name": "String"
        },
        "default": "null"
      }
    ],
    "properties": [],
    "returns": [
      {
        "description": {
          "type": "root",
          "children": [
            {
              "type": "paragraph",
              "children": [
                {
                  "type": "text",
                  "value": "the profile extracted from the encoded token",
                  "position": {
                    "start": {
                      "line": 1,
                      "column": 1,
                      "offset": 0
                    },
                    "end": {
                      "line": 1,
                      "column": 45,
                      "offset": 44
                    },
                    "indent": []
                  }
                }
              ],
              "position": {
                "start": {
                  "line": 1,
                  "column": 1,
                  "offset": 0
                },
                "end": {
                  "line": 1,
                  "column": 45,
                  "offset": 44
                },
                "indent": []
              }
            }
          ],
          "position": {
            "start": {
              "line": 1,
              "column": 1,
              "offset": 0
            },
            "end": {
              "line": 1,
              "column": 45,
              "offset": 44
            }
          }
        },
        "title": "returns",
        "type": {
          "type": "NameExpression",
          "name": "Object"
        }
      }
    ],
    "sees": [],
    "throws": [
      {
        "description": {
          "type": "root",
          "children": [
            {
              "type": "paragraph",
              "children": [
                {
                  "type": "text",
                  "value": "if the token isn't signed by the provided ",
                  "position": {
                    "start": {
                      "line": 1,
                      "column": 1,
                      "offset": 0
                    },
                    "end": {
                      "line": 1,
                      "column": 43,
                      "offset": 42
                    },
                    "indent": []
                  }
                },
                {
                  "type": "inlineCode",
                  "value": "publicKeyOrAddress",
                  "position": {
                    "start": {
                      "line": 1,
                      "column": 43,
                      "offset": 42
                    },
                    "end": {
                      "line": 1,
                      "column": 63,
                      "offset": 62
                    },
                    "indent": []
                  }
                }
              ],
              "position": {
                "start": {
                  "line": 1,
                  "column": 1,
                  "offset": 0
                },
                "end": {
                  "line": 1,
                  "column": 63,
                  "offset": 62
                },
                "indent": []
              }
            }
          ],
          "position": {
            "start": {
              "line": 1,
              "column": 1,
              "offset": 0
            },
            "end": {
              "line": 1,
              "column": 63,
              "offset": 62
            }
          }
        },
        "type": {
          "type": "NameExpression",
          "name": "Error"
        }
      }
    ],
    "todos": [],
    "name": "extractProfile",
    "kind": "function",
    "members": {
      "global": [],
      "inner": [],
      "instance": [],
      "events": [],
      "static": []
    },
    "path": [
      {
        "name": "extractProfile",
        "kind": "function"
      }
    ],
    "namespace": "extractProfile"
  },
  {
    "description": {
      "type": "root",
      "children": [
        {
          "type": "paragraph",
          "children": [
            {
              "type": "text",
              "value": "Wraps a token for a profile token file",
              "position": {
                "start": {
                  "line": 1,
                  "column": 1,
                  "offset": 0
                },
                "end": {
                  "line": 1,
                  "column": 39,
                  "offset": 38
                },
                "indent": []
              }
            }
          ],
          "position": {
            "start": {
              "line": 1,
              "column": 1,
              "offset": 0
            },
            "end": {
              "line": 1,
              "column": 39,
              "offset": 38
            },
            "indent": []
          }
        }
      ],
      "position": {
        "start": {
          "line": 1,
          "column": 1,
          "offset": 0
        },
        "end": {
          "line": 1,
          "column": 39,
          "offset": 38
        }
      }
    },
    "tags": [
      {
        "title": "param",
        "description": "the token to be wrapped",
        "lineNumber": 2,
        "type": {
          "type": "NameExpression",
          "name": "String"
        },
        "name": "token"
      },
      {
        "title": "returns",
        "description": "including `token` and `decodedToken`",
        "lineNumber": 3,
        "type": {
          "type": "NameExpression",
          "name": "Object"
        }
      }
    ],
    "loc": {
      "start": {
        "line": 55,
        "column": 0
      },
      "end": {
        "line": 59,
        "column": 4
      }
    },
    "context": {
      "loc": {
        "start": {
          "line": 60,
          "column": 0
        },
        "end": {
          "line": 65,
          "column": 1
        }
      },
      "file": "/home/aaron/devel/blockstack.js/src/profiles/profileTokens.js"
    },
    "augments": [],
    "examples": [],
    "params": [
      {
        "title": "param",
        "name": "token",
        "lineNumber": 2,
        "description": {
          "type": "root",
          "children": [
            {
              "type": "paragraph",
              "children": [
                {
                  "type": "text",
                  "value": "the token to be wrapped",
                  "position": {
                    "start": {
                      "line": 1,
                      "column": 1,
                      "offset": 0
                    },
                    "end": {
                      "line": 1,
                      "column": 24,
                      "offset": 23
                    },
                    "indent": []
                  }
                }
              ],
              "position": {
                "start": {
                  "line": 1,
                  "column": 1,
                  "offset": 0
                },
                "end": {
                  "line": 1,
                  "column": 24,
                  "offset": 23
                },
                "indent": []
              }
            }
          ],
          "position": {
            "start": {
              "line": 1,
              "column": 1,
              "offset": 0
            },
            "end": {
              "line": 1,
              "column": 24,
              "offset": 23
            }
          }
        },
        "type": {
          "type": "NameExpression",
          "name": "String"
        }
      }
    ],
    "properties": [],
    "returns": [
      {
        "description": {
          "type": "root",
          "children": [
            {
              "type": "paragraph",
              "children": [
                {
                  "type": "text",
                  "value": "including ",
                  "position": {
                    "start": {
                      "line": 1,
                      "column": 1,
                      "offset": 0
                    },
                    "end": {
                      "line": 1,
                      "column": 11,
                      "offset": 10
                    },
                    "indent": []
                  }
                },
                {
                  "type": "inlineCode",
                  "value": "token",
                  "position": {
                    "start": {
                      "line": 1,
                      "column": 11,
                      "offset": 10
                    },
                    "end": {
                      "line": 1,
                      "column": 18,
                      "offset": 17
                    },
                    "indent": []
                  }
                },
                {
                  "type": "text",
                  "value": " and ",
                  "position": {
                    "start": {
                      "line": 1,
                      "column": 18,
                      "offset": 17
                    },
                    "end": {
                      "line": 1,
                      "column": 23,
                      "offset": 22
                    },
                    "indent": []
                  }
                },
                {
                  "type": "inlineCode",
                  "value": "decodedToken",
                  "position": {
                    "start": {
                      "line": 1,
                      "column": 23,
                      "offset": 22
                    },
                    "end": {
                      "line": 1,
                      "column": 37,
                      "offset": 36
                    },
                    "indent": []
                  }
                }
              ],
              "position": {
                "start": {
                  "line": 1,
                  "column": 1,
                  "offset": 0
                },
                "end": {
                  "line": 1,
                  "column": 37,
                  "offset": 36
                },
                "indent": []
              }
            }
          ],
          "position": {
            "start": {
              "line": 1,
              "column": 1,
              "offset": 0
            },
            "end": {
              "line": 1,
              "column": 37,
              "offset": 36
            }
          }
        },
        "title": "returns",
        "type": {
          "type": "NameExpression",
          "name": "Object"
        }
      }
    ],
    "sees": [],
    "throws": [],
    "todos": [],
    "name": "wrapProfileToken",
    "kind": "function",
    "members": {
      "global": [],
      "inner": [],
      "instance": [],
      "events": [],
      "static": []
    },
    "path": [
      {
        "name": "wrapProfileToken",
        "kind": "function"
      }
    ],
    "namespace": "wrapProfileToken"
  },
  {
    "description": {
      "type": "root",
      "children": [
        {
          "type": "paragraph",
          "children": [
            {
              "type": "text",
              "value": "Signs a profile token",
              "position": {
                "start": {
                  "line": 1,
                  "column": 1,
                  "offset": 0
                },
                "end": {
                  "line": 1,
                  "column": 22,
                  "offset": 21
                },
                "indent": []
              }
            }
          ],
          "position": {
            "start": {
              "line": 1,
              "column": 1,
              "offset": 0
            },
            "end": {
              "line": 1,
              "column": 22,
              "offset": 21
            },
            "indent": []
          }
        }
      ],
      "position": {
        "start": {
          "line": 1,
          "column": 1,
          "offset": 0
        },
        "end": {
          "line": 1,
          "column": 22,
          "offset": 21
        }
      }
    },
    "tags": [
      {
        "title": "param",
        "description": "the JSON of the profile to be signed",
        "lineNumber": 2,
        "type": {
          "type": "NameExpression",
          "name": "Object"
        },
        "name": "profile"
      },
      {
        "title": "param",
        "description": "the signing private key",
        "lineNumber": 3,
        "type": {
          "type": "NameExpression",
          "name": "String"
        },
        "name": "privateKey"
      },
      {
        "title": "param",
        "description": "the entity that the information is about",
        "lineNumber": 4,
        "type": {
          "type": "NameExpression",
          "name": "Object"
        },
        "name": "subject"
      },
      {
        "title": "param",
        "description": "the entity that is issuing the token",
        "lineNumber": 5,
        "type": {
          "type": "NameExpression",
          "name": "Object"
        },
        "name": "issuer"
      },
      {
        "title": "param",
        "description": "the signing algorithm to use",
        "lineNumber": 6,
        "type": {
          "type": "NameExpression",
          "name": "String"
        },
        "name": "signingAlgorithm"
      },
      {
        "title": "param",
        "description": "the time of issuance of the token",
        "lineNumber": 7,
        "type": {
          "type": "NameExpression",
          "name": "Date"
        },
        "name": "issuedAt"
      },
      {
        "title": "param",
        "description": "the time of expiration of the token",
        "lineNumber": 8,
        "type": {
          "type": "NameExpression",
          "name": "Date"
        },
        "name": "expiresAt"
      },
      {
        "title": "returns",
        "description": "the signed profile token",
        "lineNumber": 9,
        "type": {
          "type": "NameExpression",
          "name": "Object"
        }
      }
    ],
    "loc": {
      "start": {
        "line": 9,
        "column": 0
      },
      "end": {
        "line": 19,
        "column": 4
      }
    },
    "context": {
      "loc": {
        "start": {
          "line": 20,
          "column": 0
        },
        "end": {
          "line": 53,
          "column": 1
        }
      },
      "file": "/home/aaron/devel/blockstack.js/src/profiles/profileTokens.js"
    },
    "augments": [],
    "examples": [],
    "params": [
      {
        "title": "param",
        "name": "profile",
        "lineNumber": 2,
        "description": {
          "type": "root",
          "children": [
            {
              "type": "paragraph",
              "children": [
                {
                  "type": "text",
                  "value": "the JSON of the profile to be signed",
                  "position": {
                    "start": {
                      "line": 1,
                      "column": 1,
                      "offset": 0
                    },
                    "end": {
                      "line": 1,
                      "column": 37,
                      "offset": 36
                    },
                    "indent": []
                  }
                }
              ],
              "position": {
                "start": {
                  "line": 1,
                  "column": 1,
                  "offset": 0
                },
                "end": {
                  "line": 1,
                  "column": 37,
                  "offset": 36
                },
                "indent": []
              }
            }
          ],
          "position": {
            "start": {
              "line": 1,
              "column": 1,
              "offset": 0
            },
            "end": {
              "line": 1,
              "column": 37,
              "offset": 36
            }
          }
        },
        "type": {
          "type": "NameExpression",
          "name": "Object"
        }
      },
      {
        "title": "param",
        "name": "privateKey",
        "lineNumber": 3,
        "description": {
          "type": "root",
          "children": [
            {
              "type": "paragraph",
              "children": [
                {
                  "type": "text",
                  "value": "the signing private key",
                  "position": {
                    "start": {
                      "line": 1,
                      "column": 1,
                      "offset": 0
                    },
                    "end": {
                      "line": 1,
                      "column": 24,
                      "offset": 23
                    },
                    "indent": []
                  }
                }
              ],
              "position": {
                "start": {
                  "line": 1,
                  "column": 1,
                  "offset": 0
                },
                "end": {
                  "line": 1,
                  "column": 24,
                  "offset": 23
                },
                "indent": []
              }
            }
          ],
          "position": {
            "start": {
              "line": 1,
              "column": 1,
              "offset": 0
            },
            "end": {
              "line": 1,
              "column": 24,
              "offset": 23
            }
          }
        },
        "type": {
          "type": "NameExpression",
          "name": "String"
        }
      },
      {
        "title": "param",
        "name": "subject",
        "lineNumber": 4,
        "description": {
          "type": "root",
          "children": [
            {
              "type": "paragraph",
              "children": [
                {
                  "type": "text",
                  "value": "the entity that the information is about",
                  "position": {
                    "start": {
                      "line": 1,
                      "column": 1,
                      "offset": 0
                    },
                    "end": {
                      "line": 1,
                      "column": 41,
                      "offset": 40
                    },
                    "indent": []
                  }
                }
              ],
              "position": {
                "start": {
                  "line": 1,
                  "column": 1,
                  "offset": 0
                },
                "end": {
                  "line": 1,
                  "column": 41,
                  "offset": 40
                },
                "indent": []
              }
            }
          ],
          "position": {
            "start": {
              "line": 1,
              "column": 1,
              "offset": 0
            },
            "end": {
              "line": 1,
              "column": 41,
              "offset": 40
            }
          }
        },
        "type": {
          "type": "NameExpression",
          "name": "Object"
        },
        "default": "null"
      },
      {
        "title": "param",
        "name": "issuer",
        "lineNumber": 5,
        "description": {
          "type": "root",
          "children": [
            {
              "type": "paragraph",
              "children": [
                {
                  "type": "text",
                  "value": "the entity that is issuing the token",
                  "position": {
                    "start": {
                      "line": 1,
                      "column": 1,
                      "offset": 0
                    },
                    "end": {
                      "line": 1,
                      "column": 37,
                      "offset": 36
                    },
                    "indent": []
                  }
                }
              ],
              "position": {
                "start": {
                  "line": 1,
                  "column": 1,
                  "offset": 0
                },
                "end": {
                  "line": 1,
                  "column": 37,
                  "offset": 36
                },
                "indent": []
              }
            }
          ],
          "position": {
            "start": {
              "line": 1,
              "column": 1,
              "offset": 0
            },
            "end": {
              "line": 1,
              "column": 37,
              "offset": 36
            }
          }
        },
        "type": {
          "type": "NameExpression",
          "name": "Object"
        },
        "default": "null"
      },
      {
        "title": "param",
        "name": "signingAlgorithm",
        "lineNumber": 6,
        "description": {
          "type": "root",
          "children": [
            {
              "type": "paragraph",
              "children": [
                {
                  "type": "text",
                  "value": "the signing algorithm to use",
                  "position": {
                    "start": {
                      "line": 1,
                      "column": 1,
                      "offset": 0
                    },
                    "end": {
                      "line": 1,
                      "column": 29,
                      "offset": 28
                    },
                    "indent": []
                  }
                }
              ],
              "position": {
                "start": {
                  "line": 1,
                  "column": 1,
                  "offset": 0
                },
                "end": {
                  "line": 1,
                  "column": 29,
                  "offset": 28
                },
                "indent": []
              }
            }
          ],
          "position": {
            "start": {
              "line": 1,
              "column": 1,
              "offset": 0
            },
            "end": {
              "line": 1,
              "column": 29,
              "offset": 28
            }
          }
        },
        "type": {
          "type": "NameExpression",
          "name": "String"
        },
        "default": "'ES256K'"
      },
      {
        "title": "param",
        "name": "issuedAt",
        "lineNumber": 7,
        "description": {
          "type": "root",
          "children": [
            {
              "type": "paragraph",
              "children": [
                {
                  "type": "text",
                  "value": "the time of issuance of the token",
                  "position": {
                    "start": {
                      "line": 1,
                      "column": 1,
                      "offset": 0
                    },
                    "end": {
                      "line": 1,
                      "column": 34,
                      "offset": 33
                    },
                    "indent": []
                  }
                }
              ],
              "position": {
                "start": {
                  "line": 1,
                  "column": 1,
                  "offset": 0
                },
                "end": {
                  "line": 1,
                  "column": 34,
                  "offset": 33
                },
                "indent": []
              }
            }
          ],
          "position": {
            "start": {
              "line": 1,
              "column": 1,
              "offset": 0
            },
            "end": {
              "line": 1,
              "column": 34,
              "offset": 33
            }
          }
        },
        "type": {
          "type": "NameExpression",
          "name": "Date"
        },
        "default": "new Date()"
      },
      {
        "title": "param",
        "name": "expiresAt",
        "lineNumber": 8,
        "description": {
          "type": "root",
          "children": [
            {
              "type": "paragraph",
              "children": [
                {
                  "type": "text",
                  "value": "the time of expiration of the token",
                  "position": {
                    "start": {
                      "line": 1,
                      "column": 1,
                      "offset": 0
                    },
                    "end": {
                      "line": 1,
                      "column": 36,
                      "offset": 35
                    },
                    "indent": []
                  }
                }
              ],
              "position": {
                "start": {
                  "line": 1,
                  "column": 1,
                  "offset": 0
                },
                "end": {
                  "line": 1,
                  "column": 36,
                  "offset": 35
                },
                "indent": []
              }
            }
          ],
          "position": {
            "start": {
              "line": 1,
              "column": 1,
              "offset": 0
            },
            "end": {
              "line": 1,
              "column": 36,
              "offset": 35
            }
          }
        },
        "type": {
          "type": "NameExpression",
          "name": "Date"
        },
        "default": "nextYear()"
      }
    ],
    "properties": [],
    "returns": [
      {
        "description": {
          "type": "root",
          "children": [
            {
              "type": "paragraph",
              "children": [
                {
                  "type": "text",
                  "value": "the signed profile token",
                  "position": {
                    "start": {
                      "line": 1,
                      "column": 1,
                      "offset": 0
                    },
                    "end": {
                      "line": 1,
                      "column": 25,
                      "offset": 24
                    },
                    "indent": []
                  }
                }
              ],
              "position": {
                "start": {
                  "line": 1,
                  "column": 1,
                  "offset": 0
                },
                "end": {
                  "line": 1,
                  "column": 25,
                  "offset": 24
                },
                "indent": []
              }
            }
          ],
          "position": {
            "start": {
              "line": 1,
              "column": 1,
              "offset": 0
            },
            "end": {
              "line": 1,
              "column": 25,
              "offset": 24
            }
          }
        },
        "title": "returns",
        "type": {
          "type": "NameExpression",
          "name": "Object"
        }
      }
    ],
    "sees": [],
    "throws": [],
    "todos": [],
    "name": "signProfileToken",
    "kind": "function",
    "members": {
      "global": [],
      "inner": [],
      "instance": [],
      "events": [],
      "static": []
    },
    "path": [
      {
        "name": "signProfileToken",
        "kind": "function"
      }
    ],
    "namespace": "signProfileToken"
  },
  {
    "description": {
      "type": "root",
      "children": [
        {
          "type": "paragraph",
          "children": [
            {
              "type": "text",
              "value": "Verifies a profile token",
              "position": {
                "start": {
                  "line": 1,
                  "column": 1,
                  "offset": 0
                },
                "end": {
                  "line": 1,
                  "column": 25,
                  "offset": 24
                },
                "indent": []
              }
            }
          ],
          "position": {
            "start": {
              "line": 1,
              "column": 1,
              "offset": 0
            },
            "end": {
              "line": 1,
              "column": 25,
              "offset": 24
            },
            "indent": []
          }
        }
      ],
      "position": {
        "start": {
          "line": 1,
          "column": 1,
          "offset": 0
        },
        "end": {
          "line": 1,
          "column": 25,
          "offset": 24
        }
      }
    },
    "tags": [
      {
        "title": "param",
        "description": "the token to be verified",
        "lineNumber": 2,
        "type": {
          "type": "NameExpression",
          "name": "String"
        },
        "name": "token"
      },
      {
        "title": "param",
        "description": "the public key or address of the\n  keypair that is thought to have signed the token",
        "lineNumber": 3,
        "type": {
          "type": "NameExpression",
          "name": "String"
        },
        "name": "publicKeyOrAddress"
      },
      {
        "title": "returns",
        "description": "the verified, decoded profile token",
        "lineNumber": 5,
        "type": {
          "type": "NameExpression",
          "name": "Object"
        }
      },
      {
        "title": "throws",
        "description": "throws an error if token verification fails",
        "lineNumber": 6,
        "type": {
          "type": "NameExpression",
          "name": "Error"
        }
      }
    ],
    "loc": {
      "start": {
        "line": 67,
        "column": 0
      },
      "end": {
        "line": 74,
        "column": 4
      }
    },
    "context": {
      "loc": {
        "start": {
          "line": 75,
          "column": 0
        },
        "end": {
          "line": 132,
          "column": 1
        }
      },
      "file": "/home/aaron/devel/blockstack.js/src/profiles/profileTokens.js"
    },
    "augments": [],
    "examples": [],
    "params": [
      {
        "title": "param",
        "name": "token",
        "lineNumber": 2,
        "description": {
          "type": "root",
          "children": [
            {
              "type": "paragraph",
              "children": [
                {
                  "type": "text",
                  "value": "the token to be verified",
                  "position": {
                    "start": {
                      "line": 1,
                      "column": 1,
                      "offset": 0
                    },
                    "end": {
                      "line": 1,
                      "column": 25,
                      "offset": 24
                    },
                    "indent": []
                  }
                }
              ],
              "position": {
                "start": {
                  "line": 1,
                  "column": 1,
                  "offset": 0
                },
                "end": {
                  "line": 1,
                  "column": 25,
                  "offset": 24
                },
                "indent": []
              }
            }
          ],
          "position": {
            "start": {
              "line": 1,
              "column": 1,
              "offset": 0
            },
            "end": {
              "line": 1,
              "column": 25,
              "offset": 24
            }
          }
        },
        "type": {
          "type": "NameExpression",
          "name": "String"
        }
      },
      {
        "title": "param",
        "name": "publicKeyOrAddress",
        "lineNumber": 3,
        "description": {
          "type": "root",
          "children": [
            {
              "type": "paragraph",
              "children": [
                {
                  "type": "text",
                  "value": "the public key or address of the\n  keypair that is thought to have signed the token",
                  "position": {
                    "start": {
                      "line": 1,
                      "column": 1,
                      "offset": 0
                    },
                    "end": {
                      "line": 2,
                      "column": 51,
                      "offset": 83
                    },
                    "indent": [
                      1
                    ]
                  }
                }
              ],
              "position": {
                "start": {
                  "line": 1,
                  "column": 1,
                  "offset": 0
                },
                "end": {
                  "line": 2,
                  "column": 51,
                  "offset": 83
                },
                "indent": [
                  1
                ]
              }
            }
          ],
          "position": {
            "start": {
              "line": 1,
              "column": 1,
              "offset": 0
            },
            "end": {
              "line": 2,
              "column": 51,
              "offset": 83
            }
          }
        },
        "type": {
          "type": "NameExpression",
          "name": "String"
        }
      }
    ],
    "properties": [],
    "returns": [
      {
        "description": {
          "type": "root",
          "children": [
            {
              "type": "paragraph",
              "children": [
                {
                  "type": "text",
                  "value": "the verified, decoded profile token",
                  "position": {
                    "start": {
                      "line": 1,
                      "column": 1,
                      "offset": 0
                    },
                    "end": {
                      "line": 1,
                      "column": 36,
                      "offset": 35
                    },
                    "indent": []
                  }
                }
              ],
              "position": {
                "start": {
                  "line": 1,
                  "column": 1,
                  "offset": 0
                },
                "end": {
                  "line": 1,
                  "column": 36,
                  "offset": 35
                },
                "indent": []
              }
            }
          ],
          "position": {
            "start": {
              "line": 1,
              "column": 1,
              "offset": 0
            },
            "end": {
              "line": 1,
              "column": 36,
              "offset": 35
            }
          }
        },
        "title": "returns",
        "type": {
          "type": "NameExpression",
          "name": "Object"
        }
      }
    ],
    "sees": [],
    "throws": [
      {
        "description": {
          "type": "root",
          "children": [
            {
              "type": "paragraph",
              "children": [
                {
                  "type": "text",
                  "value": "throws an error if token verification fails",
                  "position": {
                    "start": {
                      "line": 1,
                      "column": 1,
                      "offset": 0
                    },
                    "end": {
                      "line": 1,
                      "column": 44,
                      "offset": 43
                    },
                    "indent": []
                  }
                }
              ],
              "position": {
                "start": {
                  "line": 1,
                  "column": 1,
                  "offset": 0
                },
                "end": {
                  "line": 1,
                  "column": 44,
                  "offset": 43
                },
                "indent": []
              }
            }
          ],
          "position": {
            "start": {
              "line": 1,
              "column": 1,
              "offset": 0
            },
            "end": {
              "line": 1,
              "column": 44,
              "offset": 43
            }
          }
        },
        "type": {
          "type": "NameExpression",
          "name": "Error"
        }
      }
    ],
    "todos": [],
    "name": "verifyProfileToken",
    "kind": "function",
    "members": {
      "global": [],
      "inner": [],
      "instance": [],
      "events": [],
      "static": []
    },
    "path": [
      {
        "name": "verifyProfileToken",
        "kind": "function"
      }
    ],
    "namespace": "verifyProfileToken"
  },
  {
    "description": {
      "type": "root",
      "children": [
        {
          "type": "paragraph",
          "children": [
            {
              "type": "text",
              "value": "Validates the social proofs in a user's profile. Currently supports validation of \nFacebook, Twitter, GitHub, Instagram, LinkedIn and HackerNews accounts.",
              "position": {
                "start": {
                  "line": 1,
                  "column": 1,
                  "offset": 0
                },
                "end": {
                  "line": 2,
                  "column": 72,
                  "offset": 154
                },
                "indent": [
                  1
                ]
              }
            }
          ],
          "position": {
            "start": {
              "line": 1,
              "column": 1,
              "offset": 0
            },
            "end": {
              "line": 2,
              "column": 72,
              "offset": 154
            },
            "indent": [
              1
            ]
          }
        }
      ],
      "position": {
        "start": {
          "line": 1,
          "column": 1,
          "offset": 0
        },
        "end": {
          "line": 2,
          "column": 72,
          "offset": 154
        }
      }
    },
    "tags": [
      {
        "title": "param",
        "description": "The JSON of the profile to be validated",
        "lineNumber": 4,
        "type": {
          "type": "NameExpression",
          "name": "Object"
        },
        "name": "profile"
      },
      {
        "title": "param",
        "description": "The owner bitcoin address to be validated",
        "lineNumber": 5,
        "type": {
          "type": "NameExpression",
          "name": "string"
        },
        "name": "ownerAddress"
      },
      {
        "title": "param",
        "description": "The Blockstack name to be validated",
        "lineNumber": 6,
        "type": {
          "type": "OptionalType",
          "expression": {
            "type": "NameExpression",
            "name": "string"
          }
        },
        "name": "name",
        "default": "null"
      },
      {
        "title": "returns",
        "description": "that resolves to an array of validated proof objects",
        "lineNumber": 7,
        "type": {
          "type": "NameExpression",
          "name": "Promise"
        }
      }
    ],
    "loc": {
      "start": {
        "line": 4,
        "column": 0
      },
      "end": {
        "line": 12,
        "column": 3
      }
    },
    "context": {
      "loc": {
        "start": {
          "line": 13,
          "column": 0
        },
        "end": {
          "line": 58,
          "column": 1
        }
      },
      "file": "/home/aaron/devel/blockstack.js/src/profiles/profileProofs.js"
    },
    "augments": [],
    "examples": [],
    "params": [
      {
        "title": "param",
        "name": "profile",
        "lineNumber": 4,
        "description": {
          "type": "root",
          "children": [
            {
              "type": "paragraph",
              "children": [
                {
                  "type": "text",
                  "value": "The JSON of the profile to be validated",
                  "position": {
                    "start": {
                      "line": 1,
                      "column": 1,
                      "offset": 0
                    },
                    "end": {
                      "line": 1,
                      "column": 40,
                      "offset": 39
                    },
                    "indent": []
                  }
                }
              ],
              "position": {
                "start": {
                  "line": 1,
                  "column": 1,
                  "offset": 0
                },
                "end": {
                  "line": 1,
                  "column": 40,
                  "offset": 39
                },
                "indent": []
              }
            }
          ],
          "position": {
            "start": {
              "line": 1,
              "column": 1,
              "offset": 0
            },
            "end": {
              "line": 1,
              "column": 40,
              "offset": 39
            }
          }
        },
        "type": {
          "type": "NameExpression",
          "name": "Object"
        }
      },
      {
        "title": "param",
        "name": "ownerAddress",
        "lineNumber": 5,
        "description": {
          "type": "root",
          "children": [
            {
              "type": "paragraph",
              "children": [
                {
                  "type": "text",
                  "value": "The owner bitcoin address to be validated",
                  "position": {
                    "start": {
                      "line": 1,
                      "column": 1,
                      "offset": 0
                    },
                    "end": {
                      "line": 1,
                      "column": 42,
                      "offset": 41
                    },
                    "indent": []
                  }
                }
              ],
              "position": {
                "start": {
                  "line": 1,
                  "column": 1,
                  "offset": 0
                },
                "end": {
                  "line": 1,
                  "column": 42,
                  "offset": 41
                },
                "indent": []
              }
            }
          ],
          "position": {
            "start": {
              "line": 1,
              "column": 1,
              "offset": 0
            },
            "end": {
              "line": 1,
              "column": 42,
              "offset": 41
            }
          }
        },
        "type": {
          "type": "NameExpression",
          "name": "string"
        }
      },
      {
        "title": "param",
        "name": "name",
        "lineNumber": 6,
        "description": {
          "type": "root",
          "children": [
            {
              "type": "paragraph",
              "children": [
                {
                  "type": "text",
                  "value": "The Blockstack name to be validated",
                  "position": {
                    "start": {
                      "line": 1,
                      "column": 1,
                      "offset": 0
                    },
                    "end": {
                      "line": 1,
                      "column": 36,
                      "offset": 35
                    },
                    "indent": []
                  }
                }
              ],
              "position": {
                "start": {
                  "line": 1,
                  "column": 1,
                  "offset": 0
                },
                "end": {
                  "line": 1,
                  "column": 36,
                  "offset": 35
                },
                "indent": []
              }
            }
          ],
          "position": {
            "start": {
              "line": 1,
              "column": 1,
              "offset": 0
            },
            "end": {
              "line": 1,
              "column": 36,
              "offset": 35
            }
          }
        },
        "type": {
          "type": "NameExpression",
          "name": "string"
        },
        "default": "null"
      }
    ],
    "properties": [],
    "returns": [
      {
        "description": {
          "type": "root",
          "children": [
            {
              "type": "paragraph",
              "children": [
                {
                  "type": "text",
                  "value": "that resolves to an array of validated proof objects",
                  "position": {
                    "start": {
                      "line": 1,
                      "column": 1,
                      "offset": 0
                    },
                    "end": {
                      "line": 1,
                      "column": 53,
                      "offset": 52
                    },
                    "indent": []
                  }
                }
              ],
              "position": {
                "start": {
                  "line": 1,
                  "column": 1,
                  "offset": 0
                },
                "end": {
                  "line": 1,
                  "column": 53,
                  "offset": 52
                },
                "indent": []
              }
            }
          ],
          "position": {
            "start": {
              "line": 1,
              "column": 1,
              "offset": 0
            },
            "end": {
              "line": 1,
              "column": 53,
              "offset": 52
            }
          }
        },
        "title": "returns",
        "type": {
          "type": "NameExpression",
          "name": "Promise"
        }
      }
    ],
    "sees": [],
    "throws": [],
    "todos": [],
    "name": "validateProofs",
    "kind": "function",
    "members": {
      "global": [],
      "inner": [],
      "instance": [],
      "events": [],
      "static": []
    },
    "path": [
      {
        "name": "validateProofs",
        "kind": "function"
      }
    ],
    "namespace": "validateProofs"
  },
  {
    "description": {
      "type": "root",
      "children": [
        {
          "type": "paragraph",
          "children": [
            {
              "type": "text",
              "value": "Look up a user profile by blockstack ID",
              "position": {
                "start": {
                  "line": 1,
                  "column": 1,
                  "offset": 0
                },
                "end": {
                  "line": 1,
                  "column": 40,
                  "offset": 39
                },
                "indent": []
              }
            }
          ],
          "position": {
            "start": {
              "line": 1,
              "column": 1,
              "offset": 0
            },
            "end": {
              "line": 1,
              "column": 40,
              "offset": 39
            },
            "indent": []
          }
        }
      ],
      "position": {
        "start": {
          "line": 1,
          "column": 1,
          "offset": 0
        },
        "end": {
          "line": 1,
          "column": 40,
          "offset": 39
        }
      }
    },
    "tags": [
      {
        "title": "param",
        "description": "The Blockstack ID of the profile to look up",
        "lineNumber": 3,
        "type": {
          "type": "NameExpression",
          "name": "string"
        },
        "name": "username"
      },
      {
        "title": "param",
        "description": "The URL\nto use for zonefile lookup",
        "lineNumber": 4,
        "type": {
          "type": "OptionalType",
          "expression": {
            "type": "NameExpression",
            "name": "string"
          }
        },
        "name": "zoneFileLookupURL",
        "default": "http://localhost:6270/v1/names/"
      },
      {
        "title": "returns",
        "description": "that resolves to a profile object",
        "lineNumber": 6,
        "type": {
          "type": "NameExpression",
          "name": "Promise"
        }
      }
    ],
    "loc": {
      "start": {
        "line": 4,
        "column": 0
      },
      "end": {
        "line": 11,
        "column": 3
      }
    },
    "context": {
      "loc": {
        "start": {
          "line": 12,
          "column": 0
        },
        "end": {
          "line": 37,
          "column": 1
        }
      },
      "file": "/home/aaron/devel/blockstack.js/src/profiles/profileLookup.js"
    },
    "augments": [],
    "examples": [],
    "params": [
      {
        "title": "param",
        "name": "username",
        "lineNumber": 3,
        "description": {
          "type": "root",
          "children": [
            {
              "type": "paragraph",
              "children": [
                {
                  "type": "text",
                  "value": "The Blockstack ID of the profile to look up",
                  "position": {
                    "start": {
                      "line": 1,
                      "column": 1,
                      "offset": 0
                    },
                    "end": {
                      "line": 1,
                      "column": 44,
                      "offset": 43
                    },
                    "indent": []
                  }
                }
              ],
              "position": {
                "start": {
                  "line": 1,
                  "column": 1,
                  "offset": 0
                },
                "end": {
                  "line": 1,
                  "column": 44,
                  "offset": 43
                },
                "indent": []
              }
            }
          ],
          "position": {
            "start": {
              "line": 1,
              "column": 1,
              "offset": 0
            },
            "end": {
              "line": 1,
              "column": 44,
              "offset": 43
            }
          }
        },
        "type": {
          "type": "NameExpression",
          "name": "string"
        }
      },
      {
        "title": "param",
        "name": "zoneFileLookupURL",
        "lineNumber": 4,
        "description": {
          "type": "root",
          "children": [
            {
              "type": "paragraph",
              "children": [
                {
                  "type": "text",
                  "value": "The URL\nto use for zonefile lookup",
                  "position": {
                    "start": {
                      "line": 1,
                      "column": 1,
                      "offset": 0
                    },
                    "end": {
                      "line": 2,
                      "column": 27,
                      "offset": 34
                    },
                    "indent": [
                      1
                    ]
                  }
                }
              ],
              "position": {
                "start": {
                  "line": 1,
                  "column": 1,
                  "offset": 0
                },
                "end": {
                  "line": 2,
                  "column": 27,
                  "offset": 34
                },
                "indent": [
                  1
                ]
              }
            }
          ],
          "position": {
            "start": {
              "line": 1,
              "column": 1,
              "offset": 0
            },
            "end": {
              "line": 2,
              "column": 27,
              "offset": 34
            }
          }
        },
        "type": {
          "type": "NameExpression",
          "name": "string"
        },
        "default": "http://localhost:6270/v1/names/"
      }
    ],
    "properties": [],
    "returns": [
      {
        "description": {
          "type": "root",
          "children": [
            {
              "type": "paragraph",
              "children": [
                {
                  "type": "text",
                  "value": "that resolves to a profile object",
                  "position": {
                    "start": {
                      "line": 1,
                      "column": 1,
                      "offset": 0
                    },
                    "end": {
                      "line": 1,
                      "column": 34,
                      "offset": 33
                    },
                    "indent": []
                  }
                }
              ],
              "position": {
                "start": {
                  "line": 1,
                  "column": 1,
                  "offset": 0
                },
                "end": {
                  "line": 1,
                  "column": 34,
                  "offset": 33
                },
                "indent": []
              }
            }
          ],
          "position": {
            "start": {
              "line": 1,
              "column": 1,
              "offset": 0
            },
            "end": {
              "line": 1,
              "column": 34,
              "offset": 33
            }
          }
        },
        "title": "returns",
        "type": {
          "type": "NameExpression",
          "name": "Promise"
        }
      }
    ],
    "sees": [],
    "throws": [],
    "todos": [],
    "name": "lookupProfile",
    "kind": "function",
    "members": {
      "global": [],
      "inner": [],
      "instance": [],
      "events": [],
      "static": []
    },
    "path": [
      {
        "name": "lookupProfile",
        "kind": "function"
      }
    ],
    "namespace": "lookupProfile"
  },
  {
    "name": "Storage",
    "description": {
      "type": "root",
      "children": [
        {
          "type": "paragraph",
          "children": [
            {
              "type": "text",
              "value": "Store your app's data without servers in storage your user controls.",
              "position": {
                "start": {
                  "line": 1,
                  "column": 1,
                  "offset": 0
                },
                "end": {
                  "line": 1,
                  "column": 69,
                  "offset": 68
                },
                "indent": []
              }
            }
          ],
          "position": {
            "start": {
              "line": 1,
              "column": 1,
              "offset": 0
            },
            "end": {
              "line": 1,
              "column": 69,
              "offset": 68
            },
            "indent": []
          }
        },
        {
          "type": "paragraph",
          "children": [
            {
              "type": "emphasis",
              "children": [
                {
                  "type": "text",
                  "value": "Note: Blockstack Gaia Storage APIs and on-disk format will change in\nupcoming pre-releases breaking backward compatibility. File encryption is currently\nopt-in on a file by file basis.",
                  "position": {
                    "start": {
                      "line": 3,
                      "column": 2,
                      "offset": 71
                    },
                    "end": {
                      "line": 5,
                      "column": 32,
                      "offset": 255
                    },
                    "indent": [
                      1,
                      1
                    ]
                  }
                }
              ],
              "position": {
                "start": {
                  "line": 3,
                  "column": 1,
                  "offset": 70
                },
                "end": {
                  "line": 5,
                  "column": 33,
                  "offset": 256
                },
                "indent": [
                  1,
                  1
                ]
              }
            }
          ],
          "position": {
            "start": {
              "line": 3,
              "column": 1,
              "offset": 70
            },
            "end": {
              "line": 5,
              "column": 33,
              "offset": 256
            },
            "indent": [
              1,
              1
            ]
          }
        },
        {
          "type": "paragraph",
          "children": [
            {
              "type": "emphasis",
              "children": [
                {
                  "type": "text",
                  "value": "Certain storage features such as and collections are not implemented in the current\nversion. These features will be rolled out in future updates.",
                  "position": {
                    "start": {
                      "line": 7,
                      "column": 2,
                      "offset": 259
                    },
                    "end": {
                      "line": 8,
                      "column": 62,
                      "offset": 404
                    },
                    "indent": [
                      1
                    ]
                  }
                }
              ],
              "position": {
                "start": {
                  "line": 7,
                  "column": 1,
                  "offset": 258
                },
                "end": {
                  "line": 8,
                  "column": 63,
                  "offset": 405
                },
                "indent": [
                  1
                ]
              }
            }
          ],
          "position": {
            "start": {
              "line": 7,
              "column": 1,
              "offset": 258
            },
            "end": {
              "line": 8,
              "column": 63,
              "offset": 405
            },
            "indent": [
              1
            ]
          }
        },
        {
          "type": "paragraph",
          "children": [
            {
              "type": "link",
              "title": null,
              "url": "https://github.com/blockstack/blockstack.js/blob/master/src/storage/README.md",
              "children": [
                {
                  "type": "text",
                  "value": "Read more about storage",
                  "position": {
                    "start": {
                      "line": 10,
                      "column": 2,
                      "offset": 408
                    },
                    "end": {
                      "line": 10,
                      "column": 25,
                      "offset": 431
                    },
                    "indent": []
                  }
                }
              ],
              "position": {
                "start": {
                  "line": 10,
                  "column": 1,
                  "offset": 407
                },
                "end": {
                  "line": 10,
                  "column": 105,
                  "offset": 511
                },
                "indent": []
              }
            }
          ],
          "position": {
            "start": {
              "line": 10,
              "column": 1,
              "offset": 407
            },
            "end": {
              "line": 10,
              "column": 105,
              "offset": 511
            },
            "indent": []
          }
        }
      ],
      "position": {
        "start": {
          "line": 1,
          "column": 1,
          "offset": 0
        },
        "end": {
          "line": 11,
          "column": 1,
          "offset": 512
        }
      }
    },
    "kind": "note",
    "members": {
      "global": [],
      "inner": [],
      "instance": [],
      "events": [],
      "static": []
    },
    "path": [
      {
        "name": "Storage",
        "kind": "note"
      }
    ],
    "namespace": "Storage"
  },
  {
    "description": {
      "type": "root",
      "children": [
        {
          "type": "paragraph",
          "children": [
            {
              "type": "text",
              "value": "Retrieves the specified file from the app's data store.",
              "position": {
                "start": {
                  "line": 1,
                  "column": 1,
                  "offset": 0
                },
                "end": {
                  "line": 1,
                  "column": 56,
                  "offset": 55
                },
                "indent": []
              }
            }
          ],
          "position": {
            "start": {
              "line": 1,
              "column": 1,
              "offset": 0
            },
            "end": {
              "line": 1,
              "column": 56,
              "offset": 55
            },
            "indent": []
          }
        }
      ],
      "position": {
        "start": {
          "line": 1,
          "column": 1,
          "offset": 0
        },
        "end": {
          "line": 1,
          "column": 56,
          "offset": 55
        }
      }
    },
    "tags": [
      {
        "title": "param",
        "description": "the path to the file to read",
        "lineNumber": 2,
        "type": {
          "type": "NameExpression",
          "name": "String"
        },
        "name": "path"
      },
      {
        "title": "param",
        "description": "options object",
        "lineNumber": 3,
        "type": {
          "type": "OptionalType",
          "expression": {
            "type": "NameExpression",
            "name": "Object"
          }
        },
        "name": "options",
        "default": "null"
      },
      {
        "title": "param",
        "description": "try to decrypt the data with the app private key",
        "lineNumber": 4,
        "type": {
          "type": "OptionalType",
          "expression": {
            "type": "NameExpression",
            "name": "Boolean"
          }
        },
        "name": "options.decrypt",
        "default": "false"
      },
      {
        "title": "param",
        "description": "the Blockstack ID to lookup for multi-player storage",
        "lineNumber": 5,
        "type": {
          "type": "NameExpression",
          "name": "String"
        },
        "name": "options.username"
      },
      {
        "title": "param",
        "description": "the app to lookup for multi-player storage -\ndefaults to current origin",
        "lineNumber": 6,
        "type": {
          "type": "NameExpression",
          "name": "String"
        },
        "name": "options.app"
      },
      {
        "title": "param",
        "description": "the Blockstack\ncore endpoint URL to use for zonefile lookup",
        "lineNumber": 8,
        "type": {
          "type": "OptionalType",
          "expression": {
            "type": "NameExpression",
            "name": "String"
          }
        },
        "name": "options.zoneFileLookupURL",
        "default": "http://localhost:6270/v1/names/"
      },
      {
        "title": "returns",
        "description": "that resolves to the raw data in the file\nor rejects with an error",
        "lineNumber": 10,
        "type": {
          "type": "NameExpression",
          "name": "Promise"
        }
      }
    ],
    "loc": {
      "start": {
        "line": 46,
        "column": 0
      },
      "end": {
        "line": 58,
        "column": 3
      }
    },
    "context": {
      "loc": {
        "start": {
          "line": 59,
          "column": 0
        },
        "end": {
          "line": 113,
          "column": 1
        }
      },
      "file": "/home/aaron/devel/blockstack.js/src/storage/index.js"
    },
    "augments": [],
    "examples": [],
    "params": [
      {
        "title": "param",
        "name": "path",
        "lineNumber": 2,
        "description": {
          "type": "root",
          "children": [
            {
              "type": "paragraph",
              "children": [
                {
                  "type": "text",
                  "value": "the path to the file to read",
                  "position": {
                    "start": {
                      "line": 1,
                      "column": 1,
                      "offset": 0
                    },
                    "end": {
                      "line": 1,
                      "column": 29,
                      "offset": 28
                    },
                    "indent": []
                  }
                }
              ],
              "position": {
                "start": {
                  "line": 1,
                  "column": 1,
                  "offset": 0
                },
                "end": {
                  "line": 1,
                  "column": 29,
                  "offset": 28
                },
                "indent": []
              }
            }
          ],
          "position": {
            "start": {
              "line": 1,
              "column": 1,
              "offset": 0
            },
            "end": {
              "line": 1,
              "column": 29,
              "offset": 28
            }
          }
        },
        "type": {
          "type": "NameExpression",
          "name": "String"
        }
      },
      {
        "title": "param",
        "name": "options",
        "lineNumber": 3,
        "description": {
          "type": "root",
          "children": [
            {
              "type": "paragraph",
              "children": [
                {
                  "type": "text",
                  "value": "options object",
                  "position": {
                    "start": {
                      "line": 1,
                      "column": 1,
                      "offset": 0
                    },
                    "end": {
                      "line": 1,
                      "column": 15,
                      "offset": 14
                    },
                    "indent": []
                  }
                }
              ],
              "position": {
                "start": {
                  "line": 1,
                  "column": 1,
                  "offset": 0
                },
                "end": {
                  "line": 1,
                  "column": 15,
                  "offset": 14
                },
                "indent": []
              }
            }
          ],
          "position": {
            "start": {
              "line": 1,
              "column": 1,
              "offset": 0
            },
            "end": {
              "line": 1,
              "column": 15,
              "offset": 14
            }
          }
        },
        "type": {
          "type": "NameExpression",
          "name": "Object"
        },
        "default": "null",
        "properties": [
          {
            "title": "param",
            "name": "options.decrypt",
            "lineNumber": 4,
            "description": {
              "type": "root",
              "children": [
                {
                  "type": "paragraph",
                  "children": [
                    {
                      "type": "text",
                      "value": "try to decrypt the data with the app private key",
                      "position": {
                        "start": {
                          "line": 1,
                          "column": 1,
                          "offset": 0
                        },
                        "end": {
                          "line": 1,
                          "column": 49,
                          "offset": 48
                        },
                        "indent": []
                      }
                    }
                  ],
                  "position": {
                    "start": {
                      "line": 1,
                      "column": 1,
                      "offset": 0
                    },
                    "end": {
                      "line": 1,
                      "column": 49,
                      "offset": 48
                    },
                    "indent": []
                  }
                }
              ],
              "position": {
                "start": {
                  "line": 1,
                  "column": 1,
                  "offset": 0
                },
                "end": {
                  "line": 1,
                  "column": 49,
                  "offset": 48
                }
              }
            },
            "type": {
              "type": "NameExpression",
              "name": "Boolean"
            },
            "default": "false"
          },
          {
            "title": "param",
            "name": "options.username",
            "lineNumber": 5,
            "description": {
              "type": "root",
              "children": [
                {
                  "type": "paragraph",
                  "children": [
                    {
                      "type": "text",
                      "value": "the Blockstack ID to lookup for multi-player storage",
                      "position": {
                        "start": {
                          "line": 1,
                          "column": 1,
                          "offset": 0
                        },
                        "end": {
                          "line": 1,
                          "column": 53,
                          "offset": 52
                        },
                        "indent": []
                      }
                    }
                  ],
                  "position": {
                    "start": {
                      "line": 1,
                      "column": 1,
                      "offset": 0
                    },
                    "end": {
                      "line": 1,
                      "column": 53,
                      "offset": 52
                    },
                    "indent": []
                  }
                }
              ],
              "position": {
                "start": {
                  "line": 1,
                  "column": 1,
                  "offset": 0
                },
                "end": {
                  "line": 1,
                  "column": 53,
                  "offset": 52
                }
              }
            },
            "type": {
              "type": "NameExpression",
              "name": "String"
            }
          },
          {
            "title": "param",
            "name": "options.app",
            "lineNumber": 6,
            "description": {
              "type": "root",
              "children": [
                {
                  "type": "paragraph",
                  "children": [
                    {
                      "type": "text",
                      "value": "the app to lookup for multi-player storage -\ndefaults to current origin",
                      "position": {
                        "start": {
                          "line": 1,
                          "column": 1,
                          "offset": 0
                        },
                        "end": {
                          "line": 2,
                          "column": 27,
                          "offset": 71
                        },
                        "indent": [
                          1
                        ]
                      }
                    }
                  ],
                  "position": {
                    "start": {
                      "line": 1,
                      "column": 1,
                      "offset": 0
                    },
                    "end": {
                      "line": 2,
                      "column": 27,
                      "offset": 71
                    },
                    "indent": [
                      1
                    ]
                  }
                }
              ],
              "position": {
                "start": {
                  "line": 1,
                  "column": 1,
                  "offset": 0
                },
                "end": {
                  "line": 2,
                  "column": 27,
                  "offset": 71
                }
              }
            },
            "type": {
              "type": "NameExpression",
              "name": "String"
            }
          },
          {
            "title": "param",
            "name": "options.zoneFileLookupURL",
            "lineNumber": 8,
            "description": {
              "type": "root",
              "children": [
                {
                  "type": "paragraph",
                  "children": [
                    {
                      "type": "text",
                      "value": "the Blockstack\ncore endpoint URL to use for zonefile lookup",
                      "position": {
                        "start": {
                          "line": 1,
                          "column": 1,
                          "offset": 0
                        },
                        "end": {
                          "line": 2,
                          "column": 45,
                          "offset": 59
                        },
                        "indent": [
                          1
                        ]
                      }
                    }
                  ],
                  "position": {
                    "start": {
                      "line": 1,
                      "column": 1,
                      "offset": 0
                    },
                    "end": {
                      "line": 2,
                      "column": 45,
                      "offset": 59
                    },
                    "indent": [
                      1
                    ]
                  }
                }
              ],
              "position": {
                "start": {
                  "line": 1,
                  "column": 1,
                  "offset": 0
                },
                "end": {
                  "line": 2,
                  "column": 45,
                  "offset": 59
                }
              }
            },
            "type": {
              "type": "NameExpression",
              "name": "String"
            },
            "default": "http://localhost:6270/v1/names/"
          }
        ]
      }
    ],
    "properties": [],
    "returns": [
      {
        "description": {
          "type": "root",
          "children": [
            {
              "type": "paragraph",
              "children": [
                {
                  "type": "text",
                  "value": "that resolves to the raw data in the file\nor rejects with an error",
                  "position": {
                    "start": {
                      "line": 1,
                      "column": 1,
                      "offset": 0
                    },
                    "end": {
                      "line": 2,
                      "column": 25,
                      "offset": 66
                    },
                    "indent": [
                      1
                    ]
                  }
                }
              ],
              "position": {
                "start": {
                  "line": 1,
                  "column": 1,
                  "offset": 0
                },
                "end": {
                  "line": 2,
                  "column": 25,
                  "offset": 66
                },
                "indent": [
                  1
                ]
              }
            }
          ],
          "position": {
            "start": {
              "line": 1,
              "column": 1,
              "offset": 0
            },
            "end": {
              "line": 2,
              "column": 25,
              "offset": 66
            }
          }
        },
        "title": "returns",
        "type": {
          "type": "NameExpression",
          "name": "Promise"
        }
      }
    ],
    "sees": [],
    "throws": [],
    "todos": [],
    "name": "getFile",
    "kind": "function",
    "members": {
      "global": [],
      "inner": [],
      "instance": [],
      "events": [],
      "static": []
    },
    "path": [
      {
        "name": "getFile",
        "kind": "function"
      }
    ],
    "namespace": "getFile"
  },
  {
    "description": {
      "type": "root",
      "children": [
        {
          "type": "paragraph",
          "children": [
            {
              "type": "text",
              "value": "Stores the data provided in the app's data store to to the file specified.",
              "position": {
                "start": {
                  "line": 1,
                  "column": 1,
                  "offset": 0
                },
                "end": {
                  "line": 1,
                  "column": 75,
                  "offset": 74
                },
                "indent": []
              }
            }
          ],
          "position": {
            "start": {
              "line": 1,
              "column": 1,
              "offset": 0
            },
            "end": {
              "line": 1,
              "column": 75,
              "offset": 74
            },
            "indent": []
          }
        }
      ],
      "position": {
        "start": {
          "line": 1,
          "column": 1,
          "offset": 0
        },
        "end": {
          "line": 1,
          "column": 75,
          "offset": 74
        }
      }
    },
    "tags": [
      {
        "title": "param",
        "description": "the path to store the data in",
        "lineNumber": 2,
        "type": {
          "type": "NameExpression",
          "name": "String"
        },
        "name": "path"
      },
      {
        "title": "param",
        "description": "the data to store in the file",
        "lineNumber": 3,
        "type": {
          "type": "UnionType",
          "elements": [
            {
              "type": "NameExpression",
              "name": "String"
            },
            {
              "type": "NameExpression",
              "name": "Buffer"
            }
          ]
        },
        "name": "content"
      },
      {
        "title": "param",
        "description": "options object",
        "lineNumber": 4,
        "type": {
          "type": "OptionalType",
          "expression": {
            "type": "NameExpression",
            "name": "Object"
          }
        },
        "name": "options",
        "default": "null"
      },
      {
        "title": "param",
        "description": "encrypt the data with the app private key",
        "lineNumber": 5,
        "type": {
          "type": "OptionalType",
          "expression": {
            "type": "NameExpression",
            "name": "Boolean"
          }
        },
        "name": "options.encrypt",
        "default": "false"
      },
      {
        "title": "return",
        "description": "that resolves if the operation succeed and rejects\nif it failed",
        "lineNumber": 6,
        "type": {
          "type": "NameExpression",
          "name": "Promise"
        }
      }
    ],
    "loc": {
      "start": {
        "line": 115,
        "column": 0
      },
      "end": {
        "line": 123,
        "column": 3
      }
    },
    "context": {
      "loc": {
        "start": {
          "line": 124,
          "column": 0
        },
        "end": {
          "line": 144,
          "column": 1
        }
      },
      "file": "/home/aaron/devel/blockstack.js/src/storage/index.js"
    },
    "augments": [],
    "examples": [],
    "params": [
      {
        "title": "param",
        "name": "path",
        "lineNumber": 2,
        "description": {
          "type": "root",
          "children": [
            {
              "type": "paragraph",
              "children": [
                {
                  "type": "text",
                  "value": "the path to store the data in",
                  "position": {
                    "start": {
                      "line": 1,
                      "column": 1,
                      "offset": 0
                    },
                    "end": {
                      "line": 1,
                      "column": 30,
                      "offset": 29
                    },
                    "indent": []
                  }
                }
              ],
              "position": {
                "start": {
                  "line": 1,
                  "column": 1,
                  "offset": 0
                },
                "end": {
                  "line": 1,
                  "column": 30,
                  "offset": 29
                },
                "indent": []
              }
            }
          ],
          "position": {
            "start": {
              "line": 1,
              "column": 1,
              "offset": 0
            },
            "end": {
              "line": 1,
              "column": 30,
              "offset": 29
            }
          }
        },
        "type": {
          "type": "NameExpression",
          "name": "String"
        }
      },
      {
        "title": "param",
        "name": "content",
        "lineNumber": 3,
        "description": {
          "type": "root",
          "children": [
            {
              "type": "paragraph",
              "children": [
                {
                  "type": "text",
                  "value": "the data to store in the file",
                  "position": {
                    "start": {
                      "line": 1,
                      "column": 1,
                      "offset": 0
                    },
                    "end": {
                      "line": 1,
                      "column": 30,
                      "offset": 29
                    },
                    "indent": []
                  }
                }
              ],
              "position": {
                "start": {
                  "line": 1,
                  "column": 1,
                  "offset": 0
                },
                "end": {
                  "line": 1,
                  "column": 30,
                  "offset": 29
                },
                "indent": []
              }
            }
          ],
          "position": {
            "start": {
              "line": 1,
              "column": 1,
              "offset": 0
            },
            "end": {
              "line": 1,
              "column": 30,
              "offset": 29
            }
          }
        },
        "type": {
          "type": "UnionType",
          "elements": [
            {
              "type": "NameExpression",
              "name": "String"
            },
            {
              "type": "NameExpression",
              "name": "Buffer"
            }
          ]
        }
      },
      {
        "title": "param",
        "name": "options",
        "lineNumber": 4,
        "description": {
          "type": "root",
          "children": [
            {
              "type": "paragraph",
              "children": [
                {
                  "type": "text",
                  "value": "options object",
                  "position": {
                    "start": {
                      "line": 1,
                      "column": 1,
                      "offset": 0
                    },
                    "end": {
                      "line": 1,
                      "column": 15,
                      "offset": 14
                    },
                    "indent": []
                  }
                }
              ],
              "position": {
                "start": {
                  "line": 1,
                  "column": 1,
                  "offset": 0
                },
                "end": {
                  "line": 1,
                  "column": 15,
                  "offset": 14
                },
                "indent": []
              }
            }
          ],
          "position": {
            "start": {
              "line": 1,
              "column": 1,
              "offset": 0
            },
            "end": {
              "line": 1,
              "column": 15,
              "offset": 14
            }
          }
        },
        "type": {
          "type": "NameExpression",
          "name": "Object"
        },
        "default": "null",
        "properties": [
          {
            "title": "param",
            "name": "options.encrypt",
            "lineNumber": 5,
            "description": {
              "type": "root",
              "children": [
                {
                  "type": "paragraph",
                  "children": [
                    {
                      "type": "text",
                      "value": "encrypt the data with the app private key",
                      "position": {
                        "start": {
                          "line": 1,
                          "column": 1,
                          "offset": 0
                        },
                        "end": {
                          "line": 1,
                          "column": 42,
                          "offset": 41
                        },
                        "indent": []
                      }
                    }
                  ],
                  "position": {
                    "start": {
                      "line": 1,
                      "column": 1,
                      "offset": 0
                    },
                    "end": {
                      "line": 1,
                      "column": 42,
                      "offset": 41
                    },
                    "indent": []
                  }
                }
              ],
              "position": {
                "start": {
                  "line": 1,
                  "column": 1,
                  "offset": 0
                },
                "end": {
                  "line": 1,
                  "column": 42,
                  "offset": 41
                }
              }
            },
            "type": {
              "type": "NameExpression",
              "name": "Boolean"
            },
            "default": "false"
          }
        ]
      }
    ],
    "properties": [],
    "returns": [
      {
        "description": {
          "type": "root",
          "children": [
            {
              "type": "paragraph",
              "children": [
                {
                  "type": "text",
                  "value": "that resolves if the operation succeed and rejects\nif it failed",
                  "position": {
                    "start": {
                      "line": 1,
                      "column": 1,
                      "offset": 0
                    },
                    "end": {
                      "line": 2,
                      "column": 13,
                      "offset": 63
                    },
                    "indent": [
                      1
                    ]
                  }
                }
              ],
              "position": {
                "start": {
                  "line": 1,
                  "column": 1,
                  "offset": 0
                },
                "end": {
                  "line": 2,
                  "column": 13,
                  "offset": 63
                },
                "indent": [
                  1
                ]
              }
            }
          ],
          "position": {
            "start": {
              "line": 1,
              "column": 1,
              "offset": 0
            },
            "end": {
              "line": 2,
              "column": 13,
              "offset": 63
            }
          }
        },
        "title": "returns",
        "type": {
          "type": "NameExpression",
          "name": "Promise"
        }
      }
    ],
    "sees": [],
    "throws": [],
    "todos": [],
    "name": "putFile",
    "kind": "function",
    "members": {
      "global": [],
      "inner": [],
      "instance": [],
      "events": [],
      "static": []
    },
    "path": [
      {
        "name": "putFile",
        "kind": "function"
      }
    ],
    "namespace": "putFile"
  },
  {
    "description": {
      "type": "root",
      "children": [
        {
          "type": "paragraph",
          "children": [
            {
              "type": "text",
              "value": "Get the app storage bucket URL",
              "position": {
                "start": {
                  "line": 1,
                  "column": 1,
                  "offset": 0
                },
                "end": {
                  "line": 1,
                  "column": 31,
                  "offset": 30
                },
                "indent": []
              }
            }
          ],
          "position": {
            "start": {
              "line": 1,
              "column": 1,
              "offset": 0
            },
            "end": {
              "line": 1,
              "column": 31,
              "offset": 30
            },
            "indent": []
          }
        }
      ],
      "position": {
        "start": {
          "line": 1,
          "column": 1,
          "offset": 0
        },
        "end": {
          "line": 1,
          "column": 31,
          "offset": 30
        }
      }
    },
    "tags": [
      {
        "title": "param",
        "description": "the gaia hub URL",
        "lineNumber": 2,
        "type": {
          "type": "NameExpression",
          "name": "String"
        },
        "name": "gaiaHubUrl"
      },
      {
        "title": "param",
        "description": "the app private key used to generate the app address",
        "lineNumber": 3,
        "type": {
          "type": "NameExpression",
          "name": "String"
        },
        "name": "appPrivateKey"
      },
      {
        "title": "returns",
        "description": "That resolves to the URL of the app index file\nor rejects if it fails",
        "lineNumber": 4,
        "type": {
          "type": "NameExpression",
          "name": "Promise"
        }
      }
    ],
    "loc": {
      "start": {
        "line": 146,
        "column": 0
      },
      "end": {
        "line": 152,
        "column": 3
      }
    },
    "context": {
      "loc": {
        "start": {
          "line": 153,
          "column": 0
        },
        "end": {
          "line": 155,
          "column": 1
        }
      },
      "file": "/home/aaron/devel/blockstack.js/src/storage/index.js"
    },
    "augments": [],
    "examples": [],
    "params": [
      {
        "title": "param",
        "name": "gaiaHubUrl",
        "lineNumber": 2,
        "description": {
          "type": "root",
          "children": [
            {
              "type": "paragraph",
              "children": [
                {
                  "type": "text",
                  "value": "the gaia hub URL",
                  "position": {
                    "start": {
                      "line": 1,
                      "column": 1,
                      "offset": 0
                    },
                    "end": {
                      "line": 1,
                      "column": 17,
                      "offset": 16
                    },
                    "indent": []
                  }
                }
              ],
              "position": {
                "start": {
                  "line": 1,
                  "column": 1,
                  "offset": 0
                },
                "end": {
                  "line": 1,
                  "column": 17,
                  "offset": 16
                },
                "indent": []
              }
            }
          ],
          "position": {
            "start": {
              "line": 1,
              "column": 1,
              "offset": 0
            },
            "end": {
              "line": 1,
              "column": 17,
              "offset": 16
            }
          }
        },
        "type": {
          "type": "NameExpression",
          "name": "String"
        }
      },
      {
        "title": "param",
        "name": "appPrivateKey",
        "lineNumber": 3,
        "description": {
          "type": "root",
          "children": [
            {
              "type": "paragraph",
              "children": [
                {
                  "type": "text",
                  "value": "the app private key used to generate the app address",
                  "position": {
                    "start": {
                      "line": 1,
                      "column": 1,
                      "offset": 0
                    },
                    "end": {
                      "line": 1,
                      "column": 53,
                      "offset": 52
                    },
                    "indent": []
                  }
                }
              ],
              "position": {
                "start": {
                  "line": 1,
                  "column": 1,
                  "offset": 0
                },
                "end": {
                  "line": 1,
                  "column": 53,
                  "offset": 52
                },
                "indent": []
              }
            }
          ],
          "position": {
            "start": {
              "line": 1,
              "column": 1,
              "offset": 0
            },
            "end": {
              "line": 1,
              "column": 53,
              "offset": 52
            }
          }
        },
        "type": {
          "type": "NameExpression",
          "name": "String"
        }
      }
    ],
    "properties": [],
    "returns": [
      {
        "description": {
          "type": "root",
          "children": [
            {
              "type": "paragraph",
              "children": [
                {
                  "type": "text",
                  "value": "That resolves to the URL of the app index file\nor rejects if it fails",
                  "position": {
                    "start": {
                      "line": 1,
                      "column": 1,
                      "offset": 0
                    },
                    "end": {
                      "line": 2,
                      "column": 23,
                      "offset": 69
                    },
                    "indent": [
                      1
                    ]
                  }
                }
              ],
              "position": {
                "start": {
                  "line": 1,
                  "column": 1,
                  "offset": 0
                },
                "end": {
                  "line": 2,
                  "column": 23,
                  "offset": 69
                },
                "indent": [
                  1
                ]
              }
            }
          ],
          "position": {
            "start": {
              "line": 1,
              "column": 1,
              "offset": 0
            },
            "end": {
              "line": 2,
              "column": 23,
              "offset": 69
            }
          }
        },
        "title": "returns",
        "type": {
          "type": "NameExpression",
          "name": "Promise"
        }
      }
    ],
    "sees": [],
    "throws": [],
    "todos": [],
    "name": "getAppBucketUrl",
    "kind": "function",
    "members": {
      "global": [],
      "inner": [],
      "instance": [],
      "events": [],
      "static": []
    },
    "path": [
      {
        "name": "getAppBucketUrl",
        "kind": "function"
      }
    ],
    "namespace": "getAppBucketUrl"
  },
  {
    "description": {
      "type": "root",
      "children": [
        {
          "type": "paragraph",
          "children": [
            {
              "type": "text",
              "value": "Fetch the public read URL of a user file for the specified app.",
              "position": {
                "start": {
                  "line": 1,
                  "column": 1,
                  "offset": 0
                },
                "end": {
                  "line": 1,
                  "column": 64,
                  "offset": 63
                },
                "indent": []
              }
            }
          ],
          "position": {
            "start": {
              "line": 1,
              "column": 1,
              "offset": 0
            },
            "end": {
              "line": 1,
              "column": 64,
              "offset": 63
            },
            "indent": []
          }
        }
      ],
      "position": {
        "start": {
          "line": 1,
          "column": 1,
          "offset": 0
        },
        "end": {
          "line": 1,
          "column": 64,
          "offset": 63
        }
      }
    },
    "tags": [
      {
        "title": "param",
        "description": "the path to the file to read",
        "lineNumber": 2,
        "type": {
          "type": "NameExpression",
          "name": "String"
        },
        "name": "path"
      },
      {
        "title": "param",
        "description": "The Blockstack ID of the user to look up",
        "lineNumber": 3,
        "type": {
          "type": "NameExpression",
          "name": "String"
        },
        "name": "username"
      },
      {
        "title": "param",
        "description": "The app origin",
        "lineNumber": 4,
        "type": {
          "type": "NameExpression",
          "name": "String"
        },
        "name": "appOrigin"
      },
      {
        "title": "param",
        "description": "The URL\nto use for zonefile lookup",
        "lineNumber": 5,
        "type": {
          "type": "OptionalType",
          "expression": {
            "type": "NameExpression",
            "name": "string"
          }
        },
        "name": "zoneFileLookupURL",
        "default": "http://localhost:6270/v1/names/"
      },
      {
        "title": "return",
        "description": "that resolves to the public read URL of the file\nor rejects with an error",
        "lineNumber": 7,
        "type": {
          "type": "NameExpression",
          "name": "Promise"
        }
      }
    ],
    "loc": {
      "start": {
        "line": 12,
        "column": 0
      },
      "end": {
        "line": 21,
        "column": 3
      }
    },
    "context": {
      "loc": {
        "start": {
          "line": 22,
          "column": 0
        },
        "end": {
          "line": 44,
          "column": 1
        }
      },
      "file": "/home/aaron/devel/blockstack.js/src/storage/index.js"
    },
    "augments": [],
    "examples": [],
    "params": [
      {
        "title": "param",
        "name": "path",
        "lineNumber": 2,
        "description": {
          "type": "root",
          "children": [
            {
              "type": "paragraph",
              "children": [
                {
                  "type": "text",
                  "value": "the path to the file to read",
                  "position": {
                    "start": {
                      "line": 1,
                      "column": 1,
                      "offset": 0
                    },
                    "end": {
                      "line": 1,
                      "column": 29,
                      "offset": 28
                    },
                    "indent": []
                  }
                }
              ],
              "position": {
                "start": {
                  "line": 1,
                  "column": 1,
                  "offset": 0
                },
                "end": {
                  "line": 1,
                  "column": 29,
                  "offset": 28
                },
                "indent": []
              }
            }
          ],
          "position": {
            "start": {
              "line": 1,
              "column": 1,
              "offset": 0
            },
            "end": {
              "line": 1,
              "column": 29,
              "offset": 28
            }
          }
        },
        "type": {
          "type": "NameExpression",
          "name": "String"
        }
      },
      {
        "title": "param",
        "name": "username",
        "lineNumber": 3,
        "description": {
          "type": "root",
          "children": [
            {
              "type": "paragraph",
              "children": [
                {
                  "type": "text",
                  "value": "The Blockstack ID of the user to look up",
                  "position": {
                    "start": {
                      "line": 1,
                      "column": 1,
                      "offset": 0
                    },
                    "end": {
                      "line": 1,
                      "column": 41,
                      "offset": 40
                    },
                    "indent": []
                  }
                }
              ],
              "position": {
                "start": {
                  "line": 1,
                  "column": 1,
                  "offset": 0
                },
                "end": {
                  "line": 1,
                  "column": 41,
                  "offset": 40
                },
                "indent": []
              }
            }
          ],
          "position": {
            "start": {
              "line": 1,
              "column": 1,
              "offset": 0
            },
            "end": {
              "line": 1,
              "column": 41,
              "offset": 40
            }
          }
        },
        "type": {
          "type": "NameExpression",
          "name": "String"
        }
      },
      {
        "title": "param",
        "name": "appOrigin",
        "lineNumber": 4,
        "description": {
          "type": "root",
          "children": [
            {
              "type": "paragraph",
              "children": [
                {
                  "type": "text",
                  "value": "The app origin",
                  "position": {
                    "start": {
                      "line": 1,
                      "column": 1,
                      "offset": 0
                    },
                    "end": {
                      "line": 1,
                      "column": 15,
                      "offset": 14
                    },
                    "indent": []
                  }
                }
              ],
              "position": {
                "start": {
                  "line": 1,
                  "column": 1,
                  "offset": 0
                },
                "end": {
                  "line": 1,
                  "column": 15,
                  "offset": 14
                },
                "indent": []
              }
            }
          ],
          "position": {
            "start": {
              "line": 1,
              "column": 1,
              "offset": 0
            },
            "end": {
              "line": 1,
              "column": 15,
              "offset": 14
            }
          }
        },
        "type": {
          "type": "NameExpression",
          "name": "String"
        }
      },
      {
        "title": "param",
        "name": "zoneFileLookupURL",
        "lineNumber": 5,
        "description": {
          "type": "root",
          "children": [
            {
              "type": "paragraph",
              "children": [
                {
                  "type": "text",
                  "value": "The URL\nto use for zonefile lookup",
                  "position": {
                    "start": {
                      "line": 1,
                      "column": 1,
                      "offset": 0
                    },
                    "end": {
                      "line": 2,
                      "column": 27,
                      "offset": 34
                    },
                    "indent": [
                      1
                    ]
                  }
                }
              ],
              "position": {
                "start": {
                  "line": 1,
                  "column": 1,
                  "offset": 0
                },
                "end": {
                  "line": 2,
                  "column": 27,
                  "offset": 34
                },
                "indent": [
                  1
                ]
              }
            }
          ],
          "position": {
            "start": {
              "line": 1,
              "column": 1,
              "offset": 0
            },
            "end": {
              "line": 2,
              "column": 27,
              "offset": 34
            }
          }
        },
        "type": {
          "type": "NameExpression",
          "name": "string"
        },
        "default": "http://localhost:6270/v1/names/"
      }
    ],
    "properties": [],
    "returns": [
      {
        "description": {
          "type": "root",
          "children": [
            {
              "type": "paragraph",
              "children": [
                {
                  "type": "text",
                  "value": "that resolves to the public read URL of the file\nor rejects with an error",
                  "position": {
                    "start": {
                      "line": 1,
                      "column": 1,
                      "offset": 0
                    },
                    "end": {
                      "line": 2,
                      "column": 25,
                      "offset": 73
                    },
                    "indent": [
                      1
                    ]
                  }
                }
              ],
              "position": {
                "start": {
                  "line": 1,
                  "column": 1,
                  "offset": 0
                },
                "end": {
                  "line": 2,
                  "column": 25,
                  "offset": 73
                },
                "indent": [
                  1
                ]
              }
            }
          ],
          "position": {
            "start": {
              "line": 1,
              "column": 1,
              "offset": 0
            },
            "end": {
              "line": 2,
              "column": 25,
              "offset": 73
            }
          }
        },
        "title": "returns",
        "type": {
          "type": "NameExpression",
          "name": "Promise"
        }
      }
    ],
    "sees": [],
    "throws": [],
    "todos": [],
    "name": "getUserAppFileUrl",
    "kind": "function",
    "members": {
      "global": [],
      "inner": [],
      "instance": [],
      "events": [],
      "static": []
    },
    "path": [
      {
        "name": "getUserAppFileUrl",
        "kind": "function"
      }
    ],
    "namespace": "getUserAppFileUrl"
  },
  {
    "description": {
      "type": "root",
      "children": [
        {
          "type": "paragraph",
          "children": [
            {
              "type": "text",
              "value": "Verify the authentication response is valid",
              "position": {
                "start": {
                  "line": 1,
                  "column": 1,
                  "offset": 0
                },
                "end": {
                  "line": 1,
                  "column": 44,
                  "offset": 43
                },
                "indent": []
              }
            }
          ],
          "position": {
            "start": {
              "line": 1,
              "column": 1,
              "offset": 0
            },
            "end": {
              "line": 1,
              "column": 44,
              "offset": 43
            },
            "indent": []
          }
        }
      ],
      "position": {
        "start": {
          "line": 1,
          "column": 1,
          "offset": 0
        },
        "end": {
          "line": 1,
          "column": 44,
          "offset": 43
        }
      }
    },
    "tags": [
      {
        "title": "param",
        "description": "the authentication response token",
        "lineNumber": 2,
        "type": {
          "type": "NameExpression",
          "name": "String"
        },
        "name": "token"
      },
      {
        "title": "param",
        "description": "the url use to verify owner of a username",
        "lineNumber": 3,
        "type": {
          "type": "NameExpression",
          "name": "String"
        },
        "name": "nameLookupURL"
      },
      {
        "title": "return",
        "description": "that resolves to true if auth response\nis valid and false if it does not",
        "lineNumber": 4,
        "type": {
          "type": "NameExpression",
          "name": "Promise"
        }
      }
    ],
    "loc": {
      "start": {
        "line": 190,
        "column": 0
      },
      "end": {
        "line": 196,
        "column": 3
      }
    },
    "context": {
      "loc": {
        "start": {
          "line": 197,
          "column": 0
        },
        "end": {
          "line": 213,
          "column": 1
        }
      },
      "file": "/home/aaron/devel/blockstack.js/src/auth/authVerification.js"
    },
    "augments": [],
    "examples": [],
    "params": [
      {
        "title": "param",
        "name": "token",
        "lineNumber": 2,
        "description": {
          "type": "root",
          "children": [
            {
              "type": "paragraph",
              "children": [
                {
                  "type": "text",
                  "value": "the authentication response token",
                  "position": {
                    "start": {
                      "line": 1,
                      "column": 1,
                      "offset": 0
                    },
                    "end": {
                      "line": 1,
                      "column": 34,
                      "offset": 33
                    },
                    "indent": []
                  }
                }
              ],
              "position": {
                "start": {
                  "line": 1,
                  "column": 1,
                  "offset": 0
                },
                "end": {
                  "line": 1,
                  "column": 34,
                  "offset": 33
                },
                "indent": []
              }
            }
          ],
          "position": {
            "start": {
              "line": 1,
              "column": 1,
              "offset": 0
            },
            "end": {
              "line": 1,
              "column": 34,
              "offset": 33
            }
          }
        },
        "type": {
          "type": "NameExpression",
          "name": "String"
        }
      },
      {
        "title": "param",
        "name": "nameLookupURL",
        "lineNumber": 3,
        "description": {
          "type": "root",
          "children": [
            {
              "type": "paragraph",
              "children": [
                {
                  "type": "text",
                  "value": "the url use to verify owner of a username",
                  "position": {
                    "start": {
                      "line": 1,
                      "column": 1,
                      "offset": 0
                    },
                    "end": {
                      "line": 1,
                      "column": 42,
                      "offset": 41
                    },
                    "indent": []
                  }
                }
              ],
              "position": {
                "start": {
                  "line": 1,
                  "column": 1,
                  "offset": 0
                },
                "end": {
                  "line": 1,
                  "column": 42,
                  "offset": 41
                },
                "indent": []
              }
            }
          ],
          "position": {
            "start": {
              "line": 1,
              "column": 1,
              "offset": 0
            },
            "end": {
              "line": 1,
              "column": 42,
              "offset": 41
            }
          }
        },
        "type": {
          "type": "NameExpression",
          "name": "String"
        }
      }
    ],
    "properties": [],
    "returns": [
      {
        "description": {
          "type": "root",
          "children": [
            {
              "type": "paragraph",
              "children": [
                {
                  "type": "text",
                  "value": "that resolves to true if auth response\nis valid and false if it does not",
                  "position": {
                    "start": {
                      "line": 1,
                      "column": 1,
                      "offset": 0
                    },
                    "end": {
                      "line": 2,
                      "column": 34,
                      "offset": 72
                    },
                    "indent": [
                      1
                    ]
                  }
                }
              ],
              "position": {
                "start": {
                  "line": 1,
                  "column": 1,
                  "offset": 0
                },
                "end": {
                  "line": 2,
                  "column": 34,
                  "offset": 72
                },
                "indent": [
                  1
                ]
              }
            }
          ],
          "position": {
            "start": {
              "line": 1,
              "column": 1,
              "offset": 0
            },
            "end": {
              "line": 2,
              "column": 34,
              "offset": 72
            }
          }
        },
        "title": "returns",
        "type": {
          "type": "NameExpression",
          "name": "Promise"
        }
      }
    ],
    "sees": [],
    "throws": [],
    "todos": [],
    "name": "verifyAuthResponse",
    "kind": "function",
    "members": {
      "global": [],
      "inner": [],
      "instance": [],
      "events": [],
      "static": []
    },
    "path": [
      {
        "name": "verifyAuthResponse",
        "kind": "function"
      }
    ],
    "namespace": "verifyAuthResponse"
  },
  {
    "description": {
      "type": "root",
      "children": [
        {
          "type": "paragraph",
          "children": [
            {
              "type": "text",
<<<<<<< HEAD
              "value": "Encrypt content to elliptic curve publicKey using ECIES",
              "position": {
                "start": {
                  "line": 1,
                  "column": 1,
                  "offset": 0
                },
                "end": {
                  "line": 1,
                  "column": 56,
                  "offset": 55
                },
                "indent": []
              }
            }
          ],
          "position": {
            "start": {
              "line": 1,
              "column": 1,
              "offset": 0
            },
            "end": {
              "line": 1,
              "column": 56,
              "offset": 55
            },
            "indent": []
          }
        }
      ],
      "position": {
        "start": {
          "line": 1,
          "column": 1,
          "offset": 0
        },
        "end": {
          "line": 1,
          "column": 56,
          "offset": 55
        }
      }
    },
    "tags": [
      {
        "title": "param",
        "description": "secp256k1 public key hex string",
        "lineNumber": 2,
        "type": {
          "type": "NameExpression",
          "name": "String"
        },
        "name": "publicKey"
      },
      {
        "title": "param",
        "description": "content to encrypt",
        "lineNumber": 3,
        "type": {
          "type": "UnionType",
          "elements": [
            {
              "type": "NameExpression",
              "name": "String"
            },
            {
              "type": "NameExpression",
              "name": "Buffer"
            }
          ]
        },
        "name": "content"
      },
      {
        "title": "return",
        "description": "Object containing (hex encoded):\n iv (initialization vector), cipherText (cipher text),\n mac (message authentication code), ephemeral public key\n wasString (boolean indicating with or not to return a buffer or string on decrypt)",
        "lineNumber": 4,
        "type": {
          "type": "NameExpression",
          "name": "Object"
        }
      }
    ],
    "loc": {
      "start": {
        "line": 53,
        "column": 0
      },
      "end": {
        "line": 61,
        "column": 3
      }
    },
    "context": {
      "loc": {
        "start": {
          "line": 62,
          "column": 0
        },
        "end": {
          "line": 91,
          "column": 1
        }
      },
      "file": "/home/aaron/devel/blockstack.js/src/encryption.js"
    },
    "augments": [],
    "examples": [],
    "params": [
      {
        "title": "param",
        "name": "publicKey",
        "lineNumber": 2,
        "description": {
          "type": "root",
          "children": [
            {
              "type": "paragraph",
              "children": [
                {
                  "type": "text",
                  "value": "secp256k1 public key hex string",
                  "position": {
                    "start": {
                      "line": 1,
                      "column": 1,
                      "offset": 0
                    },
                    "end": {
                      "line": 1,
                      "column": 32,
                      "offset": 31
                    },
                    "indent": []
                  }
                }
              ],
              "position": {
                "start": {
                  "line": 1,
                  "column": 1,
                  "offset": 0
                },
                "end": {
                  "line": 1,
                  "column": 32,
                  "offset": 31
                },
                "indent": []
              }
            }
          ],
          "position": {
            "start": {
              "line": 1,
              "column": 1,
              "offset": 0
            },
            "end": {
              "line": 1,
              "column": 32,
              "offset": 31
            }
          }
        },
        "type": {
          "type": "NameExpression",
          "name": "String"
        }
      },
      {
        "title": "param",
        "name": "content",
        "lineNumber": 3,
        "description": {
          "type": "root",
          "children": [
            {
              "type": "paragraph",
              "children": [
                {
                  "type": "text",
                  "value": "content to encrypt",
                  "position": {
                    "start": {
                      "line": 1,
                      "column": 1,
                      "offset": 0
                    },
                    "end": {
                      "line": 1,
                      "column": 19,
                      "offset": 18
                    },
                    "indent": []
                  }
                }
              ],
              "position": {
                "start": {
                  "line": 1,
                  "column": 1,
                  "offset": 0
                },
                "end": {
                  "line": 1,
                  "column": 19,
                  "offset": 18
                },
                "indent": []
              }
            }
          ],
          "position": {
            "start": {
              "line": 1,
              "column": 1,
              "offset": 0
            },
            "end": {
              "line": 1,
              "column": 19,
              "offset": 18
            }
          }
        },
        "type": {
          "type": "UnionType",
          "elements": [
            {
              "type": "NameExpression",
              "name": "String"
            },
            {
              "type": "NameExpression",
              "name": "Buffer"
            }
          ]
        }
      }
    ],
    "properties": [],
    "returns": [
      {
        "description": {
          "type": "root",
          "children": [
            {
              "type": "paragraph",
              "children": [
                {
                  "type": "text",
                  "value": "Object containing (hex encoded):\n iv (initialization vector), cipherText (cipher text),\n mac (message authentication code), ephemeral public key\n wasString (boolean indicating with or not to return a buffer or string on decrypt)",
                  "position": {
                    "start": {
                      "line": 1,
                      "column": 1,
                      "offset": 0
                    },
                    "end": {
                      "line": 4,
                      "column": 84,
                      "offset": 228
                    },
                    "indent": [
                      1,
                      1,
                      1
                    ]
                  }
                }
              ],
              "position": {
                "start": {
                  "line": 1,
                  "column": 1,
                  "offset": 0
                },
                "end": {
                  "line": 4,
                  "column": 84,
                  "offset": 228
                },
                "indent": [
                  1,
                  1,
                  1
                ]
              }
            }
          ],
          "position": {
            "start": {
              "line": 1,
              "column": 1,
              "offset": 0
            },
            "end": {
              "line": 4,
              "column": 84,
              "offset": 228
            }
          }
        },
        "title": "returns",
        "type": {
          "type": "NameExpression",
          "name": "Object"
        }
      }
    ],
    "sees": [],
    "throws": [],
    "todos": [],
    "name": "encryptECIES",
    "kind": "function",
    "members": {
      "global": [],
      "inner": [],
      "instance": [],
      "events": [],
      "static": []
    },
    "path": [
      {
        "name": "encryptECIES",
        "kind": "function"
      }
    ],
    "namespace": "encryptECIES"
  },
  {
    "description": {
      "type": "root",
      "children": [
        {
          "type": "paragraph",
          "children": [
            {
              "type": "text",
              "value": "Decrypt content encrypted using ECIES",
              "position": {
                "start": {
                  "line": 1,
                  "column": 1,
                  "offset": 0
                },
                "end": {
                  "line": 1,
                  "column": 38,
                  "offset": 37
                },
                "indent": []
              }
            }
          ],
          "position": {
            "start": {
              "line": 1,
              "column": 1,
              "offset": 0
            },
            "end": {
              "line": 1,
              "column": 38,
              "offset": 37
            },
            "indent": []
          }
        }
      ],
      "position": {
        "start": {
          "line": 1,
          "column": 1,
          "offset": 0
        },
        "end": {
          "line": 1,
          "column": 38,
          "offset": 37
        }
      }
    },
    "tags": [
      {
        "title": "param",
        "description": "secp256k1 private key hex string",
        "lineNumber": 2,
        "type": {
          "type": "NameExpression",
          "name": "String"
        },
        "name": "privateKey"
      },
      {
        "title": "param",
        "description": "object to decrypt, should contain:\n iv (initialization vector), cipherText (cipher text),\n mac (message authentication code), ephemeralPublicKey\n wasString (boolean indicating with or not to return a buffer or string on decrypt)",
        "lineNumber": 3,
        "type": {
          "type": "NameExpression",
          "name": "Object"
        },
        "name": "cipherObject"
      },
      {
        "title": "return",
        "description": "plaintext, or false if error",
        "lineNumber": 7,
        "type": {
          "type": "NameExpression",
          "name": "Buffer"
        }
      }
    ],
    "loc": {
      "start": {
        "line": 93,
        "column": 0
      },
      "end": {
        "line": 101,
        "column": 3
      }
    },
    "context": {
      "loc": {
        "start": {
          "line": 102,
          "column": 0
        },
        "end": {
          "line": 129,
          "column": 1
        }
      },
      "file": "/home/aaron/devel/blockstack.js/src/encryption.js"
    },
    "augments": [],
    "examples": [],
    "params": [
      {
        "title": "param",
        "name": "privateKey",
        "lineNumber": 2,
        "description": {
          "type": "root",
          "children": [
            {
              "type": "paragraph",
              "children": [
                {
                  "type": "text",
                  "value": "secp256k1 private key hex string",
                  "position": {
                    "start": {
                      "line": 1,
                      "column": 1,
                      "offset": 0
                    },
                    "end": {
                      "line": 1,
                      "column": 33,
                      "offset": 32
                    },
                    "indent": []
                  }
                }
              ],
              "position": {
                "start": {
                  "line": 1,
                  "column": 1,
                  "offset": 0
                },
                "end": {
                  "line": 1,
                  "column": 33,
                  "offset": 32
                },
                "indent": []
              }
            }
          ],
          "position": {
            "start": {
              "line": 1,
              "column": 1,
              "offset": 0
            },
            "end": {
              "line": 1,
              "column": 33,
              "offset": 32
            }
          }
        },
        "type": {
          "type": "NameExpression",
          "name": "String"
        }
      },
      {
        "title": "param",
        "name": "cipherObject",
        "lineNumber": 3,
        "description": {
          "type": "root",
          "children": [
            {
              "type": "paragraph",
              "children": [
                {
                  "type": "text",
                  "value": "object to decrypt, should contain:\n iv (initialization vector), cipherText (cipher text),\n mac (message authentication code), ephemeralPublicKey\n wasString (boolean indicating with or not to return a buffer or string on decrypt)",
                  "position": {
                    "start": {
                      "line": 1,
                      "column": 1,
                      "offset": 0
                    },
                    "end": {
                      "line": 4,
                      "column": 84,
                      "offset": 228
                    },
                    "indent": [
                      1,
                      1,
                      1
                    ]
                  }
                }
              ],
              "position": {
                "start": {
                  "line": 1,
                  "column": 1,
                  "offset": 0
                },
                "end": {
                  "line": 4,
                  "column": 84,
                  "offset": 228
                },
                "indent": [
                  1,
                  1,
                  1
                ]
              }
            }
          ],
          "position": {
            "start": {
              "line": 1,
              "column": 1,
              "offset": 0
            },
            "end": {
              "line": 4,
              "column": 84,
              "offset": 228
            }
          }
        },
        "type": {
          "type": "NameExpression",
          "name": "Object"
        }
      }
    ],
    "properties": [],
    "returns": [
      {
        "description": {
          "type": "root",
          "children": [
            {
              "type": "paragraph",
              "children": [
                {
                  "type": "text",
                  "value": "plaintext, or false if error",
                  "position": {
                    "start": {
                      "line": 1,
                      "column": 1,
                      "offset": 0
                    },
                    "end": {
                      "line": 1,
                      "column": 29,
                      "offset": 28
                    },
                    "indent": []
                  }
                }
              ],
              "position": {
                "start": {
                  "line": 1,
                  "column": 1,
                  "offset": 0
                },
                "end": {
                  "line": 1,
                  "column": 29,
                  "offset": 28
                },
                "indent": []
              }
            }
          ],
          "position": {
            "start": {
              "line": 1,
              "column": 1,
              "offset": 0
            },
            "end": {
              "line": 1,
              "column": 29,
              "offset": 28
            }
          }
        },
        "title": "returns",
        "type": {
          "type": "NameExpression",
          "name": "Buffer"
        }
      }
    ],
    "sees": [],
    "throws": [],
    "todos": [],
    "name": "decryptECIES",
    "kind": "function",
    "members": {
      "global": [],
      "inner": [],
      "instance": [],
      "events": [],
      "static": []
    },
    "path": [
      {
        "name": "decryptECIES",
        "kind": "function"
      }
    ],
    "namespace": "decryptECIES"
  },
  {
    "description": {
      "type": "root",
      "children": [
        {
          "type": "paragraph",
          "children": [
            {
              "type": "text",
              "value": "These two functions are app-specific connections to gaia hub,\n  they read the user data object for information on setting up\n  a hub connection, and store the hub config to localstorage",
              "position": {
                "start": {
                  "line": 1,
                  "column": 1,
                  "offset": 0
                },
                "end": {
                  "line": 3,
                  "column": 61,
                  "offset": 185
                },
                "indent": [
                  1,
                  1
                ]
              }
            }
          ],
          "position": {
            "start": {
              "line": 1,
              "column": 1,
              "offset": 0
            },
            "end": {
              "line": 3,
              "column": 61,
              "offset": 185
            },
            "indent": [
              1,
              1
            ]
          }
        }
      ],
      "position": {
        "start": {
          "line": 1,
          "column": 1,
          "offset": 0
        },
        "end": {
          "line": 3,
          "column": 61,
          "offset": 185
        }
      }
    },
    "tags": [
      {
        "title": "returns",
        "description": "that resolves to the new gaia hub connection",
        "lineNumber": 4,
        "type": {
          "type": "NameExpression",
          "name": "Promise"
        }
      }
    ],
    "loc": {
      "start": {
        "line": 67,
        "column": 0
      },
      "end": {
        "line": 72,
        "column": 3
      }
    },
    "context": {
      "loc": {
        "start": {
          "line": 73,
          "column": 0
        },
        "end": {
          "line": 90,
          "column": 1
        }
      },
      "file": "/home/aaron/devel/blockstack.js/src/storage/hub.js"
    },
    "augments": [],
    "examples": [],
    "params": [],
    "properties": [],
    "returns": [
      {
        "description": {
          "type": "root",
          "children": [
            {
              "type": "paragraph",
              "children": [
                {
                  "type": "text",
                  "value": "that resolves to the new gaia hub connection",
                  "position": {
                    "start": {
                      "line": 1,
                      "column": 1,
                      "offset": 0
                    },
                    "end": {
                      "line": 1,
                      "column": 45,
                      "offset": 44
                    },
                    "indent": []
                  }
                }
              ],
              "position": {
                "start": {
                  "line": 1,
                  "column": 1,
                  "offset": 0
                },
                "end": {
                  "line": 1,
                  "column": 45,
                  "offset": 44
                },
                "indent": []
              }
            }
          ],
          "position": {
            "start": {
              "line": 1,
              "column": 1,
              "offset": 0
            },
            "end": {
              "line": 1,
              "column": 45,
              "offset": 44
            }
          }
        },
        "title": "returns",
        "type": {
          "type": "NameExpression",
          "name": "Promise"
        }
      }
    ],
    "sees": [],
    "throws": [],
    "todos": [],
    "name": "setLocalGaiaHubConnection",
    "kind": "function",
    "members": {
      "global": [],
      "inner": [],
      "instance": [],
      "events": [],
      "static": []
    },
    "path": [
      {
        "name": "setLocalGaiaHubConnection",
        "kind": "function"
      }
    ],
    "namespace": "setLocalGaiaHubConnection"
  },
  {
    "description": {
      "type": "root",
      "children": [
        {
          "type": "paragraph",
          "children": [
            {
              "type": "text",
=======
>>>>>>> 291115f8
              "value": "Deletes the specified file from the app's data store.",
              "position": {
                "start": {
                  "line": 1,
                  "column": 1,
                  "offset": 0
                },
                "end": {
                  "line": 1,
                  "column": 54,
                  "offset": 53
                },
                "indent": []
              }
            }
          ],
          "position": {
            "start": {
              "line": 1,
              "column": 1,
              "offset": 0
            },
            "end": {
              "line": 1,
              "column": 54,
              "offset": 53
            },
            "indent": []
          }
        }
      ],
      "position": {
        "start": {
          "line": 1,
          "column": 1,
          "offset": 0
        },
        "end": {
          "line": 1,
          "column": 54,
          "offset": 53
        }
      }
    },
    "tags": [
      {
        "title": "param",
        "description": "the path to the file to delete",
        "lineNumber": 2,
        "type": {
          "type": "NameExpression",
          "name": "String"
        },
        "name": "path"
      },
      {
        "title": "returns",
        "description": "that resolves when the file has been removed\nor rejects with an error",
        "lineNumber": 3,
        "type": {
          "type": "NameExpression",
          "name": "Promise"
        }
      }
    ],
    "loc": {
      "start": {
        "line": 157,
        "column": 0
      },
      "end": {
        "line": 162,
        "column": 3
      }
    },
    "context": {
      "loc": {
        "start": {
          "line": 163,
          "column": 0
        },
        "end": {
          "line": 165,
          "column": 1
        }
      },
      "file": "/home/aaron/devel/blockstack.js/src/storage/index.js"
    },
    "augments": [],
    "examples": [],
    "params": [
      {
        "title": "param",
        "name": "path",
        "lineNumber": 2,
        "description": {
          "type": "root",
          "children": [
            {
              "type": "paragraph",
              "children": [
                {
                  "type": "text",
                  "value": "the path to the file to delete",
                  "position": {
                    "start": {
                      "line": 1,
                      "column": 1,
                      "offset": 0
                    },
                    "end": {
                      "line": 1,
                      "column": 31,
                      "offset": 30
                    },
                    "indent": []
                  }
                }
              ],
              "position": {
                "start": {
                  "line": 1,
                  "column": 1,
                  "offset": 0
                },
                "end": {
                  "line": 1,
                  "column": 31,
                  "offset": 30
                },
                "indent": []
              }
            }
          ],
          "position": {
            "start": {
              "line": 1,
              "column": 1,
              "offset": 0
            },
            "end": {
              "line": 1,
              "column": 31,
              "offset": 30
            }
          }
        },
        "type": {
          "type": "NameExpression",
          "name": "String"
        }
      }
    ],
    "properties": [],
    "returns": [
      {
        "description": {
          "type": "root",
          "children": [
            {
              "type": "paragraph",
              "children": [
                {
                  "type": "text",
                  "value": "that resolves when the file has been removed\nor rejects with an error",
                  "position": {
                    "start": {
                      "line": 1,
                      "column": 1,
                      "offset": 0
                    },
                    "end": {
                      "line": 2,
                      "column": 25,
                      "offset": 69
                    },
                    "indent": [
                      1
                    ]
                  }
                }
              ],
              "position": {
                "start": {
                  "line": 1,
                  "column": 1,
                  "offset": 0
                },
                "end": {
                  "line": 2,
                  "column": 25,
                  "offset": 69
                },
                "indent": [
                  1
                ]
              }
            }
          ],
          "position": {
            "start": {
              "line": 1,
              "column": 1,
              "offset": 0
            },
            "end": {
              "line": 2,
              "column": 25,
              "offset": 69
            }
          }
        },
        "title": "returns",
        "type": {
          "type": "NameExpression",
          "name": "Promise"
        }
      }
    ],
    "sees": [],
    "throws": [],
    "todos": [],
    "name": "deleteFile",
    "kind": "function",
    "members": {
      "global": [],
      "inner": [],
      "instance": [],
      "events": [],
      "static": []
    },
    "path": [
      {
        "name": "deleteFile",
        "kind": "function"
      }
    ],
    "namespace": "deleteFile"
  },
  {
    "description": {
      "type": "root",
      "children": [
        {
          "type": "paragraph",
          "children": [
            {
              "type": "text",
              "value": "Versioning",
              "position": {
                "start": {
                  "line": 1,
                  "column": 1,
                  "offset": 0
                },
                "end": {
                  "line": 1,
                  "column": 11,
                  "offset": 10
                },
                "indent": []
              }
            }
          ],
          "position": {
            "start": {
              "line": 1,
              "column": 1,
              "offset": 0
            },
            "end": {
              "line": 1,
              "column": 11,
              "offset": 10
            },
            "indent": []
          }
        }
      ],
      "position": {
        "start": {
          "line": 1,
          "column": 1,
          "offset": 0
        },
        "end": {
          "line": 1,
          "column": 11,
          "offset": 10
        }
      }
    },
    "tags": [
      {
        "title": "param",
        "description": "the left half of the version inequality",
        "lineNumber": 2,
        "type": {
          "type": "NameExpression",
          "name": "string"
        },
        "name": "v1"
      },
      {
        "title": "param",
        "description": "right half of the version inequality",
        "lineNumber": 3,
        "type": {
          "type": "NameExpression",
          "name": "string"
        },
        "name": "v2"
      },
      {
        "title": "returns",
        "description": "iff v1 >= v2",
        "lineNumber": 4,
        "type": {
          "type": "NameExpression",
          "name": "bool"
        }
      }
    ],
    "loc": {
      "start": {
        "line": 52,
        "column": 0
      },
      "end": {
        "line": 57,
        "column": 3
      }
    },
    "context": {
      "loc": {
        "start": {
          "line": 58,
          "column": 0
        },
        "end": {
          "line": 71,
          "column": 1
        }
      },
      "file": "/home/aaron/devel/blockstack.js/src/utils.js"
    },
    "augments": [],
    "examples": [],
    "params": [
      {
        "title": "param",
        "name": "v1",
        "lineNumber": 2,
        "description": {
          "type": "root",
          "children": [
            {
              "type": "paragraph",
              "children": [
                {
                  "type": "text",
                  "value": "the left half of the version inequality",
                  "position": {
                    "start": {
                      "line": 1,
                      "column": 1,
                      "offset": 0
                    },
                    "end": {
                      "line": 1,
                      "column": 40,
                      "offset": 39
                    },
                    "indent": []
                  }
                }
              ],
              "position": {
                "start": {
                  "line": 1,
                  "column": 1,
                  "offset": 0
                },
                "end": {
                  "line": 1,
                  "column": 40,
                  "offset": 39
                },
                "indent": []
              }
            }
          ],
          "position": {
            "start": {
              "line": 1,
              "column": 1,
              "offset": 0
            },
            "end": {
              "line": 1,
              "column": 40,
              "offset": 39
            }
          }
        },
        "type": {
          "type": "NameExpression",
          "name": "string"
        }
      },
      {
        "title": "param",
        "name": "v2",
        "lineNumber": 3,
        "description": {
          "type": "root",
          "children": [
            {
              "type": "paragraph",
              "children": [
                {
                  "type": "text",
                  "value": "right half of the version inequality",
                  "position": {
                    "start": {
                      "line": 1,
                      "column": 1,
                      "offset": 0
                    },
                    "end": {
                      "line": 1,
                      "column": 37,
                      "offset": 36
                    },
                    "indent": []
                  }
                }
              ],
              "position": {
                "start": {
                  "line": 1,
                  "column": 1,
                  "offset": 0
                },
                "end": {
                  "line": 1,
                  "column": 37,
                  "offset": 36
                },
                "indent": []
              }
            }
          ],
          "position": {
            "start": {
              "line": 1,
              "column": 1,
              "offset": 0
            },
            "end": {
              "line": 1,
              "column": 37,
              "offset": 36
            }
          }
        },
        "type": {
          "type": "NameExpression",
          "name": "string"
        }
      }
    ],
    "properties": [],
    "returns": [
      {
        "description": {
          "type": "root",
          "children": [
            {
              "type": "paragraph",
              "children": [
                {
                  "type": "text",
                  "value": "iff v1 >= v2",
                  "position": {
                    "start": {
                      "line": 1,
                      "column": 1,
                      "offset": 0
                    },
                    "end": {
                      "line": 1,
                      "column": 13,
                      "offset": 12
                    },
                    "indent": []
                  }
                }
              ],
              "position": {
                "start": {
                  "line": 1,
                  "column": 1,
                  "offset": 0
                },
                "end": {
                  "line": 1,
                  "column": 13,
                  "offset": 12
                },
                "indent": []
              }
            }
          ],
          "position": {
            "start": {
              "line": 1,
              "column": 1,
              "offset": 0
            },
            "end": {
              "line": 1,
              "column": 13,
              "offset": 12
            }
          }
        },
        "title": "returns",
        "type": {
          "type": "NameExpression",
          "name": "bool"
        }
      }
    ],
    "sees": [],
    "throws": [],
    "todos": [],
    "name": "isLaterVersion",
    "kind": "function",
    "members": {
      "global": [],
      "inner": [],
      "instance": [],
      "events": [],
      "static": []
    },
    "path": [
      {
        "name": "isLaterVersion",
        "kind": "function"
      }
    ],
    "namespace": "isLaterVersion"
  }
]<|MERGE_RESOLUTION|>--- conflicted
+++ resolved
@@ -8228,851 +8228,6 @@
           "children": [
             {
               "type": "text",
-<<<<<<< HEAD
-              "value": "Encrypt content to elliptic curve publicKey using ECIES",
-              "position": {
-                "start": {
-                  "line": 1,
-                  "column": 1,
-                  "offset": 0
-                },
-                "end": {
-                  "line": 1,
-                  "column": 56,
-                  "offset": 55
-                },
-                "indent": []
-              }
-            }
-          ],
-          "position": {
-            "start": {
-              "line": 1,
-              "column": 1,
-              "offset": 0
-            },
-            "end": {
-              "line": 1,
-              "column": 56,
-              "offset": 55
-            },
-            "indent": []
-          }
-        }
-      ],
-      "position": {
-        "start": {
-          "line": 1,
-          "column": 1,
-          "offset": 0
-        },
-        "end": {
-          "line": 1,
-          "column": 56,
-          "offset": 55
-        }
-      }
-    },
-    "tags": [
-      {
-        "title": "param",
-        "description": "secp256k1 public key hex string",
-        "lineNumber": 2,
-        "type": {
-          "type": "NameExpression",
-          "name": "String"
-        },
-        "name": "publicKey"
-      },
-      {
-        "title": "param",
-        "description": "content to encrypt",
-        "lineNumber": 3,
-        "type": {
-          "type": "UnionType",
-          "elements": [
-            {
-              "type": "NameExpression",
-              "name": "String"
-            },
-            {
-              "type": "NameExpression",
-              "name": "Buffer"
-            }
-          ]
-        },
-        "name": "content"
-      },
-      {
-        "title": "return",
-        "description": "Object containing (hex encoded):\n iv (initialization vector), cipherText (cipher text),\n mac (message authentication code), ephemeral public key\n wasString (boolean indicating with or not to return a buffer or string on decrypt)",
-        "lineNumber": 4,
-        "type": {
-          "type": "NameExpression",
-          "name": "Object"
-        }
-      }
-    ],
-    "loc": {
-      "start": {
-        "line": 53,
-        "column": 0
-      },
-      "end": {
-        "line": 61,
-        "column": 3
-      }
-    },
-    "context": {
-      "loc": {
-        "start": {
-          "line": 62,
-          "column": 0
-        },
-        "end": {
-          "line": 91,
-          "column": 1
-        }
-      },
-      "file": "/home/aaron/devel/blockstack.js/src/encryption.js"
-    },
-    "augments": [],
-    "examples": [],
-    "params": [
-      {
-        "title": "param",
-        "name": "publicKey",
-        "lineNumber": 2,
-        "description": {
-          "type": "root",
-          "children": [
-            {
-              "type": "paragraph",
-              "children": [
-                {
-                  "type": "text",
-                  "value": "secp256k1 public key hex string",
-                  "position": {
-                    "start": {
-                      "line": 1,
-                      "column": 1,
-                      "offset": 0
-                    },
-                    "end": {
-                      "line": 1,
-                      "column": 32,
-                      "offset": 31
-                    },
-                    "indent": []
-                  }
-                }
-              ],
-              "position": {
-                "start": {
-                  "line": 1,
-                  "column": 1,
-                  "offset": 0
-                },
-                "end": {
-                  "line": 1,
-                  "column": 32,
-                  "offset": 31
-                },
-                "indent": []
-              }
-            }
-          ],
-          "position": {
-            "start": {
-              "line": 1,
-              "column": 1,
-              "offset": 0
-            },
-            "end": {
-              "line": 1,
-              "column": 32,
-              "offset": 31
-            }
-          }
-        },
-        "type": {
-          "type": "NameExpression",
-          "name": "String"
-        }
-      },
-      {
-        "title": "param",
-        "name": "content",
-        "lineNumber": 3,
-        "description": {
-          "type": "root",
-          "children": [
-            {
-              "type": "paragraph",
-              "children": [
-                {
-                  "type": "text",
-                  "value": "content to encrypt",
-                  "position": {
-                    "start": {
-                      "line": 1,
-                      "column": 1,
-                      "offset": 0
-                    },
-                    "end": {
-                      "line": 1,
-                      "column": 19,
-                      "offset": 18
-                    },
-                    "indent": []
-                  }
-                }
-              ],
-              "position": {
-                "start": {
-                  "line": 1,
-                  "column": 1,
-                  "offset": 0
-                },
-                "end": {
-                  "line": 1,
-                  "column": 19,
-                  "offset": 18
-                },
-                "indent": []
-              }
-            }
-          ],
-          "position": {
-            "start": {
-              "line": 1,
-              "column": 1,
-              "offset": 0
-            },
-            "end": {
-              "line": 1,
-              "column": 19,
-              "offset": 18
-            }
-          }
-        },
-        "type": {
-          "type": "UnionType",
-          "elements": [
-            {
-              "type": "NameExpression",
-              "name": "String"
-            },
-            {
-              "type": "NameExpression",
-              "name": "Buffer"
-            }
-          ]
-        }
-      }
-    ],
-    "properties": [],
-    "returns": [
-      {
-        "description": {
-          "type": "root",
-          "children": [
-            {
-              "type": "paragraph",
-              "children": [
-                {
-                  "type": "text",
-                  "value": "Object containing (hex encoded):\n iv (initialization vector), cipherText (cipher text),\n mac (message authentication code), ephemeral public key\n wasString (boolean indicating with or not to return a buffer or string on decrypt)",
-                  "position": {
-                    "start": {
-                      "line": 1,
-                      "column": 1,
-                      "offset": 0
-                    },
-                    "end": {
-                      "line": 4,
-                      "column": 84,
-                      "offset": 228
-                    },
-                    "indent": [
-                      1,
-                      1,
-                      1
-                    ]
-                  }
-                }
-              ],
-              "position": {
-                "start": {
-                  "line": 1,
-                  "column": 1,
-                  "offset": 0
-                },
-                "end": {
-                  "line": 4,
-                  "column": 84,
-                  "offset": 228
-                },
-                "indent": [
-                  1,
-                  1,
-                  1
-                ]
-              }
-            }
-          ],
-          "position": {
-            "start": {
-              "line": 1,
-              "column": 1,
-              "offset": 0
-            },
-            "end": {
-              "line": 4,
-              "column": 84,
-              "offset": 228
-            }
-          }
-        },
-        "title": "returns",
-        "type": {
-          "type": "NameExpression",
-          "name": "Object"
-        }
-      }
-    ],
-    "sees": [],
-    "throws": [],
-    "todos": [],
-    "name": "encryptECIES",
-    "kind": "function",
-    "members": {
-      "global": [],
-      "inner": [],
-      "instance": [],
-      "events": [],
-      "static": []
-    },
-    "path": [
-      {
-        "name": "encryptECIES",
-        "kind": "function"
-      }
-    ],
-    "namespace": "encryptECIES"
-  },
-  {
-    "description": {
-      "type": "root",
-      "children": [
-        {
-          "type": "paragraph",
-          "children": [
-            {
-              "type": "text",
-              "value": "Decrypt content encrypted using ECIES",
-              "position": {
-                "start": {
-                  "line": 1,
-                  "column": 1,
-                  "offset": 0
-                },
-                "end": {
-                  "line": 1,
-                  "column": 38,
-                  "offset": 37
-                },
-                "indent": []
-              }
-            }
-          ],
-          "position": {
-            "start": {
-              "line": 1,
-              "column": 1,
-              "offset": 0
-            },
-            "end": {
-              "line": 1,
-              "column": 38,
-              "offset": 37
-            },
-            "indent": []
-          }
-        }
-      ],
-      "position": {
-        "start": {
-          "line": 1,
-          "column": 1,
-          "offset": 0
-        },
-        "end": {
-          "line": 1,
-          "column": 38,
-          "offset": 37
-        }
-      }
-    },
-    "tags": [
-      {
-        "title": "param",
-        "description": "secp256k1 private key hex string",
-        "lineNumber": 2,
-        "type": {
-          "type": "NameExpression",
-          "name": "String"
-        },
-        "name": "privateKey"
-      },
-      {
-        "title": "param",
-        "description": "object to decrypt, should contain:\n iv (initialization vector), cipherText (cipher text),\n mac (message authentication code), ephemeralPublicKey\n wasString (boolean indicating with or not to return a buffer or string on decrypt)",
-        "lineNumber": 3,
-        "type": {
-          "type": "NameExpression",
-          "name": "Object"
-        },
-        "name": "cipherObject"
-      },
-      {
-        "title": "return",
-        "description": "plaintext, or false if error",
-        "lineNumber": 7,
-        "type": {
-          "type": "NameExpression",
-          "name": "Buffer"
-        }
-      }
-    ],
-    "loc": {
-      "start": {
-        "line": 93,
-        "column": 0
-      },
-      "end": {
-        "line": 101,
-        "column": 3
-      }
-    },
-    "context": {
-      "loc": {
-        "start": {
-          "line": 102,
-          "column": 0
-        },
-        "end": {
-          "line": 129,
-          "column": 1
-        }
-      },
-      "file": "/home/aaron/devel/blockstack.js/src/encryption.js"
-    },
-    "augments": [],
-    "examples": [],
-    "params": [
-      {
-        "title": "param",
-        "name": "privateKey",
-        "lineNumber": 2,
-        "description": {
-          "type": "root",
-          "children": [
-            {
-              "type": "paragraph",
-              "children": [
-                {
-                  "type": "text",
-                  "value": "secp256k1 private key hex string",
-                  "position": {
-                    "start": {
-                      "line": 1,
-                      "column": 1,
-                      "offset": 0
-                    },
-                    "end": {
-                      "line": 1,
-                      "column": 33,
-                      "offset": 32
-                    },
-                    "indent": []
-                  }
-                }
-              ],
-              "position": {
-                "start": {
-                  "line": 1,
-                  "column": 1,
-                  "offset": 0
-                },
-                "end": {
-                  "line": 1,
-                  "column": 33,
-                  "offset": 32
-                },
-                "indent": []
-              }
-            }
-          ],
-          "position": {
-            "start": {
-              "line": 1,
-              "column": 1,
-              "offset": 0
-            },
-            "end": {
-              "line": 1,
-              "column": 33,
-              "offset": 32
-            }
-          }
-        },
-        "type": {
-          "type": "NameExpression",
-          "name": "String"
-        }
-      },
-      {
-        "title": "param",
-        "name": "cipherObject",
-        "lineNumber": 3,
-        "description": {
-          "type": "root",
-          "children": [
-            {
-              "type": "paragraph",
-              "children": [
-                {
-                  "type": "text",
-                  "value": "object to decrypt, should contain:\n iv (initialization vector), cipherText (cipher text),\n mac (message authentication code), ephemeralPublicKey\n wasString (boolean indicating with or not to return a buffer or string on decrypt)",
-                  "position": {
-                    "start": {
-                      "line": 1,
-                      "column": 1,
-                      "offset": 0
-                    },
-                    "end": {
-                      "line": 4,
-                      "column": 84,
-                      "offset": 228
-                    },
-                    "indent": [
-                      1,
-                      1,
-                      1
-                    ]
-                  }
-                }
-              ],
-              "position": {
-                "start": {
-                  "line": 1,
-                  "column": 1,
-                  "offset": 0
-                },
-                "end": {
-                  "line": 4,
-                  "column": 84,
-                  "offset": 228
-                },
-                "indent": [
-                  1,
-                  1,
-                  1
-                ]
-              }
-            }
-          ],
-          "position": {
-            "start": {
-              "line": 1,
-              "column": 1,
-              "offset": 0
-            },
-            "end": {
-              "line": 4,
-              "column": 84,
-              "offset": 228
-            }
-          }
-        },
-        "type": {
-          "type": "NameExpression",
-          "name": "Object"
-        }
-      }
-    ],
-    "properties": [],
-    "returns": [
-      {
-        "description": {
-          "type": "root",
-          "children": [
-            {
-              "type": "paragraph",
-              "children": [
-                {
-                  "type": "text",
-                  "value": "plaintext, or false if error",
-                  "position": {
-                    "start": {
-                      "line": 1,
-                      "column": 1,
-                      "offset": 0
-                    },
-                    "end": {
-                      "line": 1,
-                      "column": 29,
-                      "offset": 28
-                    },
-                    "indent": []
-                  }
-                }
-              ],
-              "position": {
-                "start": {
-                  "line": 1,
-                  "column": 1,
-                  "offset": 0
-                },
-                "end": {
-                  "line": 1,
-                  "column": 29,
-                  "offset": 28
-                },
-                "indent": []
-              }
-            }
-          ],
-          "position": {
-            "start": {
-              "line": 1,
-              "column": 1,
-              "offset": 0
-            },
-            "end": {
-              "line": 1,
-              "column": 29,
-              "offset": 28
-            }
-          }
-        },
-        "title": "returns",
-        "type": {
-          "type": "NameExpression",
-          "name": "Buffer"
-        }
-      }
-    ],
-    "sees": [],
-    "throws": [],
-    "todos": [],
-    "name": "decryptECIES",
-    "kind": "function",
-    "members": {
-      "global": [],
-      "inner": [],
-      "instance": [],
-      "events": [],
-      "static": []
-    },
-    "path": [
-      {
-        "name": "decryptECIES",
-        "kind": "function"
-      }
-    ],
-    "namespace": "decryptECIES"
-  },
-  {
-    "description": {
-      "type": "root",
-      "children": [
-        {
-          "type": "paragraph",
-          "children": [
-            {
-              "type": "text",
-              "value": "These two functions are app-specific connections to gaia hub,\n  they read the user data object for information on setting up\n  a hub connection, and store the hub config to localstorage",
-              "position": {
-                "start": {
-                  "line": 1,
-                  "column": 1,
-                  "offset": 0
-                },
-                "end": {
-                  "line": 3,
-                  "column": 61,
-                  "offset": 185
-                },
-                "indent": [
-                  1,
-                  1
-                ]
-              }
-            }
-          ],
-          "position": {
-            "start": {
-              "line": 1,
-              "column": 1,
-              "offset": 0
-            },
-            "end": {
-              "line": 3,
-              "column": 61,
-              "offset": 185
-            },
-            "indent": [
-              1,
-              1
-            ]
-          }
-        }
-      ],
-      "position": {
-        "start": {
-          "line": 1,
-          "column": 1,
-          "offset": 0
-        },
-        "end": {
-          "line": 3,
-          "column": 61,
-          "offset": 185
-        }
-      }
-    },
-    "tags": [
-      {
-        "title": "returns",
-        "description": "that resolves to the new gaia hub connection",
-        "lineNumber": 4,
-        "type": {
-          "type": "NameExpression",
-          "name": "Promise"
-        }
-      }
-    ],
-    "loc": {
-      "start": {
-        "line": 67,
-        "column": 0
-      },
-      "end": {
-        "line": 72,
-        "column": 3
-      }
-    },
-    "context": {
-      "loc": {
-        "start": {
-          "line": 73,
-          "column": 0
-        },
-        "end": {
-          "line": 90,
-          "column": 1
-        }
-      },
-      "file": "/home/aaron/devel/blockstack.js/src/storage/hub.js"
-    },
-    "augments": [],
-    "examples": [],
-    "params": [],
-    "properties": [],
-    "returns": [
-      {
-        "description": {
-          "type": "root",
-          "children": [
-            {
-              "type": "paragraph",
-              "children": [
-                {
-                  "type": "text",
-                  "value": "that resolves to the new gaia hub connection",
-                  "position": {
-                    "start": {
-                      "line": 1,
-                      "column": 1,
-                      "offset": 0
-                    },
-                    "end": {
-                      "line": 1,
-                      "column": 45,
-                      "offset": 44
-                    },
-                    "indent": []
-                  }
-                }
-              ],
-              "position": {
-                "start": {
-                  "line": 1,
-                  "column": 1,
-                  "offset": 0
-                },
-                "end": {
-                  "line": 1,
-                  "column": 45,
-                  "offset": 44
-                },
-                "indent": []
-              }
-            }
-          ],
-          "position": {
-            "start": {
-              "line": 1,
-              "column": 1,
-              "offset": 0
-            },
-            "end": {
-              "line": 1,
-              "column": 45,
-              "offset": 44
-            }
-          }
-        },
-        "title": "returns",
-        "type": {
-          "type": "NameExpression",
-          "name": "Promise"
-        }
-      }
-    ],
-    "sees": [],
-    "throws": [],
-    "todos": [],
-    "name": "setLocalGaiaHubConnection",
-    "kind": "function",
-    "members": {
-      "global": [],
-      "inner": [],
-      "instance": [],
-      "events": [],
-      "static": []
-    },
-    "path": [
-      {
-        "name": "setLocalGaiaHubConnection",
-        "kind": "function"
-      }
-    ],
-    "namespace": "setLocalGaiaHubConnection"
-  },
-  {
-    "description": {
-      "type": "root",
-      "children": [
-        {
-          "type": "paragraph",
-          "children": [
-            {
-              "type": "text",
-=======
->>>>>>> 291115f8
               "value": "Deletes the specified file from the app's data store.",
               "position": {
                 "start": {
