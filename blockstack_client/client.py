#!/usr/bin/env python
# -*- coding: utf-8 -*-
"""
    Blockstack-client
    ~~~~~
    copyright: (c) 2014-2015 by Halfmoon Labs, Inc.
    copyright: (c) 2016 by Blockstack.org

    This file is part of Blockstack-client.

    Blockstack-client is free software: you can redistribute it and/or modify
    it under the terms of the GNU General Public License as published by
    the Free Software Foundation, either version 3 of the License, or
    (at your option) any later version.

    Blockstack-client is distributed in the hope that it will be useful,
    but WITHOUT ANY WARRANTY; without even the implied warranty of
    MERCHANTABILITY or FITNESS FOR A PARTICULAR PURPOSE.  See the
    GNU General Public License for more details.
    You should have received a copy of the GNU General Public License
    along with Blockstack-client. If not, see <http://www.gnu.org/licenses/>.
"""

import argparse
import sys
import json
import traceback
import types
import socket
import uuid
import os
import importlib
import pprint
import random
import time
import copy
import blockstack_profiles
import urllib

from proxy import *
from spv import SPVClient
import storage

import pybitcoin
import bitcoin
import binascii
from utilitybelt import is_hex

from config import get_logger, DEBUG, MAX_RPC_LEN, find_missing, BLOCKSTACKD_SERVER, \
    BLOCKSTACKD_PORT, BLOCKSTACK_METADATA_DIR, BLOCKSTACK_DEFAULT_STORAGE_DRIVERS, \
    FIRST_BLOCK_MAINNET, NAME_OPCODES, OPFIELDS, CONFIG_DIR, SPV_HEADERS_PATH, BLOCKCHAIN_ID_MAGIC, \
    NAME_PREORDER, NAME_REGISTRATION, NAME_UPDATE, NAME_TRANSFER, NAMESPACE_PREORDER, NAME_IMPORT, \
    USER_ZONEFILE_TTL, CONFIG_PATH, get_config, CONFIG_PATH

log = get_logger()

import virtualchain

from wallet import * 

# ancillary storage providers
STORAGE_IMPL = None
ANALYTICS_KEY = None

def session(conf=None, config_path=CONFIG_PATH, server_host=None, server_port=None,
            storage_drivers=None, metadata_dir=None, spv_headers_path=None, set_global=False):

    """
    Create a blockstack session:
    * validate the configuration
    * load all storage drivers
    * initialize all storage drivers
    * load an API proxy to blockstack

    conf's fields override specific keyword arguments.

    Returns the API proxy object.
    """

    if conf is None and config_path is not None:
        conf = get_config(config_path)

    if conf is not None:
        if server_host is None:
            server_host = conf['server']
        if server_port is None:
            server_port = conf['port']
        if storage_drivers is None:
            storage_drivers = conf['storage_drivers']
        if metadata_dir is None:
            metadata_dir = conf['metadata']
        if spv_headers_path is None:
            spv_headers_path = conf['blockchain_headers']

    if storage_drivers is None:
        log.error("No storage driver(s) defined in the config file.  Please set 'storage=' to a comma-separated list of drivers")
        sys.exit(1)

    # create proxy
    proxy = BlockstackRPCClient(server_host, server_port)

    # load all storage drivers
    for storage_driver in storage_drivers.split(","):
        storage_impl = load_storage(storage_driver)
        if storage_impl is None:
            log.error("Failed to load storage driver '%s'" % (storage_driver))
            sys.exit(1)

        rc = register_storage(storage_impl, conf)
        if not rc:
            log.error("Failed to initialize storage driver '%s'" % (storage_driver))
            sys.exit(1)

    # initialize SPV
    SPVClient.init(spv_headers_path)
    proxy.spv_headers_path = spv_headers_path
    proxy.conf = conf

    if set_global:
        set_default_proxy( proxy )

    return proxy


def load_storage(module_name):
    """
    Load a storage implementation, given its module name.
    """

    try:
        storage_impl = importlib.import_module("blockstack_storage_drivers.%s" % module_name)
        name = storage_impl.__name__.split(".")[-1]
        storage_impl.__name__ = name
        log.debug("Loaded storage driver '%s'" % name)
    except ImportError, ie:
        raise Exception("Failed to import blockstack_storage_drivers.%s.  Please verify that it is installed and is accessible via your PYTHONPATH" % module_name)

    return storage_impl


def register_storage(storage_impl, conf):
    """
    Register a storage implementation.
    """
    rc = storage.register_storage(storage_impl)
    if rc:
        rc = storage_impl.storage_init(conf)

    return rc


<<<<<<< HEAD
def load_user(record_hash):
    """
    Load a user record from the storage implementation with the given hex string hash,
    The user record hash should have been loaded from the blockchain, and thereby be the
    authentic hash.

    Return the user record on success
    Return None on error
    """

    user_json = storage.get_immutable_data(record_hash)

    if user_json is None:
        log.error("Failed to load user record '%s'" % record_hash)
        return None

    # verify integrity
    user_record_hash = storage.get_data_hash(user_json)
    if user_record_hash != record_hash:
        log.error("Profile hash mismatch: expected '%s', got '%s'" % (record_hash, user_record_hash))
        return None

    #user = user_db.parse_user(user_json)
    #return user
    return user_json


def get_zone_file(name):
    # or whatever else we're going to call this
    return get_name_record(name)


def get_create_diff(blockchain_record):
    """
    Given a blockchain record, find its earliest history diff and its creation block number.
    """

    preorder_block_number = blockchain_record['preorder_block_number']
    history = blockchain_record['history']
    create_block_number = None

    if str(preorder_block_number) in history.keys():
        # was preordered
        create_block_number = preorder_block_number
    else:
        # was imported
        create_block_number = int(sorted(history.keys())[0])

    create_diff = history[str(create_block_number)][0]
    return (create_block_number, create_diff)


def get_reveal_txid(blockchain_record):
    """
    Given a blockchain record, find the transaction ID that revealed it
    as well as the associated block number.
    """

    history = blockchain_record['history']
    reveal_block_number = None

    # find the earliest history record with NAME_IMPORT or NAME_REGISTRATION
    for block_number_str in sorted(history.keys()):
        for i in xrange(0, len(history[block_number_str])):
            if history[block_number_str][i].has_key('opcode'):
                if str(history[block_number_str][i]['opcode']) in ['NAME_IMPORT', 'NAME_REGISTRATION']:

                    reveal_block_number = int(block_number_str)
                    return reveal_block_number, str(history[block_number_str][i]['txid'])

    return (None, None)


def get_serial_number(blockchain_record):
    """
    Calculate the serial number from a name's blockchain record.
    * If the name was preordered, then this is first such $preorder_block-$vtxindex
    * If the name was imported, then this is the first such $import_block-$vtxindex
    """

    create_block_number, create_diff = get_create_diff(blockchain_record)
    create_tx_index = create_diff['vtxindex']
    history = blockchain_record['history']

    serial_number = None

    if str(create_diff['opcode']) == "NAME_PREORDER":

        # name was preordered; use preorder block_id/tx_index
        # find the oldest registration
        update_order = sorted(history.keys())
        for block_num in update_order:
            for tx_op in history[block_num]:
                if tx_op['opcode'] == "NAME_PREORDER":
                    serial_number = str(tx_op['block_number']) + '-' + str(tx_op['vtxindex'])
                    break

        if serial_number is None:
            raise Exception("No NAME_REGISTRATION found for '%s'" % blockchain_record.get('name', 'UNKNOWN_NAME'))

    else:
        # name was imported.
        # serial number is the first NAME_IMPORT block + txindex
        serial_number = str(create_block_number) + '-' + str(create_tx_index)

    return serial_number


def get_block_from_consensus(consensus_hash, proxy=None):
    """
    Get a block ID from a consensus hash
    """
    if proxy is None:
        proxy = get_default_proxy()

    resp = proxy.get_block_from_consensus(consensus_hash)
    if type(resp) == list:
        if len(resp) == 0:
            resp = {'error': 'No data returned'}
        else:
            resp = resp[0]

    return resp


def txid_to_block_data(txid, bitcoind_proxy, proxy=None):
    """
    Given a txid, get its block's data.

    Use SPV to verify the information we receive from the (untrusted)
    bitcoind host.

    @bitcoind_proxy must be a BitcoindConnection (from virtualchain.lib.session)

    Return the (block hash, block data, txdata) on success
    Return (None, None, None) on error
    """

    if proxy is None:
        proxy = get_default_proxy()

    timeout = 1.0
    while True:
        try:
            untrusted_tx_data = bitcoind_proxy.getrawtransaction(txid, 1)
            untrusted_block_hash = untrusted_tx_data['blockhash']
            untrusted_block_data = bitcoind_proxy.getblock(untrusted_block_hash)
            break
        except Exception, e:
            log.exception(e)
            log.error("Unable to obtain block data; retrying...")
            time.sleep(timeout)
            timeout = timeout * 2 + random.random() * timeout

    # first, can we trust this block? is it in the SPV headers?
    untrusted_block_header_hex = virtualchain.block_header_to_hex(untrusted_block_data, untrusted_block_data['previousblockhash'])
    block_id = SPVClient.block_header_index(proxy.spv_headers_path, (untrusted_block_header_hex + "00").decode('hex'))
    if block_id < 0:
        # bad header
        log.error("Block header '%s' is not in the SPV headers" % untrusted_block_header_hex)
        return (None, None, None)

    # block header is trusted.  Is the transaction data consistent with it?
    if not virtualchain.block_verify(untrusted_block_data):
        log.error("Block transaction IDs are not consistent with the trusted header's Merkle root")
        return (None, None, None)

    # verify block hash
    if not virtualchain.block_header_verify(untrusted_block_data, untrusted_block_data['previousblockhash'], untrusted_block_hash):
        log.error("Block hash is not consistent with block header")
        return (None, None, None)

    # we trust the block hash, block data, and txids
    block_hash = untrusted_block_hash
    block_data = untrusted_block_data
    tx_data = untrusted_tx_data

    return (block_hash, block_data, tx_data)



def txid_to_serial_number(txid, bitcoind_proxy, proxy=None):
    """
    Given a transaction ID, convert it into a serial number
    (defined as $block_id-$tx_index).

    Use SPV to verify the information we receive from the (untrusted)
    bitcoind host.

    @bitcoind_proxy must be a BitcoindConnection (from virtualchain.lib.session)

    Return the serial number on success
    Return None on error
    """

    if proxy is None:
        proxy = get_default_proxy()

    block_hash, block_data, _ = txid_to_block_data(txid, bitcoind_proxy, proxy=proxy)
    if block_hash is None or block_data is None:
        return None

    # What's the tx index?
    try:
        tx_index = block_data['tx'].index(txid)
    except:
        # not actually present
        log.error("Transaction %s is not present in block %s (%s)" % (txid, block_id, block_hash))

    return "%s-%s" % (block_id, tx_index)



def serial_number_to_tx(serial_number, bitcoind_proxy, proxy=None):
=======
def get_analytics_key( uuid, proxy=None ):
>>>>>>> bbe45bb4
    """
    Get the analytics key from the blockstack server
    """
    if proxy is None:
        proxy = get_default_proxy()

    key = None
    if os.environ.get("BLOCKSTACK_TEST_ANALYTICS_KEY", None) is not None:
        key = {'analytics_key': os.environ.get("BLOCKSTACK_TEST_ANALYTICS_KEY")}

    else:
        try:
            key = proxy.get_analytics_key( uuid )
        except Exception, e:
            log.debug("Failed to get analytics key")
            return None

    if 'error' in key:
        log.debug("Failed to fetch analytics key: %s" % key['error'])
        return None 

    if 'analytics_key' not in key.keys():
        log.debug("No analytics key returned")
        return None

    return key['analytics_key']


def analytics_event( event_type, event_payload, config_path=CONFIG_PATH, proxy=None ):
    """
    Log an analytics event
    Return True if logged
    Return False if not
    """
    global ANALYTICS_KEY

    try:
        import mixpanel 
    except:
        log.debug("mixpanel is not installed; no analytics will be reported")
        return False

    conf = get_config(path=config_path)
    if conf is None:
        log.debug("Failed to load config")
        return False

    if not conf['anonymous_statistics']:
        return False
   
    u = conf['uuid']
    if ANALYTICS_KEY is None:
        ANALYTICS_KEY = get_analytics_key( u )
        if ANALYTICS_KEY is None:
            return False

    # log the event
    log.debug("Track event '%s': %s" % (event_type, event_payload))
    mp = mixpanel.Mixpanel(ANALYTICS_KEY)
    mp.track( u, event_type, event_payload )
    mp.track( u, "Perform action", {} )
    return True


def analytics_user_register( u, config_path=CONFIG_PATH, proxy=None ):
    """
    Register a user with the analytics service
    """
    global ANALYTICS_KEY

    try:
        import mixpanel 
    except:
        log.debug("mixpanel is not installed; no analytics will be reported")
        return False

    conf = get_config(path=config_path)
    if conf is None:
        log.debug("Failed to load config")
        return False

    if not conf['anonymous_statistics']:
        return False
    
    if ANALYTICS_KEY is None:
        ANALYTICS_KEY = get_analytics_key( u )
        if ANALYTICS_KEY is None:
            return False

    # register the user 
    log.debug("Register user '%s'" % u)
    mp = mixpanel.Mixpanel(ANALYTICS_KEY)
    mp.people_set_once(u, {})
    return True


def analytics_user_update( payload, proxy=None ):
    """
    Update a user's info on the analytics service
    """
    global ANALYTICS_KEY

    try:
        import mixpanel 
    except:
        log.debug("mixpanel is not installed; no analytics will be reported")
        return False

    conf = get_config(config_path)
    if conf is None:
        log.debug("Failed to load config")
        return False

    if not conf['anonymous_statistics']:
        return False
    
    u = conf['uuid']
    if ANALYTICS_KEY is None:
        ANALYTICS_KEY = get_analytics_key( u )
        if ANALYTICS_KEY is None:
            return False

    # update the user 
    log.debug("Update user '%s'" % u)
    mp = mixpanel.Mixpanel(ANALYTICS_KEY)
    mp.people_append( u, payload )
    return True<|MERGE_RESOLUTION|>--- conflicted
+++ resolved
@@ -149,224 +149,7 @@
     return rc
 
 
-<<<<<<< HEAD
-def load_user(record_hash):
-    """
-    Load a user record from the storage implementation with the given hex string hash,
-    The user record hash should have been loaded from the blockchain, and thereby be the
-    authentic hash.
-
-    Return the user record on success
-    Return None on error
-    """
-
-    user_json = storage.get_immutable_data(record_hash)
-
-    if user_json is None:
-        log.error("Failed to load user record '%s'" % record_hash)
-        return None
-
-    # verify integrity
-    user_record_hash = storage.get_data_hash(user_json)
-    if user_record_hash != record_hash:
-        log.error("Profile hash mismatch: expected '%s', got '%s'" % (record_hash, user_record_hash))
-        return None
-
-    #user = user_db.parse_user(user_json)
-    #return user
-    return user_json
-
-
-def get_zone_file(name):
-    # or whatever else we're going to call this
-    return get_name_record(name)
-
-
-def get_create_diff(blockchain_record):
-    """
-    Given a blockchain record, find its earliest history diff and its creation block number.
-    """
-
-    preorder_block_number = blockchain_record['preorder_block_number']
-    history = blockchain_record['history']
-    create_block_number = None
-
-    if str(preorder_block_number) in history.keys():
-        # was preordered
-        create_block_number = preorder_block_number
-    else:
-        # was imported
-        create_block_number = int(sorted(history.keys())[0])
-
-    create_diff = history[str(create_block_number)][0]
-    return (create_block_number, create_diff)
-
-
-def get_reveal_txid(blockchain_record):
-    """
-    Given a blockchain record, find the transaction ID that revealed it
-    as well as the associated block number.
-    """
-
-    history = blockchain_record['history']
-    reveal_block_number = None
-
-    # find the earliest history record with NAME_IMPORT or NAME_REGISTRATION
-    for block_number_str in sorted(history.keys()):
-        for i in xrange(0, len(history[block_number_str])):
-            if history[block_number_str][i].has_key('opcode'):
-                if str(history[block_number_str][i]['opcode']) in ['NAME_IMPORT', 'NAME_REGISTRATION']:
-
-                    reveal_block_number = int(block_number_str)
-                    return reveal_block_number, str(history[block_number_str][i]['txid'])
-
-    return (None, None)
-
-
-def get_serial_number(blockchain_record):
-    """
-    Calculate the serial number from a name's blockchain record.
-    * If the name was preordered, then this is first such $preorder_block-$vtxindex
-    * If the name was imported, then this is the first such $import_block-$vtxindex
-    """
-
-    create_block_number, create_diff = get_create_diff(blockchain_record)
-    create_tx_index = create_diff['vtxindex']
-    history = blockchain_record['history']
-
-    serial_number = None
-
-    if str(create_diff['opcode']) == "NAME_PREORDER":
-
-        # name was preordered; use preorder block_id/tx_index
-        # find the oldest registration
-        update_order = sorted(history.keys())
-        for block_num in update_order:
-            for tx_op in history[block_num]:
-                if tx_op['opcode'] == "NAME_PREORDER":
-                    serial_number = str(tx_op['block_number']) + '-' + str(tx_op['vtxindex'])
-                    break
-
-        if serial_number is None:
-            raise Exception("No NAME_REGISTRATION found for '%s'" % blockchain_record.get('name', 'UNKNOWN_NAME'))
-
-    else:
-        # name was imported.
-        # serial number is the first NAME_IMPORT block + txindex
-        serial_number = str(create_block_number) + '-' + str(create_tx_index)
-
-    return serial_number
-
-
-def get_block_from_consensus(consensus_hash, proxy=None):
-    """
-    Get a block ID from a consensus hash
-    """
-    if proxy is None:
-        proxy = get_default_proxy()
-
-    resp = proxy.get_block_from_consensus(consensus_hash)
-    if type(resp) == list:
-        if len(resp) == 0:
-            resp = {'error': 'No data returned'}
-        else:
-            resp = resp[0]
-
-    return resp
-
-
-def txid_to_block_data(txid, bitcoind_proxy, proxy=None):
-    """
-    Given a txid, get its block's data.
-
-    Use SPV to verify the information we receive from the (untrusted)
-    bitcoind host.
-
-    @bitcoind_proxy must be a BitcoindConnection (from virtualchain.lib.session)
-
-    Return the (block hash, block data, txdata) on success
-    Return (None, None, None) on error
-    """
-
-    if proxy is None:
-        proxy = get_default_proxy()
-
-    timeout = 1.0
-    while True:
-        try:
-            untrusted_tx_data = bitcoind_proxy.getrawtransaction(txid, 1)
-            untrusted_block_hash = untrusted_tx_data['blockhash']
-            untrusted_block_data = bitcoind_proxy.getblock(untrusted_block_hash)
-            break
-        except Exception, e:
-            log.exception(e)
-            log.error("Unable to obtain block data; retrying...")
-            time.sleep(timeout)
-            timeout = timeout * 2 + random.random() * timeout
-
-    # first, can we trust this block? is it in the SPV headers?
-    untrusted_block_header_hex = virtualchain.block_header_to_hex(untrusted_block_data, untrusted_block_data['previousblockhash'])
-    block_id = SPVClient.block_header_index(proxy.spv_headers_path, (untrusted_block_header_hex + "00").decode('hex'))
-    if block_id < 0:
-        # bad header
-        log.error("Block header '%s' is not in the SPV headers" % untrusted_block_header_hex)
-        return (None, None, None)
-
-    # block header is trusted.  Is the transaction data consistent with it?
-    if not virtualchain.block_verify(untrusted_block_data):
-        log.error("Block transaction IDs are not consistent with the trusted header's Merkle root")
-        return (None, None, None)
-
-    # verify block hash
-    if not virtualchain.block_header_verify(untrusted_block_data, untrusted_block_data['previousblockhash'], untrusted_block_hash):
-        log.error("Block hash is not consistent with block header")
-        return (None, None, None)
-
-    # we trust the block hash, block data, and txids
-    block_hash = untrusted_block_hash
-    block_data = untrusted_block_data
-    tx_data = untrusted_tx_data
-
-    return (block_hash, block_data, tx_data)
-
-
-
-def txid_to_serial_number(txid, bitcoind_proxy, proxy=None):
-    """
-    Given a transaction ID, convert it into a serial number
-    (defined as $block_id-$tx_index).
-
-    Use SPV to verify the information we receive from the (untrusted)
-    bitcoind host.
-
-    @bitcoind_proxy must be a BitcoindConnection (from virtualchain.lib.session)
-
-    Return the serial number on success
-    Return None on error
-    """
-
-    if proxy is None:
-        proxy = get_default_proxy()
-
-    block_hash, block_data, _ = txid_to_block_data(txid, bitcoind_proxy, proxy=proxy)
-    if block_hash is None or block_data is None:
-        return None
-
-    # What's the tx index?
-    try:
-        tx_index = block_data['tx'].index(txid)
-    except:
-        # not actually present
-        log.error("Transaction %s is not present in block %s (%s)" % (txid, block_id, block_hash))
-
-    return "%s-%s" % (block_id, tx_index)
-
-
-
-def serial_number_to_tx(serial_number, bitcoind_proxy, proxy=None):
-=======
 def get_analytics_key( uuid, proxy=None ):
->>>>>>> bbe45bb4
     """
     Get the analytics key from the blockstack server
     """
