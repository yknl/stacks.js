--- conflicted
+++ resolved
@@ -85,15 +85,11 @@
     "@babel/plugin-transform-runtime": "^7.4.3",
     "@babel/preset-env": "^7.4.3",
     "@babel/preset-typescript": "^7.3.3",
-<<<<<<< HEAD
     "@babel/register": "^7.4.0",
     "@babel/runtime-corejs3": "^7.4.3",
     "@types/bip32": "^1.0.1",
     "@types/bip39": "^2.4.2",
     "@types/bitcoinjs-lib": "^4.0.0",
-=======
-    "@babel/register": "^7.0.0",
->>>>>>> 69558758
     "@types/cheerio": "^0.22.10",
     "@types/elliptic": "^6.4.5",
     "@types/fetch-mock": "^5.8.0",
