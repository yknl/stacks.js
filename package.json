--- conflicted
+++ resolved
@@ -1,12 +1,7 @@
 {
   "name": "blockstack",
-<<<<<<< HEAD
-  "version": "17.2.0",
+  "version": "18.0.0",
   "description": "The Blockstack Javascript library for authentication, identity, and storage.",
-=======
-  "version": "18.0.0",
-  "description": "The Blockstack Javascript library for identity and authentication.",
->>>>>>> 2b249bc8
   "main": "lib/index",
   "scripts": {
     "browserify": "./node_modules/.bin/browserify lib/index.js --standalone blockstack -o ./dist/blockstack.js",
