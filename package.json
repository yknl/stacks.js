--- conflicted
+++ resolved
@@ -1,10 +1,6 @@
 {
   "name": "blockstack",
-<<<<<<< HEAD
   "version": "18.1.5",
-=======
-  "version": "18.1.1",
->>>>>>> f3bed202
   "description": "The Blockstack Javascript library for authentication, identity, and storage.",
   "main": "lib/index",
   "scripts": {
